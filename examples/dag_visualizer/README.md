--- conflicted
+++ resolved
@@ -40,16 +40,11 @@
 
 ```shell
 # install CLI
-<<<<<<< HEAD
-zenml integration install graphviz
-zenml integration install tensorflow
-=======
 pip install zenml
 
 # install ZenML integrations
 zenml integration install tensorflow
 zenml integration install graphviz
->>>>>>> 8e857e17
 
 # pull example
 zenml example pull dag_visualizer

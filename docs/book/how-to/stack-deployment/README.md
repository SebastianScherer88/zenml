--- conflicted
+++ resolved
@@ -1,14 +1,7 @@
 ---
-<<<<<<< HEAD
 icon: screwdriver-wrench
 description: >
   Stacks represent the infrastructure and tooling that defines where and how a pipeline executes.
-=======
-description: >-
-  Stacks represent the infrastructure and tooling that defines where and how a
-  pipeline executes.
-icon: screwdriver-wrench
->>>>>>> 65bafcfb
 ---
 
 # Manage stacks & components

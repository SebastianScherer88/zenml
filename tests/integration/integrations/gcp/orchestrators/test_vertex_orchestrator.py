--- conflicted
+++ resolved
@@ -248,36 +248,6 @@
     if "resourceMemoryLimit" not in job_spec["resources"]:
         expected_resources.pop("resourceMemoryLimit", None)
 
-<<<<<<< HEAD
-    def assert_dict_equal(actual, expected):
-        """Compare two dictionaries ignoring the order of items.
-
-        Args:
-            actual: The actual dictionary to compare
-            expected: The expected dictionary to compare against
-
-        Raises:
-            AssertionError: If dictionaries don't match
-        """
-        if actual is None or expected is None:
-            assert actual == expected
-            return
-        d1_set = set(actual.items())
-        d2_set = set(expected.items())
-
-        # Now we can directly compare them
-        assert d1_set == d2_set, (
-            f"Dictionaries don't match.\nExpected: {expected}\nActual: {actual}"
-        )
-
-    assert_dict_equal(
-        job_spec["resources"].get("accelerator"),
-        expected_resources.get("accelerator"),
-    )
-    job_spec["resources"].pop("accelerator", None)
-    expected_resources.pop("accelerator", None)
-    assert_dict_equal(job_spec["resources"], expected_resources)
-=======
     def assert_dict_is_subset(subset, actual):
         """Recursively checks if all values in `subset` are present in `actual`.
 
@@ -310,5 +280,4 @@
 
         return True
 
-    assert assert_dict_is_subset(expected_resources, job_spec["resources"])
->>>>>>> f1c23257
+    assert assert_dict_is_subset(expected_resources, job_spec["resources"])
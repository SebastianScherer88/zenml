#  Copyright (c) ZenML GmbH 2022. All Rights Reserved.
#
#  Licensed under the Apache License, Version 2.0 (the "License");
#  you may not use this file except in compliance with the License.
#  You may obtain a copy of the License at:
#
#       https://www.apache.org/licenses/LICENSE-2.0
#
#  Unless required by applicable law or agreed to in writing, software
#  distributed under the License is distributed on an "AS IS" BASIS,
#  WITHOUT WARRANTIES OR CONDITIONS OF ANY KIND, either express
#  or implied. See the License for the specific language governing
#  permissions and limitations under the License.
"""Test zenml pipeline CLI commands."""

from uuid import uuid4

import pytest
from click.testing import CliRunner

from zenml.cli.cli import cli
from zenml.client import Client
from zenml.config import DockerSettings
from zenml.config.build_configuration import BuildConfiguration
from zenml.config.pipeline_run_configuration import PipelineRunConfiguration
from zenml.models import (
    PipelineBuildBase,
    PipelineBuildRequest,
)
from zenml.pipelines import pipeline
from zenml.stack import Stack
from zenml.steps import step
from zenml.utils.pipeline_docker_image_builder import (
    PipelineDockerImageBuilder,
)


def test_pipeline_list(client_with_run):
    """Test that zenml pipeline list does not fail."""
    runner = CliRunner()
    list_command = cli.commands["pipeline"].commands["list"]
    result = runner.invoke(list_command)
    assert result.exit_code == 0


def test_pipeline_delete(client_with_run: Client):
    """Test that zenml pipeline delete works as expected."""
    existing_pipelines = client_with_run.list_pipelines()
    existing_deployments = client_with_run.list_deployments()
    existing_runs = client_with_run.list_pipeline_runs()
    assert len(existing_pipelines) == 1
    pipeline_name = existing_pipelines[0].name
    runner = CliRunner()
    delete_command = cli.commands["pipeline"].commands["delete"]
    result = runner.invoke(delete_command, [pipeline_name, "-y"])
    assert result.exit_code == 0

    # Ensure the specific pipeline no longer exists
    with pytest.raises(KeyError):
        client_with_run.get_pipeline(name_id_or_prefix=pipeline_name)

    # Ensure there are no other pipelines after deletion
    updated_pipelines = client_with_run.list_pipelines()
    assert len(updated_pipelines) == 0

    # Ensure pipeline deletion does not cascade pipeline runs or deployments
    updated_deployments = client_with_run.list_deployments()
    assert len(updated_deployments) == len(existing_deployments)
    updated_runs = client_with_run.list_pipeline_runs()
    assert len(updated_runs) == len(existing_runs)


<<<<<<< HEAD
def test_pipeline_run_list(client_with_run):
=======
def test_pipeline_run_list(clean_client_with_run):
>>>>>>> 54910248
    """Test that zenml pipeline runs list does not fail."""
    runner = CliRunner()
    list_command = cli.commands["pipeline"].commands["runs"].commands["list"]
    result = runner.invoke(list_command)
    assert result.exit_code == 0


<<<<<<< HEAD
def test_pipeline_delete_all_versions(mocker, clean_client: Client):
    """Test that zenml pipeline delete can delete all versions."""
    pipeline_instance.run()
    mocker.patch.object(
        BaseStep,
        "source_code",
        new_callable=mocker.PropertyMock,
        return_value="random",
    )
    pipeline_instance.run()

    existing_pipelines = clean_client.list_pipelines()
    assert len(existing_pipelines) == 2
    pipeline_name = existing_pipelines[0].name
    runner = CliRunner()
    delete_command = cli.commands["pipeline"].commands["delete"]
    result = runner.invoke(
        delete_command, [pipeline_name, "--all-versions", "-y"]
    )
    assert result.exit_code == 0

    # Ensure the specific pipeline no longer exists
    with pytest.raises(KeyError):
        clean_client.get_pipeline(name_id_or_prefix=pipeline_name)

    # Ensure there are no other pipelines after deletion
    updated_pipelines = clean_client.list_pipelines()
    assert len(updated_pipelines) == 0


def test_pipeline_run_delete(client_with_run):
=======
def test_pipeline_run_delete(clean_client_with_run):
>>>>>>> 54910248
    """Test that zenml pipeline runs delete works as expected."""
    existing_runs = client_with_run.list_runs()
    assert len(existing_runs) == 1
    run_name = existing_runs[0].name
    runner = CliRunner()
    delete_command = (
        cli.commands["pipeline"].commands["runs"].commands["delete"]
    )
    result = runner.invoke(delete_command, [run_name, "-y"])
    assert result.exit_code == 0
    with pytest.raises(KeyError):
        client_with_run.get_pipeline_run(run_name)
    existing_runs = client_with_run.list_runs()
    assert len(existing_runs) == 0


def test_pipeline_schedule_list(client_with_scheduled_run):
    """Test that `zenml pipeline schedules list` does not fail."""
    runner = CliRunner()
    list_command = (
        cli.commands["pipeline"].commands["schedule"].commands["list"]
    )
    result = runner.invoke(list_command)
    assert result.exit_code == 0


def test_pipeline_schedule_delete(client_with_scheduled_run):
    """Test that `zenml pipeline schedules delete` works as expected."""
    existing_schedules = client_with_scheduled_run.list_schedules()
    assert len(existing_schedules) == 1
    schedule_name = existing_schedules[0].name
    runner = CliRunner()
    delete_command = (
        cli.commands["pipeline"].commands["schedule"].commands["delete"]
    )
    result = runner.invoke(delete_command, [schedule_name, "-y"])
    assert result.exit_code == 0
    with pytest.raises(KeyError):
        client_with_scheduled_run.get_schedule(schedule_name)
    existing_schedules = client_with_scheduled_run.list_schedules()
    assert len(existing_schedules) == 0


@step
def s() -> None:
    pass


@pipeline
def p(s1):
    s1()


step_instance = s()
pipeline_instance = p(step_instance)
pipeline_instance_source = f"{pipeline_instance.__module__}.pipeline_instance"


def test_pipeline_registration_without_repo():
    """Tests that the register command outside a repo works."""
    runner = CliRunner()
    register_command = cli.commands["pipeline"].commands["register"]

    result = runner.invoke(register_command, [pipeline_instance_source])
    assert result.exit_code == 0


def test_pipeline_registration_with_repo():
    """Tests the register command inside a repo."""
    runner = CliRunner()
    register_command = cli.commands["pipeline"].commands["register"]

    # Invalid source string
    result = runner.invoke(register_command, ["INVALID_SOURCE"])
    assert result.exit_code == 1

    # Invalid module
    result = runner.invoke(
        register_command, ["invalid_module.pipeline_instance"]
    )
    assert result.exit_code == 1

    # Not a pipeline instance
    result = runner.invoke(
        register_command, [f"{pipeline_instance.__module__}.step_instace"]
    )
    assert result.exit_code == 1

    # Correct source
    result = runner.invoke(register_command, [pipeline_instance_source])
    assert result.exit_code == 0
    assert Client().list_pipelines(name="p").total == 1


def test_pipeline_build_without_repo():
    """Tests that the build command outside a repo works."""
    runner = CliRunner()
    build_command = cli.commands["pipeline"].commands["build"]

    result = runner.invoke(build_command, [pipeline_instance_source])
    assert result.exit_code == 0


<<<<<<< HEAD
def test_pipeline_build_with_nonexistent_name_fails():
    """Tests that the build command fails if no pipeline with the given name
    exists."""
=======
def test_pipeline_build_with_invalid_pipeline_source__fails(
    clean_client: "Client",
):
    """Tests that the build command fails if the pipeline source is invalid."""
>>>>>>> 54910248
    runner = CliRunner()
    build_command = cli.commands["pipeline"].commands["build"]

    # name of unregistered pipeline
    assert (
        runner.invoke(build_command, ["nonexistent_module.pipeline"]).exit_code
        == 1
    )


def test_pipeline_build_writes_output_file(mocker, tmp_path):
    """Tests that the build command writes the build to the given output
    path if given."""
    build_config = BuildConfiguration(key="key", settings=DockerSettings())
    mocker.patch.object(
        Stack, "get_docker_builds", return_value=[build_config]
    )
    mocker.patch.object(
        PipelineDockerImageBuilder,
        "build_docker_image",
        return_value=("image_name", "", ""),
    )

    runner = CliRunner()
    build_command = cli.commands["pipeline"].commands["build"]

    output_path = str(tmp_path / "output.yaml")
    result = runner.invoke(
        build_command, [pipeline_instance_source, "--output", output_path]
    )
    assert result.exit_code == 0

    build_output = PipelineBuildBase.from_yaml(output_path)
    assert build_output.is_local is True
    assert len(build_output.images) == 1
    assert build_output.images["key"].image == "image_name"


def test_pipeline_build_does_not_write_output_file_if_no_build_needed(
    mocker, tmp_path
):
    """Tests that the build command doesn't write to the given output path
    if no build was needed for the pipeline."""
    mocker.patch.object(Stack, "get_docker_builds", return_value=[])

    runner = CliRunner()
    build_command = cli.commands["pipeline"].commands["build"]

    output_path = tmp_path / "output.yaml"
    result = runner.invoke(
        build_command, [pipeline_instance_source, "--output", str(output_path)]
    )
    assert result.exit_code == 0
    assert not output_path.exists()


def test_pipeline_build_with_config_file(mocker, tmp_path):
    """Tests that the build command works with a config file."""
    mock_get_docker_builds = mocker.patch.object(
        Stack, "get_docker_builds", return_value=[]
    )

    runner = CliRunner()
    build_command = cli.commands["pipeline"].commands["build"]

    config_path = tmp_path / "config.yaml"
    config = PipelineRunConfiguration(
        settings={"docker": DockerSettings(parent_image="custom_parent_image")}
    )
    config_path.write_text(config.yaml())

    result = runner.invoke(
        build_command, [pipeline_instance_source, "--config", str(config_path)]
    )
    assert result.exit_code == 0

    _, call_kwargs = mock_get_docker_builds.call_args
    assert (
        call_kwargs["deployment"]
        .pipeline_configuration.settings["docker"]
        .parent_image
        == "custom_parent_image"
    )


def test_pipeline_build_with_different_stack(mocker):
    """Tests that the build command works with a different stack."""
    build_config = BuildConfiguration(key="key", settings=DockerSettings())
    mocker.patch.object(
        Stack, "get_docker_builds", return_value=[build_config]
    )
    mocker.patch.object(
        PipelineDockerImageBuilder,
        "build_docker_image",
        return_value=("image_name", "", ""),
    )

    components = {
        key: components[0].id
        for key, components in Client().active_stack_model.components.items()
    }
    new_stack = Client().create_stack(name="new", components=components)

    runner = CliRunner()
    build_command = cli.commands["pipeline"].commands["build"]

    pipeline_id = pipeline_instance.register().id

    result = runner.invoke(
        build_command, [pipeline_instance_source, "--stack", str(new_stack.id)]
    )
    assert result.exit_code == 0

    builds = Client().list_builds(pipeline_id=pipeline_id)
    assert len(builds) == 1
    assert builds[0].stack.id == new_stack.id


def test_pipeline_run_without_repo():
    """Tests that the run command outside a repo works."""
    runner = CliRunner()
    run_command = cli.commands["pipeline"].commands["run"]

    result = runner.invoke(run_command, [pipeline_instance_source])
    assert result.exit_code == 0


<<<<<<< HEAD
def test_pipeline_run_with_nonexistent_name_fails():
    """Tests that the run command fails if no pipeline with the given name
    exists."""
=======
def test_pipeline_run_with_wrong_source_fails(clean_client: "Client"):
    """Tests that the run command fails if the pipeline source is invalid."""
>>>>>>> 54910248
    runner = CliRunner()
    run_command = cli.commands["pipeline"].commands["run"]
    # name of unregistered pipeline
    assert (
        runner.invoke(run_command, ["nonexistent_module.pipeline"]).exit_code
        == 1
    )


def test_pipeline_run_with_config_file(tmp_path):
    """Tests that the run command works with a run config file."""
    runner = CliRunner()
    run_command = cli.commands["pipeline"].commands["run"]

    pipeline_id = pipeline_instance.register().id

    config_path = tmp_path / "config.yaml"
    run_config = PipelineRunConfiguration(run_name="custom_run_name")
    config_path.write_text(run_config.yaml())

    result = runner.invoke(
        run_command, [pipeline_instance_source, "--config", str(config_path)]
    )
    assert result.exit_code == 0

    runs = Client().list_pipeline_runs(pipeline_id=pipeline_id)
    assert len(runs) == 1
    assert runs[0].name == "custom_run_name"


def test_pipeline_run_with_different_stack():
    """Tests that the run command works with a different stack."""
    runner = CliRunner()
    run_command = cli.commands["pipeline"].commands["run"]

    pipeline_id = pipeline_instance.register().id

    components = {
        key: components[0].id
        for key, components in Client().active_stack_model.components.items()
    }
    new_stack = Client().create_stack(name="new", components=components)

    result = runner.invoke(
        run_command, [pipeline_instance_source, "--stack", str(new_stack.id)]
    )
    assert result.exit_code == 0

    runs = Client().list_pipeline_runs(pipeline_id=pipeline_id)
    assert len(runs) == 1
    assert runs[0].stack.id == new_stack.id


def test_pipeline_run_with_invalid_build_id_fails():
    """Tests that the run command with an invalid build id fails."""
    runner = CliRunner()
    run_command = cli.commands["pipeline"].commands["run"]

    pipeline_instance.register().id

    result = runner.invoke(
        run_command, [pipeline_instance_source, "--build", "not_a_build_id"]
    )
    assert result.exit_code == 1

    # not a registered build ID
    result = runner.invoke(
        run_command, [pipeline_instance_source, "--build", str(uuid4())]
    )
    assert result.exit_code == 1


def test_pipeline_run_with_custom_build_id():
    """Tests that the run command works with a custom build id."""
    runner = CliRunner()
    run_command = cli.commands["pipeline"].commands["run"]

    pipeline_id = pipeline_instance.register().id

    request = PipelineBuildRequest(
        user=Client().active_user.id,
        workspace=Client().active_workspace.id,
        is_local=True,
        contains_code=True,
        images={},
    )
    build = Client().zen_store.create_build(request)

    result = runner.invoke(
        run_command, [pipeline_instance_source, "--build", str(build.id)]
    )
    assert result.exit_code == 0

    runs = Client().list_pipeline_runs(pipeline_id=pipeline_id)
    assert len(runs) == 1
    assert runs[0].build.id == build.id


def test_pipeline_run_with_custom_build_file(tmp_path):
    """Tests that the run command works with a custom build file."""
    runner = CliRunner()
    run_command = cli.commands["pipeline"].commands["run"]

    pipeline_id = pipeline_instance.register().id

    build_path = tmp_path / "build.yaml"
    build = PipelineBuildBase(
        is_local=True,
        contains_code=True,
        images={"my_key": {"image": "image_name"}},
    )
    build_path.write_text(build.yaml())

    result = runner.invoke(
        run_command, [pipeline_instance_source, "--build", str(build_path)]
    )
    assert result.exit_code == 0

    runs = Client().list_pipeline_runs(pipeline_id=pipeline_id)
    assert len(runs) == 1
    assert runs[0].build.images == build.images
    assert runs[0].build.is_local == build.is_local


def test_pipeline_build_list():
    """Test that `zenml pipeline builds list` does not fail."""
    runner = CliRunner()
    list_command = cli.commands["pipeline"].commands["builds"].commands["list"]
    assert runner.invoke(list_command).exit_code == 0

    client = Client()
    request = PipelineBuildRequest(
        user=client.active_user.id,
        workspace=client.active_workspace.id,
        images={},
        is_local=False,
        contains_code=True,
    )
    client.zen_store.create_build(request)

    assert runner.invoke(list_command).exit_code == 0


def test_pipeline_build_delete():
    """Test that `zenml pipeline builds delete` works as expected."""
    client = Client()
    request = PipelineBuildRequest(
        user=client.active_user.id,
        workspace=client.active_workspace.id,
        images={},
        is_local=False,
        contains_code=True,
    )
    build_id = client.zen_store.create_build(request).id

    runner = CliRunner()
    delete_command = (
        cli.commands["pipeline"].commands["builds"].commands["delete"]
    )
    result = runner.invoke(delete_command, [str(build_id), "-y"])
    assert result.exit_code == 0

    with pytest.raises(KeyError):
        Client().get_build(str(build_id))

    # this now fails because the build doesn't exist anymore
    assert runner.invoke(delete_command, [str(build_id), "-y"]).exit_code == 1<|MERGE_RESOLUTION|>--- conflicted
+++ resolved
@@ -70,11 +70,7 @@
     assert len(updated_runs) == len(existing_runs)
 
 
-<<<<<<< HEAD
 def test_pipeline_run_list(client_with_run):
-=======
-def test_pipeline_run_list(clean_client_with_run):
->>>>>>> 54910248
     """Test that zenml pipeline runs list does not fail."""
     runner = CliRunner()
     list_command = cli.commands["pipeline"].commands["runs"].commands["list"]
@@ -82,7 +78,6 @@
     assert result.exit_code == 0
 
 
-<<<<<<< HEAD
 def test_pipeline_delete_all_versions(mocker, clean_client: Client):
     """Test that zenml pipeline delete can delete all versions."""
     pipeline_instance.run()
@@ -114,9 +109,6 @@
 
 
 def test_pipeline_run_delete(client_with_run):
-=======
-def test_pipeline_run_delete(clean_client_with_run):
->>>>>>> 54910248
     """Test that zenml pipeline runs delete works as expected."""
     existing_runs = client_with_run.list_runs()
     assert len(existing_runs) == 1
@@ -220,16 +212,8 @@
     assert result.exit_code == 0
 
 
-<<<<<<< HEAD
-def test_pipeline_build_with_nonexistent_name_fails():
-    """Tests that the build command fails if no pipeline with the given name
-    exists."""
-=======
-def test_pipeline_build_with_invalid_pipeline_source__fails(
-    clean_client: "Client",
-):
+def test_pipeline_build_with_invalid_pipeline_source__fails():
     """Tests that the build command fails if the pipeline source is invalid."""
->>>>>>> 54910248
     runner = CliRunner()
     build_command = cli.commands["pipeline"].commands["build"]
 
@@ -357,14 +341,8 @@
     assert result.exit_code == 0
 
 
-<<<<<<< HEAD
-def test_pipeline_run_with_nonexistent_name_fails():
-    """Tests that the run command fails if no pipeline with the given name
-    exists."""
-=======
-def test_pipeline_run_with_wrong_source_fails(clean_client: "Client"):
+def test_pipeline_run_with_wrong_source_fails():
     """Tests that the run command fails if the pipeline source is invalid."""
->>>>>>> 54910248
     runner = CliRunner()
     run_command = cli.commands["pipeline"].commands["run"]
     # name of unregistered pipeline

#  Copyright (c) ZenML GmbH 2022. All Rights Reserved.
#
#  Licensed under the Apache License, Version 2.0 (the "License");
#  you may not use this file except in compliance with the License.
#  You may obtain a copy of the License at:
#
#       https://www.apache.org/licenses/LICENSE-2.0
#
#  Unless required by applicable law or agreed to in writing, software
#  distributed under the License is distributed on an "AS IS" BASIS,
#  WITHOUT WARRANTIES OR CONDITIONS OF ANY KIND, either express
#  or implied. See the License for the specific language governing
#  permissions and limitations under the License.
"""Client implementation."""

import functools
import json
import os
from abc import ABCMeta
from collections import Counter
from datetime import datetime
from pathlib import Path
from typing import (
    TYPE_CHECKING,
    Any,
    Callable,
    Dict,
    List,
    Mapping,
    Optional,
    Tuple,
    Type,
    TypeVar,
    Union,
    cast,
)
from uuid import UUID

from pydantic import ConfigDict, SecretStr

from zenml.client_lazy_loader import (
    client_lazy_loader,
    evaluate_all_lazy_load_args_in_client_methods,
)
from zenml.config.global_config import GlobalConfiguration
from zenml.config.pipeline_run_configuration import PipelineRunConfiguration
from zenml.config.source import Source
from zenml.constants import (
    ENV_ZENML_ACTIVE_STACK_ID,
    ENV_ZENML_ACTIVE_WORKSPACE_ID,
    ENV_ZENML_ENABLE_REPO_INIT_WARNINGS,
    ENV_ZENML_REPOSITORY_PATH,
    ENV_ZENML_SERVER,
    PAGE_SIZE_DEFAULT,
    PAGINATION_STARTING_PAGE,
    REPOSITORY_DIRECTORY_NAME,
    TEXT_FIELD_MAX_LENGTH,
    handle_bool_env_var,
)
from zenml.enums import (
    ArtifactType,
    ColorVariants,
    LogicalOperators,
    ModelStages,
    OAuthDeviceStatus,
    PluginSubType,
    PluginType,
    SorterOps,
    StackComponentType,
    StoreType,
)
from zenml.exceptions import (
    AuthorizationException,
    EntityExistsError,
    IllegalOperationError,
    InitializationException,
    ValidationError,
    ZenKeyError,
)
from zenml.io import fileio
from zenml.logger import get_logger
from zenml.models import (
    ActionFilter,
    ActionRequest,
    ActionResponse,
    ActionUpdate,
    APIKeyFilter,
    APIKeyRequest,
    APIKeyResponse,
    APIKeyRotateRequest,
    APIKeyUpdate,
    ArtifactFilter,
    ArtifactResponse,
    ArtifactUpdate,
    ArtifactVersionFilter,
    ArtifactVersionResponse,
    ArtifactVersionUpdate,
    BaseIdentifiedResponse,
    CodeRepositoryFilter,
    CodeRepositoryRequest,
    CodeRepositoryResponse,
    CodeRepositoryUpdate,
    ComponentFilter,
    ComponentRequest,
    ComponentResponse,
    ComponentUpdate,
    EventSourceFilter,
    EventSourceRequest,
    EventSourceResponse,
    EventSourceUpdate,
    FlavorFilter,
    FlavorResponse,
    ModelFilter,
    ModelRequest,
    ModelResponse,
    ModelUpdate,
    ModelVersionArtifactFilter,
    ModelVersionArtifactResponse,
    ModelVersionFilter,
    ModelVersionPipelineRunFilter,
    ModelVersionPipelineRunResponse,
    ModelVersionRequest,
    ModelVersionResponse,
    ModelVersionUpdate,
    OAuthDeviceFilter,
    OAuthDeviceResponse,
    OAuthDeviceUpdate,
    Page,
    PipelineBuildFilter,
    PipelineBuildResponse,
    PipelineDeploymentFilter,
    PipelineDeploymentResponse,
    PipelineFilter,
    PipelineResponse,
    PipelineRunFilter,
    PipelineRunResponse,
    RunMetadataRequest,
    RunMetadataResource,
    RunTemplateFilter,
    RunTemplateRequest,
    RunTemplateResponse,
    RunTemplateUpdate,
    ScheduleFilter,
    ScheduleResponse,
    SecretFilter,
    SecretRequest,
    SecretResponse,
    SecretUpdate,
    ServerSettingsResponse,
    ServerSettingsUpdate,
    ServiceAccountFilter,
    ServiceAccountRequest,
    ServiceAccountResponse,
    ServiceAccountUpdate,
    ServiceConnectorFilter,
    ServiceConnectorRequest,
    ServiceConnectorResourcesModel,
    ServiceConnectorResponse,
    ServiceConnectorTypeModel,
    ServiceConnectorUpdate,
    ServiceFilter,
    ServiceRequest,
    ServiceResponse,
    ServiceUpdate,
    StackFilter,
    StackRequest,
    StackResponse,
    StackUpdate,
    StepRunFilter,
    StepRunResponse,
    TagFilter,
    TagRequest,
    TagResource,
    TagResourceRequest,
    TagResponse,
    TagUpdate,
    TriggerExecutionFilter,
    TriggerExecutionResponse,
    TriggerFilter,
    TriggerRequest,
    TriggerResponse,
    TriggerUpdate,
    UserFilter,
    UserRequest,
    UserResponse,
    UserUpdate,
    WorkspaceFilter,
    WorkspaceRequest,
    WorkspaceResponse,
    WorkspaceUpdate,
)
from zenml.models.v2.core.step_run import StepRunUpdate
from zenml.services.service import ServiceConfig
from zenml.services.service_status import ServiceState
from zenml.services.service_type import ServiceType
from zenml.utils import io_utils, source_utils
from zenml.utils.dict_utils import dict_to_bytes
from zenml.utils.filesync_model import FileSyncModel
from zenml.utils.pagination_utils import depaginate
from zenml.utils.uuid_utils import is_valid_uuid

if TYPE_CHECKING:
    from zenml.metadata.metadata_types import MetadataType, MetadataTypeEnum
    from zenml.service_connectors.service_connector import ServiceConnector
    from zenml.stack import Stack
    from zenml.zen_stores.base_zen_store import BaseZenStore

logger = get_logger(__name__)

AnyResponse = TypeVar("AnyResponse", bound=BaseIdentifiedResponse)  # type: ignore[type-arg]
F = TypeVar("F", bound=Callable[..., Any])


class ClientConfiguration(FileSyncModel):
    """Pydantic object used for serializing client configuration options."""

    _active_workspace: Optional["WorkspaceResponse"] = None
    active_workspace_id: Optional[UUID] = None
    active_stack_id: Optional[UUID] = None
    _active_stack: Optional["StackResponse"] = None

    @property
    def active_workspace(self) -> "WorkspaceResponse":
        """Get the active workspace for the local client.

        Returns:
            The active workspace.

        Raises:
            RuntimeError: If no active workspace is set.
        """
        if self._active_workspace:
            return self._active_workspace
        else:
            raise RuntimeError(
                "No active workspace is configured. Run "
                "`zenml workspace set WORKSPACE_NAME` to set the active "
                "workspace."
            )

    def set_active_workspace(self, workspace: "WorkspaceResponse") -> None:
        """Set the workspace for the local client.

        Args:
            workspace: The workspace to set active.
        """
        self._active_workspace = workspace
        self.active_workspace_id = workspace.id

    def set_active_stack(self, stack: "StackResponse") -> None:
        """Set the stack for the local client.

        Args:
            stack: The stack to set active.
        """
        self.active_stack_id = stack.id
        self._active_stack = stack

    model_config = ConfigDict(
        # Validate attributes when assigning them. We need to set this in order
        # to have a mix of mutable and immutable attributes
        validate_assignment=True,
        # Allow extra attributes from configs of previous ZenML versions to
        # permit downgrading
        extra="allow",
    )


class ClientMetaClass(ABCMeta):
    """Client singleton metaclass.

    This metaclass is used to enforce a singleton instance of the Client
    class with the following additional properties:

    * the singleton Client instance is created on first access to reflect
    the global configuration and local client configuration.
    * the Client shouldn't be accessed from within pipeline steps (a warning
    is logged if this is attempted).
    """

    def __init__(cls, *args: Any, **kwargs: Any) -> None:
        """Initialize the Client class.

        Args:
            *args: Positional arguments.
            **kwargs: Keyword arguments.
        """
        super().__init__(*args, **kwargs)
        cls._global_client: Optional["Client"] = None

    def __call__(cls, *args: Any, **kwargs: Any) -> "Client":
        """Create or return the global Client instance.

        If the Client constructor is called with custom arguments,
        the singleton functionality of the metaclass is bypassed: a new
        Client instance is created and returned immediately and without
        saving it as the global Client singleton.

        Args:
            *args: Positional arguments.
            **kwargs: Keyword arguments.

        Returns:
            Client: The global Client instance.
        """
        if args or kwargs:
            return cast("Client", super().__call__(*args, **kwargs))

        if not cls._global_client:
            cls._global_client = cast(
                "Client", super().__call__(*args, **kwargs)
            )

        return cls._global_client


def _fail_for_sql_zen_store(method: F) -> F:
    """Decorator for methods that are not allowed with a SQLZenStore.

    Args:
        method: The method to decorate.

    Returns:
        The decorated method.
    """

    @functools.wraps(method)
    def wrapper(self: "Client", *args: Any, **kwargs: Any) -> Any:
        # No isinstance check to avoid importing ZenStore implementations
        if self.zen_store.__class__.__name__ == "SqlZenStore":
            raise TypeError(
                "This method is not allowed when not connected "
                "to a ZenML Server through the API interface."
            )
        return method(self, *args, **kwargs)

    return cast(F, wrapper)


@evaluate_all_lazy_load_args_in_client_methods
class Client(metaclass=ClientMetaClass):
    """ZenML client class.

    The ZenML client manages configuration options for ZenML stacks as well
    as their components.
    """

    _active_user: Optional["UserResponse"] = None
    _active_workspace: Optional["WorkspaceResponse"] = None
    _active_stack: Optional["StackResponse"] = None

    def __init__(
        self,
        root: Optional[Path] = None,
    ) -> None:
        """Initializes the global client instance.

        Client is a singleton class: only one instance can exist. Calling
        this constructor multiple times will always yield the same instance (see
        the exception below).

        The `root` argument is only meant for internal use and testing purposes.
        User code must never pass them to the constructor.
        When a custom `root` value is passed, an anonymous Client instance
        is created and returned independently of the Client singleton and
        that will have no effect as far as the rest of the ZenML core code is
        concerned.

        Instead of creating a new Client instance to reflect a different
        repository root, to change the active root in the global Client,
        call `Client().activate_root(<new-root>)`.

        Args:
            root: (internal use) custom root directory for the client. If
                no path is given, the repository root is determined using the
                environment variable `ZENML_REPOSITORY_PATH` (if set) and by
                recursively searching in the parent directories of the
                current working directory. Only used to initialize new
                clients internally.
        """
        self._root: Optional[Path] = None
        self._config: Optional[ClientConfiguration] = None

        self._set_active_root(root)

    @classmethod
    def get_instance(cls) -> Optional["Client"]:
        """Return the Client singleton instance.

        Returns:
            The Client singleton instance or None, if the Client hasn't
            been initialized yet.
        """
        return cls._global_client

    @classmethod
    def _reset_instance(cls, client: Optional["Client"] = None) -> None:
        """Reset the Client singleton instance.

        This method is only meant for internal use and testing purposes.

        Args:
            client: The Client instance to set as the global singleton.
                If None, the global Client singleton is reset to an empty
                value.
        """
        cls._global_client = client

    def _set_active_root(self, root: Optional[Path] = None) -> None:
        """Set the supplied path as the repository root.

        If a client configuration is found at the given path or the
        path, it is loaded and used to initialize the client.
        If no client configuration is found, the global configuration is
        used instead to manage the active stack, workspace etc.

        Args:
            root: The path to set as the active repository root. If not set,
                the repository root is determined using the environment
                variable `ZENML_REPOSITORY_PATH` (if set) and by recursively
                searching in the parent directories of the current working
                directory.
        """
        enable_warnings = handle_bool_env_var(
            ENV_ZENML_ENABLE_REPO_INIT_WARNINGS, False
        )
        self._root = self.find_repository(
            root, enable_warnings=enable_warnings
        )

        if not self._root:
            self._config = None
            if enable_warnings:
                logger.info("Running without an active repository root.")
        else:
            logger.debug("Using repository root %s.", self._root)
            self._config = self._load_config()

        # Sanitize the client configuration to reflect the current
        # settings
        self._sanitize_config()

    def _config_path(self) -> Optional[str]:
        """Path to the client configuration file.

        Returns:
            Path to the client configuration file or None if the client
            root has not been initialized yet.
        """
        if not self.config_directory:
            return None
        return str(self.config_directory / "config.yaml")

    def _sanitize_config(self) -> None:
        """Sanitize and save the client configuration.

        This method is called to ensure that the client configuration
        doesn't contain outdated information, such as an active stack or
        workspace that no longer exists.
        """
        if not self._config:
            return

        active_workspace, active_stack = self.zen_store.validate_active_config(
            self._config.active_workspace_id,
            self._config.active_stack_id,
            config_name="repo",
        )
        self._config.set_active_stack(active_stack)
        self._config.set_active_workspace(active_workspace)

    def _load_config(self) -> Optional[ClientConfiguration]:
        """Loads the client configuration from disk.

        This happens if the client has an active root and the configuration
        file exists. If the configuration file doesn't exist, an empty
        configuration is returned.

        Returns:
            Loaded client configuration or None if the client does not
            have an active root.
        """
        config_path = self._config_path()
        if not config_path:
            return None

        # load the client configuration file if it exists, otherwise use
        # an empty configuration as default
        if fileio.exists(config_path):
            logger.debug(f"Loading client configuration from {config_path}.")
        else:
            logger.debug(
                "No client configuration file found, creating default "
                "configuration."
            )

        return ClientConfiguration(config_file=config_path)

    @staticmethod
    def initialize(
        root: Optional[Path] = None,
    ) -> None:
        """Initializes a new ZenML repository at the given path.

        Args:
            root: The root directory where the repository should be created.
                If None, the current working directory is used.

        Raises:
            InitializationException: If the root directory already contains a
                ZenML repository.
        """
        root = root or Path.cwd()
        logger.debug("Initializing new repository at path %s.", root)
        if Client.is_repository_directory(root):
            raise InitializationException(
                f"Found existing ZenML repository at path '{root}'."
            )

        config_directory = str(root / REPOSITORY_DIRECTORY_NAME)
        io_utils.create_dir_recursive_if_not_exists(config_directory)
        # Initialize the repository configuration at the custom path
        Client(root=root)

    @property
    def uses_local_configuration(self) -> bool:
        """Check if the client is using a local configuration.

        Returns:
            True if the client is using a local configuration,
            False otherwise.
        """
        return self._config is not None

    @staticmethod
    def is_repository_directory(path: Path) -> bool:
        """Checks whether a ZenML client exists at the given path.

        Args:
            path: The path to check.

        Returns:
            True if a ZenML client exists at the given path,
            False otherwise.
        """
        config_dir = path / REPOSITORY_DIRECTORY_NAME
        return fileio.isdir(str(config_dir))

    @staticmethod
    def find_repository(
        path: Optional[Path] = None, enable_warnings: bool = False
    ) -> Optional[Path]:
        """Search for a ZenML repository directory.

        Args:
            path: Optional path to look for the repository. If no path is
                given, this function tries to find the repository using the
                environment variable `ZENML_REPOSITORY_PATH` (if set) and
                recursively searching in the parent directories of the current
                working directory.
            enable_warnings: If `True`, warnings are printed if the repository
                root cannot be found.

        Returns:
            Absolute path to a ZenML repository directory or None if no
            repository directory was found.
        """
        if not path:
            # try to get path from the environment variable
            env_var_path = os.getenv(ENV_ZENML_REPOSITORY_PATH)
            if env_var_path:
                path = Path(env_var_path)

        if path:
            # explicit path via parameter or environment variable, don't search
            # parent directories
            search_parent_directories = False
            warning_message = (
                f"Unable to find ZenML repository at path '{path}'. Make sure "
                f"to create a ZenML repository by calling `zenml init` when "
                f"specifying an explicit repository path in code or via the "
                f"environment variable '{ENV_ZENML_REPOSITORY_PATH}'."
            )
        else:
            # try to find the repository in the parent directories of the
            # current working directory
            path = Path.cwd()
            search_parent_directories = True
            warning_message = (
                f"Unable to find ZenML repository in your current working "
                f"directory ({path}) or any parent directories. If you "
                f"want to use an existing repository which is in a different "
                f"location, set the environment variable "
                f"'{ENV_ZENML_REPOSITORY_PATH}'. If you want to create a new "
                f"repository, run `zenml init`."
            )

        def _find_repository_helper(path_: Path) -> Optional[Path]:
            """Recursively search parent directories for a ZenML repository.

            Args:
                path_: The path to search.

            Returns:
                Absolute path to a ZenML repository directory or None if no
                repository directory was found.
            """
            if Client.is_repository_directory(path_):
                return path_

            if not search_parent_directories or io_utils.is_root(str(path_)):
                return None

            return _find_repository_helper(path_.parent)

        repository_path = _find_repository_helper(path)

        if repository_path:
            return repository_path.resolve()
        if enable_warnings:
            logger.warning(warning_message)
        return None

    @staticmethod
    def is_inside_repository(file_path: str) -> bool:
        """Returns whether a file is inside the active ZenML repository.

        Args:
            file_path: A file path.

        Returns:
            True if the file is inside the active ZenML repository, False
            otherwise.
        """
        if repo_path := Client.find_repository():
            return repo_path in Path(file_path).resolve().parents
        return False

    @property
    def zen_store(self) -> "BaseZenStore":
        """Shortcut to return the global zen store.

        Returns:
            The global zen store.
        """
        return GlobalConfiguration().zen_store

    @property
    def root(self) -> Optional[Path]:
        """The root directory of this client.

        Returns:
            The root directory of this client, or None, if the client
            has not been initialized.
        """
        return self._root

    @property
    def config_directory(self) -> Optional[Path]:
        """The configuration directory of this client.

        Returns:
            The configuration directory of this client, or None, if the
            client doesn't have an active root.
        """
        return self.root / REPOSITORY_DIRECTORY_NAME if self.root else None

    def activate_root(self, root: Optional[Path] = None) -> None:
        """Set the active repository root directory.

        Args:
            root: The path to set as the active repository root. If not set,
                the repository root is determined using the environment
                variable `ZENML_REPOSITORY_PATH` (if set) and by recursively
                searching in the parent directories of the current working
                directory.
        """
        self._set_active_root(root)

    def set_active_workspace(
        self, workspace_name_or_id: Union[str, UUID]
    ) -> "WorkspaceResponse":
        """Set the workspace for the local client.

        Args:
            workspace_name_or_id: The name or ID of the workspace to set active.

        Returns:
            The model of the active workspace.
        """
        workspace = self.zen_store.get_workspace(
            workspace_name_or_id=workspace_name_or_id
        )  # raises KeyError
        if self._config:
            self._config.set_active_workspace(workspace)
            # Sanitize the client configuration to reflect the current
            # settings
            self._sanitize_config()
        else:
            # set the active workspace globally only if the client doesn't use
            # a local configuration
            GlobalConfiguration().set_active_workspace(workspace)
        return workspace

    # ----------------------------- Server Settings ----------------------------

    def get_settings(self, hydrate: bool = True) -> ServerSettingsResponse:
        """Get the server settings.

        Args:
            hydrate: Flag deciding whether to hydrate the output model(s)
                by including metadata fields in the response.

        Returns:
            The server settings.
        """
        return self.zen_store.get_server_settings(hydrate=hydrate)

    def update_server_settings(
        self,
        updated_name: Optional[str] = None,
        updated_logo_url: Optional[str] = None,
        updated_enable_analytics: Optional[bool] = None,
        updated_enable_announcements: Optional[bool] = None,
        updated_enable_updates: Optional[bool] = None,
        updated_onboarding_state: Optional[Dict[str, Any]] = None,
    ) -> ServerSettingsResponse:
        """Update the server settings.

        Args:
            updated_name: Updated name for the server.
            updated_logo_url: Updated logo URL for the server.
            updated_enable_analytics: Updated value whether to enable
                analytics for the server.
            updated_enable_announcements: Updated value whether to display
                announcements about ZenML.
            updated_enable_updates: Updated value whether to display updates
                about ZenML.
            updated_onboarding_state: Updated onboarding state for the server.

        Returns:
            The updated server settings.
        """
        update_model = ServerSettingsUpdate(
            server_name=updated_name,
            logo_url=updated_logo_url,
            enable_analytics=updated_enable_analytics,
            display_announcements=updated_enable_announcements,
            display_updates=updated_enable_updates,
            onboarding_state=updated_onboarding_state,
        )
        return self.zen_store.update_server_settings(update_model)

    # ---------------------------------- Users ---------------------------------

    def create_user(
        self,
        name: str,
        password: Optional[str] = None,
        is_admin: bool = False,
    ) -> UserResponse:
        """Create a new user.

        Args:
            name: The name of the user.
            password: The password of the user. If not provided, the user will
                be created with empty password.
            is_admin: Whether the user should be an admin.

        Returns:
            The model of the created user.
        """
        user = UserRequest(
            name=name, password=password or None, is_admin=is_admin
        )
        user.active = (
            password != "" if self.zen_store.type != StoreType.REST else True
        )
        created_user = self.zen_store.create_user(user=user)

        return created_user

    def get_user(
        self,
        name_id_or_prefix: Union[str, UUID],
        allow_name_prefix_match: bool = True,
        hydrate: bool = True,
    ) -> UserResponse:
        """Gets a user.

        Args:
            name_id_or_prefix: The name or ID of the user.
            allow_name_prefix_match: If True, allow matching by name prefix.
            hydrate: Flag deciding whether to hydrate the output model(s)
                by including metadata fields in the response.

        Returns:
            The User
        """
        return self._get_entity_by_id_or_name_or_prefix(
            get_method=self.zen_store.get_user,
            list_method=self.list_users,
            name_id_or_prefix=name_id_or_prefix,
            allow_name_prefix_match=allow_name_prefix_match,
            hydrate=hydrate,
        )

    def list_users(
        self,
        sort_by: str = "created",
        page: int = PAGINATION_STARTING_PAGE,
        size: int = PAGE_SIZE_DEFAULT,
        logical_operator: LogicalOperators = LogicalOperators.AND,
        id: Optional[Union[UUID, str]] = None,
        external_user_id: Optional[str] = None,
        created: Optional[Union[datetime, str]] = None,
        updated: Optional[Union[datetime, str]] = None,
        name: Optional[str] = None,
        full_name: Optional[str] = None,
        email: Optional[str] = None,
        active: Optional[bool] = None,
        email_opted_in: Optional[bool] = None,
        hydrate: bool = False,
    ) -> Page[UserResponse]:
        """List all users.

        Args:
            sort_by: The column to sort by
            page: The page of items
            size: The maximum size of all pages
            logical_operator: Which logical operator to use [and, or]
            id: Use the id of stacks to filter by.
            external_user_id: Use the external user id for filtering.
            created: Use to filter by time of creation
            updated: Use the last updated date for filtering
            name: Use the username for filtering
            full_name: Use the user full name for filtering
            email: Use the user email for filtering
            active: User the user active status for filtering
            email_opted_in: Use the user opt in status for filtering
            hydrate: Flag deciding whether to hydrate the output model(s)
                by including metadata fields in the response.

        Returns:
            The User
        """
        return self.zen_store.list_users(
            UserFilter(
                sort_by=sort_by,
                page=page,
                size=size,
                logical_operator=logical_operator,
                id=id,
                external_user_id=external_user_id,
                created=created,
                updated=updated,
                name=name,
                full_name=full_name,
                email=email,
                active=active,
                email_opted_in=email_opted_in,
            ),
            hydrate=hydrate,
        )

    def update_user(
        self,
        name_id_or_prefix: Union[str, UUID],
        updated_name: Optional[str] = None,
        updated_full_name: Optional[str] = None,
        updated_email: Optional[str] = None,
        updated_email_opt_in: Optional[bool] = None,
        updated_password: Optional[str] = None,
        old_password: Optional[str] = None,
        updated_is_admin: Optional[bool] = None,
        updated_metadata: Optional[Dict[str, Any]] = None,
        active: Optional[bool] = None,
    ) -> UserResponse:
        """Update a user.

        Args:
            name_id_or_prefix: The name or ID of the user to update.
            updated_name: The new name of the user.
            updated_full_name: The new full name of the user.
            updated_email: The new email of the user.
            updated_email_opt_in: The new email opt-in status of the user.
            updated_password: The new password of the user.
            old_password: The old password of the user. Required for password
                update.
            updated_is_admin: Whether the user should be an admin.
            updated_metadata: The new metadata for the user.
            active: Use to activate or deactivate the user.

        Returns:
            The updated user.

        Raises:
            ValidationError: If the old password is not provided when updating
                the password.
        """
        user = self.get_user(
            name_id_or_prefix=name_id_or_prefix, allow_name_prefix_match=False
        )
        user_update = UserUpdate(name=updated_name or user.name)
        if updated_full_name:
            user_update.full_name = updated_full_name
        if updated_email is not None:
            user_update.email = updated_email
            user_update.email_opted_in = (
                updated_email_opt_in or user.email_opted_in
            )
        if updated_email_opt_in is not None:
            user_update.email_opted_in = updated_email_opt_in
        if updated_password is not None:
            user_update.password = updated_password
            if old_password is None:
                raise ValidationError(
                    "Old password is required to update the password."
                )
            user_update.old_password = old_password
        if updated_is_admin is not None:
            user_update.is_admin = updated_is_admin
        if active is not None:
            user_update.active = active

        if updated_metadata is not None:
            user_update.user_metadata = updated_metadata

        return self.zen_store.update_user(
            user_id=user.id, user_update=user_update
        )

    @_fail_for_sql_zen_store
    def deactivate_user(self, name_id_or_prefix: str) -> "UserResponse":
        """Deactivate a user and generate an activation token.

        Args:
            name_id_or_prefix: The name or ID of the user to reset.

        Returns:
            The deactivated user.
        """
        from zenml.zen_stores.rest_zen_store import RestZenStore

        user = self.get_user(name_id_or_prefix, allow_name_prefix_match=False)
        assert isinstance(self.zen_store, RestZenStore)
        return self.zen_store.deactivate_user(user_name_or_id=user.name)

    def delete_user(self, name_id_or_prefix: str) -> None:
        """Delete a user.

        Args:
            name_id_or_prefix: The name or ID of the user to delete.
        """
        user = self.get_user(name_id_or_prefix, allow_name_prefix_match=False)
        self.zen_store.delete_user(user_name_or_id=user.name)

    @property
    def active_user(self) -> "UserResponse":
        """Get the user that is currently in use.

        Returns:
            The active user.
        """
        if self._active_user is None:
            self._active_user = self.zen_store.get_user(include_private=True)
        return self._active_user

    # -------------------------------- Workspaces ------------------------------

    def create_workspace(
        self, name: str, description: str
    ) -> WorkspaceResponse:
        """Create a new workspace.

        Args:
            name: Name of the workspace.
            description: Description of the workspace.

        Returns:
            The created workspace.
        """
        return self.zen_store.create_workspace(
            WorkspaceRequest(name=name, description=description)
        )

    def get_workspace(
        self,
        name_id_or_prefix: Optional[Union[UUID, str]],
        allow_name_prefix_match: bool = True,
        hydrate: bool = True,
    ) -> WorkspaceResponse:
        """Gets a workspace.

        Args:
            name_id_or_prefix: The name or ID of the workspace.
            allow_name_prefix_match: If True, allow matching by name prefix.
            hydrate: Flag deciding whether to hydrate the output model(s)
                by including metadata fields in the response.

        Returns:
            The workspace
        """
        if not name_id_or_prefix:
            return self.active_workspace
        return self._get_entity_by_id_or_name_or_prefix(
            get_method=self.zen_store.get_workspace,
            list_method=self.list_workspaces,
            name_id_or_prefix=name_id_or_prefix,
            allow_name_prefix_match=allow_name_prefix_match,
            hydrate=hydrate,
        )

    def list_workspaces(
        self,
        sort_by: str = "created",
        page: int = PAGINATION_STARTING_PAGE,
        size: int = PAGE_SIZE_DEFAULT,
        logical_operator: LogicalOperators = LogicalOperators.AND,
        id: Optional[Union[UUID, str]] = None,
        created: Optional[Union[datetime, str]] = None,
        updated: Optional[Union[datetime, str]] = None,
        name: Optional[str] = None,
        hydrate: bool = False,
    ) -> Page[WorkspaceResponse]:
        """List all workspaces.

        Args:
            sort_by: The column to sort by
            page: The page of items
            size: The maximum size of all pages
            logical_operator: Which logical operator to use [and, or]
            id: Use the workspace ID to filter by.
            created: Use to filter by time of creation
            updated: Use the last updated date for filtering
            name: Use the workspace name for filtering
            hydrate: Flag deciding whether to hydrate the output model(s)
                by including metadata fields in the response.

        Returns:
            Page of workspaces
        """
        return self.zen_store.list_workspaces(
            WorkspaceFilter(
                sort_by=sort_by,
                page=page,
                size=size,
                logical_operator=logical_operator,
                id=id,
                created=created,
                updated=updated,
                name=name,
            ),
            hydrate=hydrate,
        )

    def update_workspace(
        self,
        name_id_or_prefix: Optional[Union[UUID, str]],
        new_name: Optional[str] = None,
        new_description: Optional[str] = None,
    ) -> WorkspaceResponse:
        """Update a workspace.

        Args:
            name_id_or_prefix: Name, ID or prefix of the workspace to update.
            new_name: New name of the workspace.
            new_description: New description of the workspace.

        Returns:
            The updated workspace.
        """
        workspace = self.get_workspace(
            name_id_or_prefix=name_id_or_prefix, allow_name_prefix_match=False
        )
        workspace_update = WorkspaceUpdate(name=new_name or workspace.name)
        if new_description:
            workspace_update.description = new_description
        return self.zen_store.update_workspace(
            workspace_id=workspace.id,
            workspace_update=workspace_update,
        )

    def delete_workspace(self, name_id_or_prefix: str) -> None:
        """Delete a workspace.

        Args:
            name_id_or_prefix: The name or ID of the workspace to delete.

        Raises:
            IllegalOperationError: If the workspace to delete is the active
                workspace.
        """
        workspace = self.get_workspace(
            name_id_or_prefix, allow_name_prefix_match=False
        )
        if self.active_workspace.id == workspace.id:
            raise IllegalOperationError(
                f"Workspace '{name_id_or_prefix}' cannot be deleted since "
                "it is currently active. Please set another workspace as "
                "active first."
            )
        self.zen_store.delete_workspace(workspace_name_or_id=workspace.id)

    @property
    def active_workspace(self) -> WorkspaceResponse:
        """Get the currently active workspace of the local client.

        If no active workspace is configured locally for the client, the
        active workspace in the global configuration is used instead.

        Returns:
            The active workspace.

        Raises:
            RuntimeError: If the active workspace is not set.
        """
        if workspace_id := os.environ.get(ENV_ZENML_ACTIVE_WORKSPACE_ID):
            if not self._active_workspace or self._active_workspace.id != UUID(
                workspace_id
            ):
                self._active_workspace = self.get_workspace(workspace_id)

            return self._active_workspace

        from zenml.constants import DEFAULT_WORKSPACE_NAME

        # If running in a ZenML server environment, the active workspace is
        # not relevant
        if ENV_ZENML_SERVER in os.environ:
            return self.get_workspace(DEFAULT_WORKSPACE_NAME)

        workspace = (
            self._config.active_workspace if self._config else None
        ) or GlobalConfiguration().get_active_workspace()
        if not workspace:
            raise RuntimeError(
                "No active workspace is configured. Run "
                "`zenml workspace set WORKSPACE_NAME` to set the active "
                "workspace."
            )

        if workspace.name != DEFAULT_WORKSPACE_NAME:
            logger.warning(
                f"You are running with a non-default workspace "
                f"'{workspace.name}'. The ZenML workspace feature is available "
                "only on ZenML Pro. Pipelines, pipeline runs and artifacts "
                "produced in this workspace will not be accessible through the "
                "dashboard. Please visit https://zenml.io/pro to learn more."
            )
        return workspace

    # --------------------------------- Stacks ---------------------------------

    def create_stack(
        self,
        name: str,
        components: Mapping[StackComponentType, Union[str, UUID]],
        stack_spec_file: Optional[str] = None,
        labels: Optional[Dict[str, Any]] = None,
    ) -> StackResponse:
        """Registers a stack and its components.

        Args:
            name: The name of the stack to register.
            components: dictionary which maps component types to component names
            stack_spec_file: path to the stack spec file
            labels: The labels of the stack.

        Returns:
            The model of the registered stack.
        """
        stack_components = {}

        for c_type, c_identifier in components.items():
            # Skip non-existent components.
            if not c_identifier:
                continue

            # Get the component.
            component = self.get_stack_component(
                name_id_or_prefix=c_identifier,
                component_type=c_type,
            )
            stack_components[c_type] = [component.id]

        stack = StackRequest(
            name=name,
            components=stack_components,
            stack_spec_path=stack_spec_file,
            workspace=self.active_workspace.id,
            labels=labels,
        )

        self._validate_stack_configuration(stack=stack)

        return self.zen_store.create_stack(stack=stack)

    def get_stack(
        self,
        name_id_or_prefix: Optional[Union[UUID, str]] = None,
        allow_name_prefix_match: bool = True,
        hydrate: bool = True,
    ) -> StackResponse:
        """Get a stack by name, ID or prefix.

        If no name, ID or prefix is provided, the active stack is returned.

        Args:
            name_id_or_prefix: The name, ID or prefix of the stack.
            allow_name_prefix_match: If True, allow matching by name prefix.
            hydrate: Flag deciding whether to hydrate the output model(s)
                by including metadata fields in the response.

        Returns:
            The stack.
        """
        if name_id_or_prefix is not None:
            return self._get_entity_by_id_or_name_or_prefix(
                get_method=self.zen_store.get_stack,
                list_method=self.list_stacks,
                name_id_or_prefix=name_id_or_prefix,
                allow_name_prefix_match=allow_name_prefix_match,
                hydrate=hydrate,
            )
        else:
            return self.active_stack_model

    def list_stacks(
        self,
        sort_by: str = "created",
        page: int = PAGINATION_STARTING_PAGE,
        size: int = PAGE_SIZE_DEFAULT,
        logical_operator: LogicalOperators = LogicalOperators.AND,
        id: Optional[Union[UUID, str]] = None,
        created: Optional[Union[datetime, str]] = None,
        updated: Optional[Union[datetime, str]] = None,
        name: Optional[str] = None,
        description: Optional[str] = None,
        component_id: Optional[Union[str, UUID]] = None,
        user: Optional[Union[UUID, str]] = None,
        component: Optional[Union[UUID, str]] = None,
        hydrate: bool = False,
    ) -> Page[StackResponse]:
        """Lists all stacks.

        Args:
            sort_by: The column to sort by
            page: The page of items
            size: The maximum size of all pages
            logical_operator: Which logical operator to use [and, or]
            id: Use the id of stacks to filter by.
            created: Use to filter by time of creation
            updated: Use the last updated date for filtering
            description: Use the stack description for filtering
            component_id: The id of the component to filter by.
            user: The name/ID of the user to filter by.
            component: The name/ID of the component to filter by.
            name: The name of the stack to filter by.
            hydrate: Flag deciding whether to hydrate the output model(s)
                by including metadata fields in the response.

        Returns:
            A page of stacks.
        """
        stack_filter_model = StackFilter(
            page=page,
            size=size,
            sort_by=sort_by,
            logical_operator=logical_operator,
            component_id=component_id,
            user=user,
            component=component,
            name=name,
            description=description,
            id=id,
            created=created,
            updated=updated,
        )
        return self.zen_store.list_stacks(stack_filter_model, hydrate=hydrate)

    def update_stack(
        self,
        name_id_or_prefix: Optional[Union[UUID, str]] = None,
        name: Optional[str] = None,
        stack_spec_file: Optional[str] = None,
        labels: Optional[Dict[str, Any]] = None,
        description: Optional[str] = None,
        component_updates: Optional[
            Dict[StackComponentType, List[Union[UUID, str]]]
        ] = None,
    ) -> StackResponse:
        """Updates a stack and its components.

        Args:
            name_id_or_prefix: The name, id or prefix of the stack to update.
            name: the new name of the stack.
            stack_spec_file: path to the stack spec file.
            labels: The new labels of the stack component.
            description: the new description of the stack.
            component_updates: dictionary which maps stack component types to
                lists of new stack component names or ids.

        Returns:
            The model of the updated stack.

        Raises:
            EntityExistsError: If the stack name is already taken.
        """
        # First, get the stack
        stack = self.get_stack(
            name_id_or_prefix=name_id_or_prefix, allow_name_prefix_match=False
        )

        # Create the update model
        update_model = StackUpdate(
            workspace=self.active_workspace.id,
            stack_spec_path=stack_spec_file,
        )

        if name:
            if self.list_stacks(name=name):
                raise EntityExistsError(
                    "There are already existing stacks with the name "
                    f"'{name}'."
                )

            update_model.name = name

        if description:
            update_model.description = description

        # Get the current components
        if component_updates:
            components_dict = stack.components.copy()

            for component_type, component_id_list in component_updates.items():
                if component_id_list is not None:
                    components_dict[component_type] = [
                        self.get_stack_component(
                            name_id_or_prefix=component_id,
                            component_type=component_type,
                        )
                        for component_id in component_id_list
                    ]

            update_model.components = {
                c_type: [c.id for c in c_list]
                for c_type, c_list in components_dict.items()
            }

        if labels is not None:
            existing_labels = stack.labels or {}
            existing_labels.update(labels)

            existing_labels = {
                k: v for k, v in existing_labels.items() if v is not None
            }
            update_model.labels = existing_labels

        updated_stack = self.zen_store.update_stack(
            stack_id=stack.id,
            stack_update=update_model,
        )
        if updated_stack.id == self.active_stack_model.id:
            if self._config:
                self._config.set_active_stack(updated_stack)
            else:
                GlobalConfiguration().set_active_stack(updated_stack)
        return updated_stack

    def delete_stack(
        self, name_id_or_prefix: Union[str, UUID], recursive: bool = False
    ) -> None:
        """Deregisters a stack.

        Args:
            name_id_or_prefix: The name, id or prefix id of the stack
                to deregister.
            recursive: If `True`, all components of the stack which are not
                associated with any other stack will also be deleted.

        Raises:
            ValueError: If the stack is the currently active stack for this
                client.
        """
        stack = self.get_stack(
            name_id_or_prefix=name_id_or_prefix, allow_name_prefix_match=False
        )

        if stack.id == self.active_stack_model.id:
            raise ValueError(
                f"Unable to deregister active stack '{stack.name}'. Make "
                f"sure to designate a new active stack before deleting this "
                f"one."
            )

        cfg = GlobalConfiguration()
        if stack.id == cfg.active_stack_id:
            raise ValueError(
                f"Unable to deregister '{stack.name}' as it is the active "
                f"stack within your global configuration. Make "
                f"sure to designate a new active stack before deleting this "
                f"one."
            )

        if recursive:
            stack_components_free_for_deletion = []

            # Get all stack components associated with this stack
            for component_type, component_model in stack.components.items():
                # Get stack associated with the stack component

                stacks = self.list_stacks(
                    component_id=component_model[0].id, size=2, page=1
                )

                # Check if the stack component is part of another stack
                if len(stacks) == 1 and stack.id == stacks[0].id:
                    stack_components_free_for_deletion.append(
                        (component_type, component_model)
                    )

            self.delete_stack(stack.id)

            for (
                stack_component_type,
                stack_component_model,
            ) in stack_components_free_for_deletion:
                self.delete_stack_component(
                    stack_component_model[0].name, stack_component_type
                )

            logger.info("Deregistered stack with name '%s'.", stack.name)
            return

        self.zen_store.delete_stack(stack_id=stack.id)
        logger.info("Deregistered stack with name '%s'.", stack.name)

    @property
    def active_stack(self) -> "Stack":
        """The active stack for this client.

        Returns:
            The active stack for this client.
        """
        from zenml.stack.stack import Stack

        return Stack.from_model(self.active_stack_model)

    @property
    def active_stack_model(self) -> StackResponse:
        """The model of the active stack for this client.

        If no active stack is configured locally for the client, the active
        stack in the global configuration is used instead.

        Returns:
            The model of the active stack for this client.

        Raises:
            RuntimeError: If the active stack is not set.
        """
        if env_stack_id := os.environ.get(ENV_ZENML_ACTIVE_STACK_ID):
            if not self._active_stack or self._active_stack.id != UUID(
                env_stack_id
            ):
                self._active_stack = self.get_stack(env_stack_id)

            return self._active_stack

        stack_id: Optional[UUID] = None

        if self._config:
            if self._config._active_stack:
                return self._config._active_stack

            stack_id = self._config.active_stack_id

        if not stack_id:
            # Initialize the zen store so the global config loads the active
            # stack
            _ = GlobalConfiguration().zen_store
            if active_stack := GlobalConfiguration()._active_stack:
                return active_stack

            stack_id = GlobalConfiguration().get_active_stack_id()

        if not stack_id:
            raise RuntimeError(
                "No active stack is configured. Run "
                "`zenml stack set STACK_NAME` to set the active stack."
            )

        return self.get_stack(stack_id)

    def activate_stack(
        self, stack_name_id_or_prefix: Union[str, UUID]
    ) -> None:
        """Sets the stack as active.

        Args:
            stack_name_id_or_prefix: Model of the stack to activate.

        Raises:
            KeyError: If the stack is not registered.
        """
        # Make sure the stack is registered
        try:
            stack = self.get_stack(name_id_or_prefix=stack_name_id_or_prefix)
        except KeyError as e:
            raise KeyError(
                f"Stack '{stack_name_id_or_prefix}' cannot be activated since "
                f"it is not registered yet. Please register it first."
            ) from e

        if self._config:
            self._config.set_active_stack(stack=stack)

        else:
            # set the active stack globally only if the client doesn't use
            # a local configuration
            GlobalConfiguration().set_active_stack(stack=stack)

    def _validate_stack_configuration(self, stack: StackRequest) -> None:
        """Validates the configuration of a stack.

        Args:
            stack: The stack to validate.

        Raises:
            ValidationError: If the stack configuration is invalid.
        """
        local_components: List[str] = []
        remote_components: List[str] = []
        assert stack.components is not None
        for component_type, components in stack.components.items():
            component_flavor: Union[FlavorResponse, str]

            for component in components:
                if isinstance(component, UUID):
                    component_response = self.get_stack_component(
                        name_id_or_prefix=component,
                        component_type=component_type,
                    )
                    component_config = component_response.configuration
                    component_flavor = component_response.flavor
                else:
                    component_config = component.configuration
                    component_flavor = component.flavor

                # Create and validate the configuration
                from zenml.stack.utils import (
                    validate_stack_component_config,
                    warn_if_config_server_mismatch,
                )

                configuration = validate_stack_component_config(
                    configuration_dict=component_config,
                    flavor=component_flavor,
                    component_type=component_type,
                    # Always enforce validation of custom flavors
                    validate_custom_flavors=True,
                )
                # Guaranteed to not be None by setting
                # `validate_custom_flavors=True` above
                assert configuration is not None
                warn_if_config_server_mismatch(configuration)
                flavor_name = (
                    component_flavor.name
                    if isinstance(component_flavor, FlavorResponse)
                    else component_flavor
                )
                if configuration.is_local:
                    local_components.append(
                        f"{component_type.value}: {flavor_name}"
                    )
                elif configuration.is_remote:
                    remote_components.append(
                        f"{component_type.value}: {flavor_name}"
                    )

        if local_components and remote_components:
            logger.warning(
                f"You are configuring a stack that is composed of components "
                f"that are relying on local resources "
                f"({', '.join(local_components)}) as well as "
                f"components that are running remotely "
                f"({', '.join(remote_components)}). This is not recommended as "
                f"it can lead to unexpected behavior, especially if the remote "
                f"components need to access the local resources. Please make "
                f"sure that your stack is configured correctly, or try to use "
                f"component flavors or configurations that do not require "
                f"local resources."
            )

        if not stack.is_valid:
            raise ValidationError(
                "Stack configuration is invalid. A valid"
                "stack must contain an Artifact Store and "
                "an Orchestrator."
            )

    # ----------------------------- Services -----------------------------------

    def create_service(
        self,
        config: ServiceConfig,
        service_type: ServiceType,
        model_version_id: Optional[UUID] = None,
    ) -> ServiceResponse:
        """Registers a service.

        Args:
            config: The configuration of the service.
            service_type: The type of the service.
            model_version_id: The ID of the model version to associate with the
                service.

        Returns:
            The registered service.
        """
        service_request = ServiceRequest(
            name=config.service_name,
            service_type=service_type,
            config=config.model_dump(),
            workspace=self.active_workspace.id,
            model_version_id=model_version_id,
        )
        # Register the service
        return self.zen_store.create_service(service_request)

    def get_service(
        self,
        name_id_or_prefix: Union[str, UUID],
        allow_name_prefix_match: bool = True,
        hydrate: bool = True,
        type: Optional[str] = None,
        workspace: Optional[Union[str, UUID]] = None,
    ) -> ServiceResponse:
        """Gets a service.

        Args:
            name_id_or_prefix: The name or ID of the service.
            allow_name_prefix_match: If True, allow matching by name prefix.
            hydrate: Flag deciding whether to hydrate the output model(s)
                by including metadata fields in the response.
            type: The type of the service.
            workspace: The workspace name/ID to filter by.

        Returns:
            The Service
        """

        def type_scoped_list_method(
            hydrate: bool = True,
            **kwargs: Any,
        ) -> Page[ServiceResponse]:
            """Call `zen_store.list_services` with type scoping.

            Args:
                hydrate: Flag deciding whether to hydrate the output model(s)
                    by including metadata fields in the response.
                **kwargs: Keyword arguments to pass to `ServiceFilterModel`.

            Returns:
                The type-scoped list of services.
            """
            service_filter_model = ServiceFilter(**kwargs)
            if type:
                service_filter_model.set_type(type=type)
            return self.zen_store.list_services(
                filter_model=service_filter_model,
                hydrate=hydrate,
            )

        return self._get_entity_by_id_or_name_or_prefix(
            get_method=self.zen_store.get_service,
            list_method=type_scoped_list_method,
            name_id_or_prefix=name_id_or_prefix,
            allow_name_prefix_match=allow_name_prefix_match,
            workspace=workspace,
            hydrate=hydrate,
        )

    def list_services(
        self,
        sort_by: str = "created",
        page: int = PAGINATION_STARTING_PAGE,
        size: int = PAGE_SIZE_DEFAULT,
        logical_operator: LogicalOperators = LogicalOperators.AND,
        id: Optional[Union[UUID, str]] = None,
        created: Optional[datetime] = None,
        updated: Optional[datetime] = None,
        type: Optional[str] = None,
        flavor: Optional[str] = None,
        user: Optional[Union[UUID, str]] = None,
        workspace: Optional[Union[str, UUID]] = None,
        hydrate: bool = False,
        running: Optional[bool] = None,
        service_name: Optional[str] = None,
        pipeline_name: Optional[str] = None,
        pipeline_run_id: Optional[str] = None,
        pipeline_step_name: Optional[str] = None,
        model_version_id: Optional[Union[str, UUID]] = None,
        config: Optional[Dict[str, Any]] = None,
    ) -> Page[ServiceResponse]:
        """List all services.

        Args:
            sort_by: The column to sort by
            page: The page of items
            size: The maximum size of all pages
            logical_operator: Which logical operator to use [and, or]
            id: Use the id of services to filter by.
            created: Use to filter by time of creation
            updated: Use the last updated date for filtering
            type: Use the service type for filtering
            flavor: Use the service flavor for filtering
            workspace: The workspace name/ID to filter by.
            user: Filter by user name/ID.
            hydrate: Flag deciding whether to hydrate the output model(s)
                by including metadata fields in the response.
            running: Use the running status for filtering
            pipeline_name: Use the pipeline name for filtering
            service_name: Use the service name or model name
                for filtering
            pipeline_step_name: Use the pipeline step name for filtering
            model_version_id: Use the model version id for filtering
            config: Use the config for filtering
            pipeline_run_id: Use the pipeline run id for filtering

        Returns:
            The Service response page.
        """
        service_filter_model = ServiceFilter(
            sort_by=sort_by,
            page=page,
            size=size,
            logical_operator=logical_operator,
            id=id,
            created=created,
            updated=updated,
            type=type,
            flavor=flavor,
            workspace=workspace or self.active_workspace.id,
            user=user,
            running=running,
            name=service_name,
            pipeline_name=pipeline_name,
            pipeline_step_name=pipeline_step_name,
            model_version_id=model_version_id,
            pipeline_run_id=pipeline_run_id,
            config=dict_to_bytes(config) if config else None,
        )
        return self.zen_store.list_services(
            filter_model=service_filter_model, hydrate=hydrate
        )

    def update_service(
        self,
        id: UUID,
        name: Optional[str] = None,
        service_source: Optional[str] = None,
        admin_state: Optional[ServiceState] = None,
        status: Optional[Dict[str, Any]] = None,
        endpoint: Optional[Dict[str, Any]] = None,
        labels: Optional[Dict[str, str]] = None,
        prediction_url: Optional[str] = None,
        health_check_url: Optional[str] = None,
        model_version_id: Optional[UUID] = None,
    ) -> ServiceResponse:
        """Update a service.

        Args:
            id: The ID of the service to update.
            name: The new name of the service.
            admin_state: The new admin state of the service.
            status: The new status of the service.
            endpoint: The new endpoint of the service.
            service_source: The new service source of the service.
            labels: The new labels of the service.
            prediction_url: The new prediction url of the service.
            health_check_url: The new health check url of the service.
            model_version_id: The new model version id of the service.

        Returns:
            The updated service.
        """
        service_update = ServiceUpdate()
        if name:
            service_update.name = name
        if service_source:
            service_update.service_source = service_source
        if admin_state:
            service_update.admin_state = admin_state
        if status:
            service_update.status = status
        if endpoint:
            service_update.endpoint = endpoint
        if labels:
            service_update.labels = labels
        if prediction_url:
            service_update.prediction_url = prediction_url
        if health_check_url:
            service_update.health_check_url = health_check_url
        if model_version_id:
            service_update.model_version_id = model_version_id
        return self.zen_store.update_service(
            service_id=id, update=service_update
        )

    def delete_service(
        self,
        name_id_or_prefix: UUID,
        workspace: Optional[Union[str, UUID]] = None,
    ) -> None:
        """Delete a service.

        Args:
            name_id_or_prefix: The name or ID of the service to delete.
            workspace: The workspace name/ID to filter by.
        """
        service = self.get_service(
            name_id_or_prefix,
            allow_name_prefix_match=False,
            workspace=workspace,
        )
        self.zen_store.delete_service(service_id=service.id)

    # -------------------------------- Components ------------------------------

    def get_stack_component(
        self,
        component_type: StackComponentType,
        name_id_or_prefix: Optional[Union[str, UUID]] = None,
        allow_name_prefix_match: bool = True,
        hydrate: bool = True,
    ) -> ComponentResponse:
        """Fetches a registered stack component.

        If the name_id_or_prefix is provided, it will try to fetch the component
        with the corresponding identifier. If not, it will try to fetch the
        active component of the given type.

        Args:
            component_type: The type of the component to fetch
            name_id_or_prefix: The id of the component to fetch.
            allow_name_prefix_match: If True, allow matching by name prefix.
            hydrate: Flag deciding whether to hydrate the output model(s)
                by including metadata fields in the response.

        Returns:
            The registered stack component.

        Raises:
            KeyError: If no name_id_or_prefix is provided and no such component
                is part of the active stack.
        """
        # If no `name_id_or_prefix` provided, try to get the active component.
        if not name_id_or_prefix:
            components = self.active_stack_model.components.get(
                component_type, None
            )
            if components:
                return components[0]
            raise KeyError(
                "No name_id_or_prefix provided and there is no active "
                f"{component_type} in the current active stack."
            )

        # Else, try to fetch the component with an explicit type filter
        def type_scoped_list_method(
            hydrate: bool = False,
            **kwargs: Any,
        ) -> Page[ComponentResponse]:
            """Call `zen_store.list_stack_components` with type scoping.

            Args:
                hydrate: Flag deciding whether to hydrate the output model(s)
                    by including metadata fields in the response.
                **kwargs: Keyword arguments to pass to `ComponentFilterModel`.

            Returns:
                The type-scoped list of components.
            """
            component_filter_model = ComponentFilter(**kwargs)
            component_filter_model.set_scope_type(
                component_type=component_type
            )
            return self.zen_store.list_stack_components(
                component_filter_model=component_filter_model,
                hydrate=hydrate,
            )

        return self._get_entity_by_id_or_name_or_prefix(
            get_method=self.zen_store.get_stack_component,
            list_method=type_scoped_list_method,
            name_id_or_prefix=name_id_or_prefix,
            allow_name_prefix_match=allow_name_prefix_match,
            hydrate=hydrate,
        )

    def list_stack_components(
        self,
        sort_by: str = "created",
        page: int = PAGINATION_STARTING_PAGE,
        size: int = PAGE_SIZE_DEFAULT,
        logical_operator: LogicalOperators = LogicalOperators.AND,
        id: Optional[Union[UUID, str]] = None,
        created: Optional[datetime] = None,
        updated: Optional[datetime] = None,
        name: Optional[str] = None,
        flavor: Optional[str] = None,
        type: Optional[str] = None,
        connector_id: Optional[Union[str, UUID]] = None,
        stack_id: Optional[Union[str, UUID]] = None,
        user: Optional[Union[UUID, str]] = None,
        hydrate: bool = False,
    ) -> Page[ComponentResponse]:
        """Lists all registered stack components.

        Args:
            sort_by: The column to sort by
            page: The page of items
            size: The maximum size of all pages
            logical_operator: Which logical operator to use [and, or]
            id: Use the id of component to filter by.
            created: Use to component by time of creation
            updated: Use the last updated date for filtering
            flavor: Use the component flavor for filtering
            type: Use the component type for filtering
            connector_id: The id of the connector to filter by.
            stack_id: The id of the stack to filter by.
            name: The name of the component to filter by.
            user: The ID of name of the user to filter by.
            hydrate: Flag deciding whether to hydrate the output model(s)
                by including metadata fields in the response.

        Returns:
            A page of stack components.
        """
        component_filter_model = ComponentFilter(
            page=page,
            size=size,
            sort_by=sort_by,
            logical_operator=logical_operator,
            connector_id=connector_id,
            stack_id=stack_id,
            name=name,
            flavor=flavor,
            type=type,
            id=id,
            created=created,
            updated=updated,
            user=user,
        )

        return self.zen_store.list_stack_components(
            component_filter_model=component_filter_model, hydrate=hydrate
        )

    def create_stack_component(
        self,
        name: str,
        flavor: str,
        component_type: StackComponentType,
        configuration: Dict[str, str],
        labels: Optional[Dict[str, Any]] = None,
    ) -> "ComponentResponse":
        """Registers a stack component.

        Args:
            name: The name of the stack component.
            flavor: The flavor of the stack component.
            component_type: The type of the stack component.
            configuration: The configuration of the stack component.
            labels: The labels of the stack component.

        Returns:
            The model of the registered component.
        """
        from zenml.stack.utils import (
            validate_stack_component_config,
            warn_if_config_server_mismatch,
        )

        validated_config = validate_stack_component_config(
            configuration_dict=configuration,
            flavor=flavor,
            component_type=component_type,
            # Always enforce validation of custom flavors
            validate_custom_flavors=True,
        )
        # Guaranteed to not be None by setting
        # `validate_custom_flavors=True` above
        assert validated_config is not None
        warn_if_config_server_mismatch(validated_config)

        create_component_model = ComponentRequest(
            name=name,
            type=component_type,
            flavor=flavor,
            configuration=configuration,
            workspace=self.active_workspace.id,
            labels=labels,
        )

        # Register the new model
        return self.zen_store.create_stack_component(
            component=create_component_model
        )

    def update_stack_component(
        self,
        name_id_or_prefix: Optional[Union[UUID, str]],
        component_type: StackComponentType,
        name: Optional[str] = None,
        configuration: Optional[Dict[str, Any]] = None,
        labels: Optional[Dict[str, Any]] = None,
        disconnect: Optional[bool] = None,
        connector_id: Optional[UUID] = None,
        connector_resource_id: Optional[str] = None,
    ) -> ComponentResponse:
        """Updates a stack component.

        Args:
            name_id_or_prefix: The name, id or prefix of the stack component to
                update.
            component_type: The type of the stack component to update.
            name: The new name of the stack component.
            configuration: The new configuration of the stack component.
            labels: The new labels of the stack component.
            disconnect: Whether to disconnect the stack component from its
                service connector.
            connector_id: The new connector id of the stack component.
            connector_resource_id: The new connector resource id of the
                stack component.

        Returns:
            The updated stack component.

        Raises:
            EntityExistsError: If the new name is already taken.
        """
        # Get the existing component model
        component = self.get_stack_component(
            name_id_or_prefix=name_id_or_prefix,
            component_type=component_type,
            allow_name_prefix_match=False,
        )

        update_model = ComponentUpdate(
            workspace=self.active_workspace.id,
        )

        if name is not None:
            existing_components = self.list_stack_components(
                name=name,
                type=component_type,
            )
            if existing_components.total > 0:
                raise EntityExistsError(
                    f"There are already existing components with the "
                    f"name '{name}'."
                )
            update_model.name = name

        if configuration is not None:
            existing_configuration = component.configuration
            existing_configuration.update(configuration)
            existing_configuration = {
                k: v
                for k, v in existing_configuration.items()
                if v is not None
            }

            from zenml.stack.utils import (
                validate_stack_component_config,
                warn_if_config_server_mismatch,
            )

            validated_config = validate_stack_component_config(
                configuration_dict=existing_configuration,
                flavor=component.flavor,
                component_type=component.type,
                # Always enforce validation of custom flavors
                validate_custom_flavors=True,
            )
            # Guaranteed to not be None by setting
            # `validate_custom_flavors=True` above
            assert validated_config is not None
            warn_if_config_server_mismatch(validated_config)

            update_model.configuration = existing_configuration

        if labels is not None:
            existing_labels = component.labels or {}
            existing_labels.update(labels)

            existing_labels = {
                k: v for k, v in existing_labels.items() if v is not None
            }
            update_model.labels = existing_labels

        if disconnect:
            update_model.connector = None
            update_model.connector_resource_id = None
        else:
            existing_component = self.get_stack_component(
                name_id_or_prefix=name_id_or_prefix,
                component_type=component_type,
                allow_name_prefix_match=False,
            )
            update_model.connector = connector_id
            update_model.connector_resource_id = connector_resource_id
            if connector_id is None and existing_component.connector:
                update_model.connector = existing_component.connector.id
                update_model.connector_resource_id = (
                    existing_component.connector_resource_id
                )

        # Send the updated component to the ZenStore
        return self.zen_store.update_stack_component(
            component_id=component.id,
            component_update=update_model,
        )

    def delete_stack_component(
        self,
        name_id_or_prefix: Union[str, UUID],
        component_type: StackComponentType,
    ) -> None:
        """Deletes a registered stack component.

        Args:
            name_id_or_prefix: The model of the component to delete.
            component_type: The type of the component to delete.
        """
        component = self.get_stack_component(
            name_id_or_prefix=name_id_or_prefix,
            component_type=component_type,
            allow_name_prefix_match=False,
        )

        self.zen_store.delete_stack_component(component_id=component.id)
        logger.info(
            "Deregistered stack component (type: %s) with name '%s'.",
            component.type,
            component.name,
        )

    # --------------------------------- Flavors --------------------------------

    def create_flavor(
        self,
        source: str,
        component_type: StackComponentType,
    ) -> FlavorResponse:
        """Creates a new flavor.

        Args:
            source: The flavor to create.
            component_type: The type of the flavor.

        Returns:
            The created flavor (in model form).

        Raises:
            ValueError: in case the config_schema of the flavor is too large.
        """
        from zenml.stack.flavor import validate_flavor_source

        flavor = validate_flavor_source(
            source=source, component_type=component_type
        )()

        if len(flavor.config_schema) > TEXT_FIELD_MAX_LENGTH:
            raise ValueError(
                "Json representation of configuration schema"
                "exceeds max length. This could be caused by an"
                "overly long docstring on the flavors "
                "configuration class' docstring."
            )

        flavor_request = flavor.to_model(integration="custom", is_custom=True)
        return self.zen_store.create_flavor(flavor=flavor_request)

    def get_flavor(
        self,
        name_id_or_prefix: str,
        allow_name_prefix_match: bool = True,
        hydrate: bool = True,
    ) -> FlavorResponse:
        """Get a stack component flavor.

        Args:
            name_id_or_prefix: The name, ID or prefix to the id of the flavor
                to get.
            allow_name_prefix_match: If True, allow matching by name prefix.
            hydrate: Flag deciding whether to hydrate the output model(s)
                by including metadata fields in the response.

        Returns:
            The stack component flavor.
        """
        return self._get_entity_by_id_or_name_or_prefix(
            get_method=self.zen_store.get_flavor,
            list_method=self.list_flavors,
            name_id_or_prefix=name_id_or_prefix,
            allow_name_prefix_match=allow_name_prefix_match,
            hydrate=hydrate,
        )

    def list_flavors(
        self,
        sort_by: str = "created",
        page: int = PAGINATION_STARTING_PAGE,
        size: int = PAGE_SIZE_DEFAULT,
        logical_operator: LogicalOperators = LogicalOperators.AND,
        id: Optional[Union[UUID, str]] = None,
        created: Optional[datetime] = None,
        updated: Optional[datetime] = None,
        name: Optional[str] = None,
        type: Optional[str] = None,
        integration: Optional[str] = None,
        user: Optional[Union[UUID, str]] = None,
        hydrate: bool = False,
    ) -> Page[FlavorResponse]:
        """Fetches all the flavor models.

        Args:
            sort_by: The column to sort by
            page: The page of items
            size: The maximum size of all pages
            logical_operator: Which logical operator to use [and, or]
            id: Use the id of flavors to filter by.
            created: Use to flavors by time of creation
            updated: Use the last updated date for filtering
            user: Filter by user name/ID.
            name: The name of the flavor to filter by.
            type: The type of the flavor to filter by.
            integration: The integration of the flavor to filter by.
            hydrate: Flag deciding whether to hydrate the output model(s)
                by including metadata fields in the response.

        Returns:
            A list of all the flavor models.
        """
        flavor_filter_model = FlavorFilter(
            page=page,
            size=size,
            sort_by=sort_by,
            logical_operator=logical_operator,
            user=user,
            name=name,
            type=type,
            integration=integration,
            id=id,
            created=created,
            updated=updated,
        )
        return self.zen_store.list_flavors(
            flavor_filter_model=flavor_filter_model, hydrate=hydrate
        )

    def delete_flavor(self, name_id_or_prefix: str) -> None:
        """Deletes a flavor.

        Args:
            name_id_or_prefix: The name, id or prefix of the id for the
                flavor to delete.
        """
        flavor = self.get_flavor(
            name_id_or_prefix, allow_name_prefix_match=False
        )
        self.zen_store.delete_flavor(flavor_id=flavor.id)

        logger.info(f"Deleted flavor '{flavor.name}' of type '{flavor.type}'.")

    def get_flavors_by_type(
        self, component_type: "StackComponentType"
    ) -> Page[FlavorResponse]:
        """Fetches the list of flavor for a stack component type.

        Args:
            component_type: The type of the component to fetch.

        Returns:
            The list of flavors.
        """
        logger.debug(f"Fetching the flavors of type {component_type}.")

        return self.list_flavors(
            type=component_type,
        )

    def get_flavor_by_name_and_type(
        self, name: str, component_type: "StackComponentType"
    ) -> FlavorResponse:
        """Fetches a registered flavor.

        Args:
            component_type: The type of the component to fetch.
            name: The name of the flavor to fetch.

        Returns:
            The registered flavor.

        Raises:
            KeyError: If no flavor exists for the given type and name.
        """
        logger.debug(
            f"Fetching the flavor of type {component_type} with name {name}."
        )

        if not (
            flavors := self.list_flavors(
                type=component_type, name=name, hydrate=True
            ).items
        ):
            raise KeyError(
                f"No flavor with name '{name}' and type '{component_type}' "
                "exists."
            )
        if len(flavors) > 1:
            raise KeyError(
                f"More than one flavor with name {name} and type "
                f"{component_type} exists."
            )

        return flavors[0]

    # ------------------------------- Pipelines --------------------------------

    def list_pipelines(
        self,
        sort_by: str = "created",
        page: int = PAGINATION_STARTING_PAGE,
        size: int = PAGE_SIZE_DEFAULT,
        logical_operator: LogicalOperators = LogicalOperators.AND,
        id: Optional[Union[UUID, str]] = None,
        created: Optional[Union[datetime, str]] = None,
        updated: Optional[Union[datetime, str]] = None,
        name: Optional[str] = None,
        latest_run_status: Optional[str] = None,
        workspace: Optional[Union[str, UUID]] = None,
        user: Optional[Union[UUID, str]] = None,
        tag: Optional[str] = None,
        tags: Optional[List[str]] = None,
        hydrate: bool = False,
    ) -> Page[PipelineResponse]:
        """List all pipelines.

        Args:
            sort_by: The column to sort by
            page: The page of items
            size: The maximum size of all pages
            logical_operator: Which logical operator to use [and, or]
            id: Use the id of pipeline to filter by.
            created: Use to filter by time of creation
            updated: Use the last updated date for filtering
            name: The name of the pipeline to filter by.
            latest_run_status: Filter by the status of the latest run of a
                pipeline.
            workspace: The workspace name/ID to filter by.
            user: The name/ID of the user to filter by.
            tag: Tag to filter by.
            tags: Tags to filter by.
            hydrate: Flag deciding whether to hydrate the output model(s)
                by including metadata fields in the response.

        Returns:
            A page with Pipeline fitting the filter description
        """
        pipeline_filter_model = PipelineFilter(
            sort_by=sort_by,
            page=page,
            size=size,
            logical_operator=logical_operator,
            id=id,
            created=created,
            updated=updated,
            name=name,
            latest_run_status=latest_run_status,
            workspace=workspace or self.active_workspace.id,
            user=user,
            tag=tag,
            tags=tags,
        )
        return self.zen_store.list_pipelines(
            pipeline_filter_model=pipeline_filter_model,
            hydrate=hydrate,
        )

    def get_pipeline(
        self,
        name_id_or_prefix: Union[str, UUID],
        workspace: Optional[Union[str, UUID]] = None,
        hydrate: bool = True,
    ) -> PipelineResponse:
        """Get a pipeline by name, id or prefix.

        Args:
            name_id_or_prefix: The name, ID or ID prefix of the pipeline.
            workspace: The workspace name/ID to filter by.
            hydrate: Flag deciding whether to hydrate the output model(s)
                by including metadata fields in the response.

        Returns:
            The pipeline.
        """
        return self._get_entity_by_id_or_name_or_prefix(
            get_method=self.zen_store.get_pipeline,
            list_method=self.list_pipelines,
            name_id_or_prefix=name_id_or_prefix,
            workspace=workspace,
            hydrate=hydrate,
        )

    def delete_pipeline(
        self,
        name_id_or_prefix: Union[str, UUID],
        workspace: Optional[Union[str, UUID]] = None,
    ) -> None:
        """Delete a pipeline.

        Args:
            name_id_or_prefix: The name, ID or ID prefix of the pipeline.
            workspace: The workspace name/ID to filter by.
        """
        pipeline = self.get_pipeline(
            name_id_or_prefix=name_id_or_prefix, workspace=workspace
        )
        self.zen_store.delete_pipeline(pipeline_id=pipeline.id)

    @_fail_for_sql_zen_store
    def trigger_pipeline(
        self,
        pipeline_name_or_id: Union[str, UUID, None] = None,
        run_configuration: Union[
            PipelineRunConfiguration, Dict[str, Any], None
        ] = None,
        config_path: Optional[str] = None,
        template_id: Optional[UUID] = None,
        stack_name_or_id: Union[str, UUID, None] = None,
        synchronous: bool = False,
        workspace: Optional[Union[str, UUID]] = None,
    ) -> PipelineRunResponse:
        """Trigger a pipeline from the server.

        Usage examples:
        * Run the latest runnable template for a pipeline:
        ```python
        Client().trigger_pipeline(pipeline_name_or_id=<NAME>)
        ```
        * Run the latest runnable template for a pipeline on a specific stack:
        ```python
        Client().trigger_pipeline(
            pipeline_name_or_id=<NAME>,
            stack_name_or_id=<STACK_NAME_OR_ID>
        )
        ```
        * Run a specific template:
        ```python
        Client().trigger_pipeline(template_id=<ID>)
        ```

        Args:
            pipeline_name_or_id: Name or ID of the pipeline. If this is
                specified, the latest runnable template for this pipeline will
                be used for the run (Runnable here means that the build
                associated with the template is for a remote stack without any
                custom flavor stack components). If not given, a template ID
                that should be run needs to be specified.
            run_configuration: Configuration for the run. Either this or a
                path to a config file can be specified.
            config_path: Path to a YAML configuration file. This file will be
                parsed as a `PipelineRunConfiguration` object. Either this or
                the configuration in code can be specified.
            template_id: ID of the template to run. Either this or a pipeline
                can be specified.
            stack_name_or_id: Name or ID of the stack on which to run the
                pipeline. If not specified, this method will try to find a
                runnable template on any stack.
            synchronous: If `True`, this method will wait until the triggered
                run is finished.
            workspace: The workspace name/ID to filter by.

        Raises:
            RuntimeError: If triggering the pipeline failed.

        Returns:
            Model of the pipeline run.
        """
        from zenml.pipelines.run_utils import (
            validate_run_config_is_runnable_from_server,
            validate_stack_is_runnable_from_server,
            wait_for_pipeline_run_to_finish,
        )

        if Counter([template_id, pipeline_name_or_id])[None] != 1:
            raise RuntimeError(
                "You need to specify exactly one of pipeline or template "
                "to trigger."
            )

        if run_configuration and config_path:
            raise RuntimeError(
                "Only config path or runtime configuration can be specified."
            )

        if config_path:
            run_configuration = PipelineRunConfiguration.from_yaml(config_path)

        if isinstance(run_configuration, Dict):
            run_configuration = PipelineRunConfiguration.model_validate(
                run_configuration
            )

        if run_configuration:
            validate_run_config_is_runnable_from_server(run_configuration)

        if template_id:
            if stack_name_or_id:
                logger.warning(
                    "Template ID and stack specified, ignoring the stack and "
                    "using stack associated with the template instead."
                )

            run = self.zen_store.run_template(
                template_id=template_id,
                run_configuration=run_configuration,
            )
        else:
            assert pipeline_name_or_id
            pipeline = self.get_pipeline(name_id_or_prefix=pipeline_name_or_id)

            stack = None
            if stack_name_or_id:
                stack = self.get_stack(
                    stack_name_or_id, allow_name_prefix_match=False
                )
                validate_stack_is_runnable_from_server(
                    zen_store=self.zen_store, stack=stack
                )

            templates = depaginate(
                self.list_run_templates,
                pipeline_id=pipeline.id,
                stack_id=stack.id if stack else None,
                workspace=workspace or pipeline.workspace.id,
            )

            for template in templates:
                if not template.build:
                    continue

                stack = template.build.stack
                if not stack:
                    continue

                try:
                    validate_stack_is_runnable_from_server(
                        zen_store=self.zen_store, stack=stack
                    )
                except ValueError:
                    continue

                run = self.zen_store.run_template(
                    template_id=template.id,
                    run_configuration=run_configuration,
                )
                break
            else:
                raise RuntimeError(
                    "Unable to find a runnable template for the given stack "
                    "and pipeline."
                )

        if synchronous:
            run = wait_for_pipeline_run_to_finish(run_id=run.id)

        return run

    # -------------------------------- Builds ----------------------------------

    def get_build(
        self,
        id_or_prefix: Union[str, UUID],
        workspace: Optional[Union[str, UUID]] = None,
        hydrate: bool = True,
    ) -> PipelineBuildResponse:
        """Get a build by id or prefix.

        Args:
            id_or_prefix: The id or id prefix of the build.
            workspace: The workspace name/ID to filter by.
            hydrate: Flag deciding whether to hydrate the output model(s)
                by including metadata fields in the response.

        Returns:
            The build.

        Raises:
            KeyError: If no build was found for the given id or prefix.
            ZenKeyError: If multiple builds were found that match the given
                id or prefix.
        """
        from zenml.utils.uuid_utils import is_valid_uuid

        # First interpret as full UUID
        if is_valid_uuid(id_or_prefix):
            if not isinstance(id_or_prefix, UUID):
                id_or_prefix = UUID(id_or_prefix, version=4)

            return self.zen_store.get_build(
                id_or_prefix,
                hydrate=hydrate,
            )

        list_kwargs: Dict[str, Any] = dict(
            id=f"startswith:{id_or_prefix}",
            hydrate=hydrate,
        )
        scope = ""
        if workspace:
            list_kwargs["workspace"] = workspace
            scope = f" in workspace {workspace}"

        entity = self.list_builds(**list_kwargs)

        # If only a single entity is found, return it.
        if entity.total == 1:
            return entity.items[0]

        # If no entity is found, raise an error.
        if entity.total == 0:
            raise KeyError(
                f"No builds have been found that have either an id or prefix "
                f"that matches the provided string '{id_or_prefix}'{scope}."
            )

        raise ZenKeyError(
            f"{entity.total} builds have been found{scope} that have "
            f"an ID that matches the provided "
            f"string '{id_or_prefix}':\n"
            f"{[entity.items]}.\n"
            f"Please use the id to uniquely identify "
            f"only one of the builds."
        )

    def list_builds(
        self,
        sort_by: str = "created",
        page: int = PAGINATION_STARTING_PAGE,
        size: int = PAGE_SIZE_DEFAULT,
        logical_operator: LogicalOperators = LogicalOperators.AND,
        id: Optional[Union[UUID, str]] = None,
        created: Optional[Union[datetime, str]] = None,
        updated: Optional[Union[datetime, str]] = None,
        workspace: Optional[Union[str, UUID]] = None,
        user: Optional[Union[UUID, str]] = None,
        pipeline_id: Optional[Union[str, UUID]] = None,
        stack_id: Optional[Union[str, UUID]] = None,
        container_registry_id: Optional[Union[UUID, str]] = None,
        is_local: Optional[bool] = None,
        contains_code: Optional[bool] = None,
        zenml_version: Optional[str] = None,
        python_version: Optional[str] = None,
        checksum: Optional[str] = None,
        stack_checksum: Optional[str] = None,
        hydrate: bool = False,
    ) -> Page[PipelineBuildResponse]:
        """List all builds.

        Args:
            sort_by: The column to sort by
            page: The page of items
            size: The maximum size of all pages
            logical_operator: Which logical operator to use [and, or]
            id: Use the id of build to filter by.
            created: Use to filter by time of creation
            updated: Use the last updated date for filtering
            workspace: The workspace name/ID to filter by.
            user: Filter by user name/ID.
            pipeline_id: The id of the pipeline to filter by.
            stack_id: The id of the stack to filter by.
            container_registry_id: The id of the container registry to
                filter by.
            is_local: Use to filter local builds.
            contains_code: Use to filter builds that contain code.
            zenml_version: The version of ZenML to filter by.
            python_version: The Python version to filter by.
            checksum: The build checksum to filter by.
            stack_checksum: The stack checksum to filter by.
            hydrate: Flag deciding whether to hydrate the output model(s)
                by including metadata fields in the response.

        Returns:
            A page with builds fitting the filter description
        """
        build_filter_model = PipelineBuildFilter(
            sort_by=sort_by,
            page=page,
            size=size,
            logical_operator=logical_operator,
            id=id,
            created=created,
            updated=updated,
            workspace=workspace or self.active_workspace.id,
            user=user,
            pipeline_id=pipeline_id,
            stack_id=stack_id,
            container_registry_id=container_registry_id,
            is_local=is_local,
            contains_code=contains_code,
            zenml_version=zenml_version,
            python_version=python_version,
            checksum=checksum,
            stack_checksum=stack_checksum,
        )
        return self.zen_store.list_builds(
            build_filter_model=build_filter_model,
            hydrate=hydrate,
        )

    def delete_build(
        self, id_or_prefix: str, workspace: Optional[Union[str, UUID]] = None
    ) -> None:
        """Delete a build.

        Args:
            id_or_prefix: The id or id prefix of the build.
            workspace: The workspace name/ID to filter by.
        """
        build = self.get_build(id_or_prefix=id_or_prefix, workspace=workspace)
        self.zen_store.delete_build(build_id=build.id)

    # --------------------------------- Event Sources -------------------------

    @_fail_for_sql_zen_store
    def create_event_source(
        self,
        name: str,
        configuration: Dict[str, Any],
        flavor: str,
        event_source_subtype: PluginSubType,
        description: str = "",
    ) -> EventSourceResponse:
        """Registers an event source.

        Args:
            name: The name of the event source to create.
            configuration: Configuration for this event source.
            flavor: The flavor of event source.
            event_source_subtype: The event source subtype.
            description: The description of the event source.

        Returns:
            The model of the registered event source.
        """
        event_source = EventSourceRequest(
            name=name,
            configuration=configuration,
            description=description,
            flavor=flavor,
            plugin_type=PluginType.EVENT_SOURCE,
            plugin_subtype=event_source_subtype,
            workspace=self.active_workspace.id,
        )

        return self.zen_store.create_event_source(event_source=event_source)

    @_fail_for_sql_zen_store
    def get_event_source(
        self,
        name_id_or_prefix: Union[UUID, str],
        allow_name_prefix_match: bool = True,
        workspace: Optional[Union[str, UUID]] = None,
        hydrate: bool = True,
    ) -> EventSourceResponse:
        """Get an event source by name, ID or prefix.

        Args:
            name_id_or_prefix: The name, ID or prefix of the stack.
            allow_name_prefix_match: If True, allow matching by name prefix.
            workspace: The workspace name/ID to filter by.
            hydrate: Flag deciding whether to hydrate the output model(s)
                by including metadata fields in the response.

        Returns:
            The event_source.
        """
        return self._get_entity_by_id_or_name_or_prefix(
            get_method=self.zen_store.get_event_source,
            list_method=self.list_event_sources,
            name_id_or_prefix=name_id_or_prefix,
            allow_name_prefix_match=allow_name_prefix_match,
            workspace=workspace,
            hydrate=hydrate,
        )

    def list_event_sources(
        self,
        sort_by: str = "created",
        page: int = PAGINATION_STARTING_PAGE,
        size: int = PAGE_SIZE_DEFAULT,
        logical_operator: LogicalOperators = LogicalOperators.AND,
        id: Optional[Union[UUID, str]] = None,
        created: Optional[datetime] = None,
        updated: Optional[datetime] = None,
        name: Optional[str] = None,
        flavor: Optional[str] = None,
        event_source_type: Optional[str] = None,
        workspace: Optional[Union[str, UUID]] = None,
        user: Optional[Union[UUID, str]] = None,
        hydrate: bool = False,
    ) -> Page[EventSourceResponse]:
        """Lists all event_sources.

        Args:
            sort_by: The column to sort by
            page: The page of items
            size: The maximum size of all pages
            logical_operator: Which logical operator to use [and, or]
            id: Use the id of event_sources to filter by.
            created: Use to filter by time of creation
            updated: Use the last updated date for filtering
            workspace: The workspace name/ID to filter by.
            user: Filter by user name/ID.
            name: The name of the event_source to filter by.
            flavor: The flavor of the event_source to filter by.
            event_source_type: The subtype of the event_source to filter by.
            hydrate: Flag deciding whether to hydrate the output model(s)
                by including metadata fields in the response.

        Returns:
            A page of event_sources.
        """
        event_source_filter_model = EventSourceFilter(
            page=page,
            size=size,
            sort_by=sort_by,
            logical_operator=logical_operator,
            workspace=workspace or self.active_workspace.id,
            user=user,
            name=name,
            flavor=flavor,
            plugin_subtype=event_source_type,
            id=id,
            created=created,
            updated=updated,
        )
        return self.zen_store.list_event_sources(
            event_source_filter_model, hydrate=hydrate
        )

    @_fail_for_sql_zen_store
    def update_event_source(
        self,
        name_id_or_prefix: Union[UUID, str],
        name: Optional[str] = None,
        description: Optional[str] = None,
        configuration: Optional[Dict[str, Any]] = None,
        rotate_secret: Optional[bool] = None,
        is_active: Optional[bool] = None,
        workspace: Optional[Union[str, UUID]] = None,
    ) -> EventSourceResponse:
        """Updates an event_source.

        Args:
            name_id_or_prefix: The name, id or prefix of the event_source to update.
            name: the new name of the event_source.
            description: the new description of the event_source.
            configuration: The event source configuration.
            rotate_secret: Allows rotating of secret, if true, the response will
                contain the new secret value
            is_active: Optional[bool] = Allows for activation/deactivating the
                event source
            workspace: The workspace name/ID to filter by.

        Returns:
            The model of the updated event_source.

        Raises:
            EntityExistsError: If the event_source name is already taken.
        """
        # First, get the eve
        event_source = self.get_event_source(
            name_id_or_prefix=name_id_or_prefix,
            allow_name_prefix_match=False,
            workspace=workspace,
        )

        # Create the update model
        update_model = EventSourceUpdate(
            name=name,
            description=description,
            configuration=configuration,
            rotate_secret=rotate_secret,
            is_active=is_active,
        )

        if name:
            if self.list_event_sources(name=name):
                raise EntityExistsError(
                    "There are already existing event_sources with the name "
                    f"'{name}'."
                )

        updated_event_source = self.zen_store.update_event_source(
            event_source_id=event_source.id,
            event_source_update=update_model,
        )
        return updated_event_source

    @_fail_for_sql_zen_store
    def delete_event_source(
        self,
        name_id_or_prefix: Union[str, UUID],
        workspace: Optional[Union[str, UUID]] = None,
    ) -> None:
        """Deletes an event_source.

        Args:
            name_id_or_prefix: The name, id or prefix id of the event_source
                to deregister.
            workspace: The workspace name/ID to filter by.
        """
        event_source = self.get_event_source(
            name_id_or_prefix=name_id_or_prefix,
            allow_name_prefix_match=False,
            workspace=workspace,
        )

        self.zen_store.delete_event_source(event_source_id=event_source.id)
        logger.info("Deleted event_source with name '%s'.", event_source.name)

    # --------------------------------- Actions -------------------------

    @_fail_for_sql_zen_store
    def create_action(
        self,
        name: str,
        flavor: str,
        action_type: PluginSubType,
        configuration: Dict[str, Any],
        service_account_id: UUID,
        auth_window: Optional[int] = None,
        description: str = "",
    ) -> ActionResponse:
        """Create an action.

        Args:
            name: The name of the action.
            flavor: The flavor of the action,
            action_type: The action subtype.
            configuration: The action configuration.
            service_account_id: The service account that is used to execute the
                action.
            auth_window: The time window in minutes for which the service
                account is authorized to execute the action. Set this to 0 to
                authorize the service account indefinitely (not recommended).
            description: The description of the action.

        Returns:
            The created action
        """
        action = ActionRequest(
            name=name,
            description=description,
            flavor=flavor,
            plugin_subtype=action_type,
            configuration=configuration,
            service_account_id=service_account_id,
            auth_window=auth_window,
            workspace=self.active_workspace.id,
        )

        return self.zen_store.create_action(action=action)

    @_fail_for_sql_zen_store
    def get_action(
        self,
        name_id_or_prefix: Union[UUID, str],
        allow_name_prefix_match: bool = True,
        workspace: Optional[Union[str, UUID]] = None,
        hydrate: bool = True,
    ) -> ActionResponse:
        """Get an action by name, ID or prefix.

        Args:
            name_id_or_prefix: The name, ID or prefix of the action.
            allow_name_prefix_match: If True, allow matching by name prefix.
            workspace: The workspace name/ID to filter by.
            hydrate: Flag deciding whether to hydrate the output model(s)
                by including metadata fields in the response.

        Returns:
            The action.
        """
        return self._get_entity_by_id_or_name_or_prefix(
            get_method=self.zen_store.get_action,
            list_method=self.list_actions,
            name_id_or_prefix=name_id_or_prefix,
            allow_name_prefix_match=allow_name_prefix_match,
            workspace=workspace,
            hydrate=hydrate,
        )

    @_fail_for_sql_zen_store
    def list_actions(
        self,
        sort_by: str = "created",
        page: int = PAGINATION_STARTING_PAGE,
        size: int = PAGE_SIZE_DEFAULT,
        logical_operator: LogicalOperators = LogicalOperators.AND,
        id: Optional[Union[UUID, str]] = None,
        created: Optional[datetime] = None,
        updated: Optional[datetime] = None,
        name: Optional[str] = None,
        flavor: Optional[str] = None,
        action_type: Optional[str] = None,
        workspace: Optional[Union[str, UUID]] = None,
        user: Optional[Union[UUID, str]] = None,
        hydrate: bool = False,
    ) -> Page[ActionResponse]:
        """List actions.

        Args:
            sort_by: The column to sort by
            page: The page of items
            size: The maximum size of all pages
            logical_operator: Which logical operator to use [and, or]
            id: Use the id of the action to filter by.
            created: Use to filter by time of creation
            updated: Use the last updated date for filtering
            workspace: The workspace name/ID to filter by.
            user: Filter by user name/ID.
            name: The name of the action to filter by.
            flavor: The flavor of the action to filter by.
            action_type: The type of the action to filter by.
            hydrate: Flag deciding whether to hydrate the output model(s)
                by including metadata fields in the response.

        Returns:
            A page of actions.
        """
        filter_model = ActionFilter(
            page=page,
            size=size,
            sort_by=sort_by,
            logical_operator=logical_operator,
            workspace=workspace or self.active_workspace.id,
            user=user,
            name=name,
            id=id,
            flavor=flavor,
            plugin_subtype=action_type,
            created=created,
            updated=updated,
        )
        return self.zen_store.list_actions(filter_model, hydrate=hydrate)

    @_fail_for_sql_zen_store
    def update_action(
        self,
        name_id_or_prefix: Union[UUID, str],
        name: Optional[str] = None,
        description: Optional[str] = None,
        configuration: Optional[Dict[str, Any]] = None,
        service_account_id: Optional[UUID] = None,
        auth_window: Optional[int] = None,
        workspace: Optional[Union[str, UUID]] = None,
    ) -> ActionResponse:
        """Update an action.

        Args:
            name_id_or_prefix: The name, id or prefix of the action to update.
            name: The new name of the action.
            description: The new description of the action.
            configuration: The new configuration of the action.
            service_account_id: The new service account that is used to execute
                the action.
            auth_window: The new time window in minutes for which the service
                account is authorized to execute the action. Set this to 0 to
                authorize the service account indefinitely (not recommended).
            workspace: The workspace name/ID to filter by.

        Returns:
            The updated action.
        """
        action = self.get_action(
            name_id_or_prefix=name_id_or_prefix,
            allow_name_prefix_match=False,
            workspace=workspace,
        )

        update_model = ActionUpdate(
            name=name,
            description=description,
            configuration=configuration,
            service_account_id=service_account_id,
            auth_window=auth_window,
        )

        return self.zen_store.update_action(
            action_id=action.id,
            action_update=update_model,
        )

    @_fail_for_sql_zen_store
    def delete_action(
        self,
        name_id_or_prefix: Union[str, UUID],
        workspace: Optional[Union[str, UUID]] = None,
    ) -> None:
        """Delete an action.

        Args:
            name_id_or_prefix: The name, id or prefix id of the action
                to delete.
            workspace: The workspace name/ID to filter by.
        """
        action = self.get_action(
            name_id_or_prefix=name_id_or_prefix,
            allow_name_prefix_match=False,
            workspace=workspace,
        )

        self.zen_store.delete_action(action_id=action.id)
        logger.info("Deleted action with name '%s'.", action.name)

    # --------------------------------- Triggers -------------------------

    @_fail_for_sql_zen_store
    def create_trigger(
        self,
        name: str,
        event_source_id: UUID,
        event_filter: Dict[str, Any],
        action_id: UUID,
        description: str = "",
    ) -> TriggerResponse:
        """Registers a trigger.

        Args:
            name: The name of the trigger to create.
            event_source_id: The id of the event source id
            event_filter: The event filter
            action_id: The ID of the action that should be triggered.
            description: The description of the trigger

        Returns:
            The created trigger.
        """
        trigger = TriggerRequest(
            name=name,
            description=description,
            event_source_id=event_source_id,
            event_filter=event_filter,
            action_id=action_id,
            workspace=self.active_workspace.id,
        )

        return self.zen_store.create_trigger(trigger=trigger)

    @_fail_for_sql_zen_store
    def get_trigger(
        self,
        name_id_or_prefix: Union[UUID, str],
        allow_name_prefix_match: bool = True,
        workspace: Optional[Union[str, UUID]] = None,
        hydrate: bool = True,
    ) -> TriggerResponse:
        """Get a trigger by name, ID or prefix.

        Args:
            name_id_or_prefix: The name, ID or prefix of the trigger.
            allow_name_prefix_match: If True, allow matching by name prefix.
            workspace: The workspace name/ID to filter by.
            hydrate: Flag deciding whether to hydrate the output model(s)
                by including metadata fields in the response.

        Returns:
            The trigger.
        """
        return self._get_entity_by_id_or_name_or_prefix(
            get_method=self.zen_store.get_trigger,
            list_method=self.list_triggers,
            name_id_or_prefix=name_id_or_prefix,
            allow_name_prefix_match=allow_name_prefix_match,
            workspace=workspace,
            hydrate=hydrate,
        )

    @_fail_for_sql_zen_store
    def list_triggers(
        self,
        sort_by: str = "created",
        page: int = PAGINATION_STARTING_PAGE,
        size: int = PAGE_SIZE_DEFAULT,
        logical_operator: LogicalOperators = LogicalOperators.AND,
        id: Optional[Union[UUID, str]] = None,
        created: Optional[datetime] = None,
        updated: Optional[datetime] = None,
        name: Optional[str] = None,
        event_source_id: Optional[UUID] = None,
        action_id: Optional[UUID] = None,
        event_source_flavor: Optional[str] = None,
        event_source_subtype: Optional[str] = None,
        action_flavor: Optional[str] = None,
        action_subtype: Optional[str] = None,
        workspace: Optional[Union[str, UUID]] = None,
        user: Optional[Union[UUID, str]] = None,
        hydrate: bool = False,
    ) -> Page[TriggerResponse]:
        """Lists all triggers.

        Args:
            sort_by: The column to sort by
            page: The page of items
            size: The maximum size of all pages
            logical_operator: Which logical operator to use [and, or]
            id: Use the id of triggers to filter by.
            created: Use to filter by time of creation
            updated: Use the last updated date for filtering
            workspace: The workspace name/ID to filter by.
            user: Filter by user name/ID.
            name: The name of the trigger to filter by.
            event_source_id: The event source associated with the trigger.
            action_id: The action associated with the trigger.
            event_source_flavor: Flavor of the event source associated with the
                trigger.
            event_source_subtype: Type of the event source associated with the
                trigger.
            action_flavor: Flavor of the action associated with the trigger.
            action_subtype: Type of the action associated with the trigger.
            hydrate: Flag deciding whether to hydrate the output model(s)
                by including metadata fields in the response.

        Returns:
            A page of triggers.
        """
        trigger_filter_model = TriggerFilter(
            page=page,
            size=size,
            sort_by=sort_by,
            logical_operator=logical_operator,
            workspace=workspace or self.active_workspace.id,
            user=user,
            name=name,
            event_source_id=event_source_id,
            action_id=action_id,
            event_source_flavor=event_source_flavor,
            event_source_subtype=event_source_subtype,
            action_flavor=action_flavor,
            action_subtype=action_subtype,
            id=id,
            created=created,
            updated=updated,
        )
        return self.zen_store.list_triggers(
            trigger_filter_model, hydrate=hydrate
        )

    @_fail_for_sql_zen_store
    def update_trigger(
        self,
        name_id_or_prefix: Union[UUID, str],
        name: Optional[str] = None,
        description: Optional[str] = None,
        event_filter: Optional[Dict[str, Any]] = None,
        is_active: Optional[bool] = None,
        workspace: Optional[Union[str, UUID]] = None,
    ) -> TriggerResponse:
        """Updates a trigger.

        Args:
            name_id_or_prefix: The name, id or prefix of the trigger to update.
            name: the new name of the trigger.
            description: the new description of the trigger.
            event_filter: The event filter configuration.
            is_active: Whether the trigger is active or not.
            workspace: The workspace name/ID to filter by.

        Returns:
            The model of the updated trigger.

        Raises:
            EntityExistsError: If the trigger name is already taken.
        """
        # First, get the eve
        trigger = self.get_trigger(
            name_id_or_prefix=name_id_or_prefix,
            allow_name_prefix_match=False,
            workspace=workspace,
        )

        # Create the update model
        update_model = TriggerUpdate(
            name=name,
            description=description,
            event_filter=event_filter,
            is_active=is_active,
        )

        if name:
            if self.list_triggers(name=name):
                raise EntityExistsError(
                    "There are already is an existing trigger with the name "
                    f"'{name}'."
                )

        updated_trigger = self.zen_store.update_trigger(
            trigger_id=trigger.id,
            trigger_update=update_model,
        )
        return updated_trigger

    @_fail_for_sql_zen_store
    def delete_trigger(
        self,
        name_id_or_prefix: Union[str, UUID],
        workspace: Optional[Union[str, UUID]] = None,
    ) -> None:
        """Deletes an trigger.

        Args:
            name_id_or_prefix: The name, id or prefix id of the trigger
                to deregister.
            workspace: The workspace name/ID to filter by.
        """
        trigger = self.get_trigger(
            name_id_or_prefix=name_id_or_prefix,
            allow_name_prefix_match=False,
            workspace=workspace,
        )

        self.zen_store.delete_trigger(trigger_id=trigger.id)
        logger.info("Deleted trigger with name '%s'.", trigger.name)

    # ------------------------------ Deployments -------------------------------

    def get_deployment(
        self,
        id_or_prefix: Union[str, UUID],
        workspace: Optional[Union[str, UUID]] = None,
        hydrate: bool = True,
    ) -> PipelineDeploymentResponse:
        """Get a deployment by id or prefix.

        Args:
            id_or_prefix: The id or id prefix of the deployment.
            workspace: The workspace name/ID to filter by.
            hydrate: Flag deciding whether to hydrate the output model(s)
                by including metadata fields in the response.

        Returns:
            The deployment.

        Raises:
            KeyError: If no deployment was found for the given id or prefix.
            ZenKeyError: If multiple deployments were found that match the given
                id or prefix.
        """
        from zenml.utils.uuid_utils import is_valid_uuid

        # First interpret as full UUID
        if is_valid_uuid(id_or_prefix):
            id_ = (
                UUID(id_or_prefix)
                if isinstance(id_or_prefix, str)
                else id_or_prefix
            )
            return self.zen_store.get_deployment(id_, hydrate=hydrate)

        list_kwargs: Dict[str, Any] = dict(
            id=f"startswith:{id_or_prefix}",
            hydrate=hydrate,
        )
        scope = ""
        if workspace:
            list_kwargs["workspace"] = workspace
            scope = f" in workspace {workspace}"

        entity = self.list_deployments(**list_kwargs)

        # If only a single entity is found, return it.
        if entity.total == 1:
            return entity.items[0]

        # If no entity is found, raise an error.
        if entity.total == 0:
            raise KeyError(
                f"No deployment have been found that have either an id or "
                f"prefix that matches the provided string '{id_or_prefix}'{scope}."
            )

        raise ZenKeyError(
            f"{entity.total} deployments have been found{scope} that have "
            f"an ID that matches the provided "
            f"string '{id_or_prefix}':\n"
            f"{[entity.items]}.\n"
            f"Please use the id to uniquely identify "
            f"only one of the deployments."
        )

    def list_deployments(
        self,
        sort_by: str = "created",
        page: int = PAGINATION_STARTING_PAGE,
        size: int = PAGE_SIZE_DEFAULT,
        logical_operator: LogicalOperators = LogicalOperators.AND,
        id: Optional[Union[UUID, str]] = None,
        created: Optional[Union[datetime, str]] = None,
        updated: Optional[Union[datetime, str]] = None,
        workspace: Optional[Union[str, UUID]] = None,
        user: Optional[Union[UUID, str]] = None,
        pipeline_id: Optional[Union[str, UUID]] = None,
        stack_id: Optional[Union[str, UUID]] = None,
        build_id: Optional[Union[str, UUID]] = None,
        template_id: Optional[Union[str, UUID]] = None,
        hydrate: bool = False,
    ) -> Page[PipelineDeploymentResponse]:
        """List all deployments.

        Args:
            sort_by: The column to sort by
            page: The page of items
            size: The maximum size of all pages
            logical_operator: Which logical operator to use [and, or]
            id: Use the id of build to filter by.
            created: Use to filter by time of creation
            updated: Use the last updated date for filtering
            workspace: The workspace name/ID to filter by.
            user: Filter by user name/ID.
            pipeline_id: The id of the pipeline to filter by.
            stack_id: The id of the stack to filter by.
            build_id: The id of the build to filter by.
            template_id: The ID of the template to filter by.
            hydrate: Flag deciding whether to hydrate the output model(s)
                by including metadata fields in the response.

        Returns:
            A page with deployments fitting the filter description
        """
        deployment_filter_model = PipelineDeploymentFilter(
            sort_by=sort_by,
            page=page,
            size=size,
            logical_operator=logical_operator,
            id=id,
            created=created,
            updated=updated,
            workspace=workspace or self.active_workspace.id,
            user=user,
            pipeline_id=pipeline_id,
            stack_id=stack_id,
            build_id=build_id,
            template_id=template_id,
        )
        return self.zen_store.list_deployments(
            deployment_filter_model=deployment_filter_model,
            hydrate=hydrate,
        )

    def delete_deployment(
        self,
        id_or_prefix: str,
        workspace: Optional[Union[str, UUID]] = None,
    ) -> None:
        """Delete a deployment.

        Args:
            id_or_prefix: The id or id prefix of the deployment.
            workspace: The workspace name/ID to filter by.
        """
        deployment = self.get_deployment(
            id_or_prefix=id_or_prefix,
            workspace=workspace,
            hydrate=False,
        )
        self.zen_store.delete_deployment(deployment_id=deployment.id)

    # ------------------------------ Run templates -----------------------------

    def create_run_template(
        self,
        name: str,
        deployment_id: UUID,
        description: Optional[str] = None,
        tags: Optional[List[str]] = None,
    ) -> RunTemplateResponse:
        """Create a run template.

        Args:
            name: The name of the run template.
            deployment_id: ID of the deployment which this template should be
                based off of.
            description: The description of the run template.
            tags: Tags associated with the run template.

        Returns:
            The created run template.
        """
        return self.zen_store.create_run_template(
            template=RunTemplateRequest(
                name=name,
                description=description,
                source_deployment_id=deployment_id,
                tags=tags,
                workspace=self.active_workspace.id,
            )
        )

    def get_run_template(
        self,
        name_id_or_prefix: Union[str, UUID],
        workspace: Optional[Union[str, UUID]] = None,
        hydrate: bool = True,
    ) -> RunTemplateResponse:
        """Get a run template.

        Args:
            name_id_or_prefix: Name/ID/ID prefix of the template to get.
            workspace: The workspace name/ID to filter by.
            hydrate: Flag deciding whether to hydrate the output model(s)
                by including metadata fields in the response.

        Returns:
            The run template.
        """
        return self._get_entity_by_id_or_name_or_prefix(
            get_method=self.zen_store.get_run_template,
            list_method=self.list_run_templates,
            name_id_or_prefix=name_id_or_prefix,
            allow_name_prefix_match=False,
            workspace=workspace,
            hydrate=hydrate,
        )

    def list_run_templates(
        self,
        sort_by: str = "created",
        page: int = PAGINATION_STARTING_PAGE,
        size: int = PAGE_SIZE_DEFAULT,
        logical_operator: LogicalOperators = LogicalOperators.AND,
        created: Optional[Union[datetime, str]] = None,
        updated: Optional[Union[datetime, str]] = None,
        id: Optional[Union[UUID, str]] = None,
        name: Optional[str] = None,
        tag: Optional[str] = None,
        workspace: Optional[Union[str, UUID]] = None,
        pipeline_id: Optional[Union[str, UUID]] = None,
        build_id: Optional[Union[str, UUID]] = None,
        stack_id: Optional[Union[str, UUID]] = None,
        code_repository_id: Optional[Union[str, UUID]] = None,
        user: Optional[Union[UUID, str]] = None,
        pipeline: Optional[Union[UUID, str]] = None,
        stack: Optional[Union[UUID, str]] = None,
        hydrate: bool = False,
    ) -> Page[RunTemplateResponse]:
        """Get a page of run templates.

        Args:
            sort_by: The column to sort by.
            page: The page of items.
            size: The maximum size of all pages.
            logical_operator: Which logical operator to use [and, or].
            created: Filter by the creation date.
            updated: Filter by the last updated date.
            id: Filter by run template ID.
            name: Filter by run template name.
            tag: Filter by run template tags.
            workspace: Filter by workspace name/ID.
            pipeline_id: Filter by pipeline ID.
            build_id: Filter by build ID.
            stack_id: Filter by stack ID.
            code_repository_id: Filter by code repository ID.
            user: Filter by user name/ID.
            pipeline: Filter by pipeline name/ID.
            stack: Filter by stack name/ID.
            hydrate: Flag deciding whether to hydrate the output model(s)
                by including metadata fields in the response.

        Returns:
            A page of run templates.
        """
        filter = RunTemplateFilter(
            sort_by=sort_by,
            page=page,
            size=size,
            logical_operator=logical_operator,
            created=created,
            updated=updated,
            id=id,
            name=name,
            tag=tag,
            workspace=workspace,
            pipeline_id=pipeline_id,
            build_id=build_id,
            stack_id=stack_id,
            code_repository_id=code_repository_id,
            user=user,
            pipeline=pipeline,
            stack=stack,
        )

        return self.zen_store.list_run_templates(
            template_filter_model=filter, hydrate=hydrate
        )

    def update_run_template(
        self,
        name_id_or_prefix: Union[str, UUID],
        name: Optional[str] = None,
        description: Optional[str] = None,
        add_tags: Optional[List[str]] = None,
        remove_tags: Optional[List[str]] = None,
        workspace: Optional[Union[str, UUID]] = None,
    ) -> RunTemplateResponse:
        """Update a run template.

        Args:
            name_id_or_prefix: Name/ID/ID prefix of the template to update.
            name: The new name of the run template.
            description: The new description of the run template.
            add_tags: Tags to add to the run template.
            remove_tags: Tags to remove from the run template.
            workspace: The workspace name/ID to filter by.

        Returns:
            The updated run template.
        """
        if is_valid_uuid(name_id_or_prefix):
            template_id = (
                UUID(name_id_or_prefix)
                if isinstance(name_id_or_prefix, str)
                else name_id_or_prefix
            )
        else:
            template_id = self.get_run_template(
                name_id_or_prefix,
                workspace=workspace,
                hydrate=False,
            ).id

        return self.zen_store.update_run_template(
            template_id=template_id,
            template_update=RunTemplateUpdate(
                name=name,
                description=description,
                add_tags=add_tags,
                remove_tags=remove_tags,
            ),
        )

    def delete_run_template(
        self,
        name_id_or_prefix: Union[str, UUID],
        workspace: Optional[Union[str, UUID]] = None,
    ) -> None:
        """Delete a run template.

        Args:
            name_id_or_prefix: Name/ID/ID prefix of the template to delete.
            workspace: The workspace name/ID to filter by.
        """
        if is_valid_uuid(name_id_or_prefix):
            template_id = (
                UUID(name_id_or_prefix)
                if isinstance(name_id_or_prefix, str)
                else name_id_or_prefix
            )
        else:
            template_id = self.get_run_template(
                name_id_or_prefix,
                workspace=workspace,
                hydrate=False,
            ).id

        self.zen_store.delete_run_template(template_id=template_id)

    # ------------------------------- Schedules --------------------------------

    def get_schedule(
        self,
        name_id_or_prefix: Union[str, UUID],
        allow_name_prefix_match: bool = True,
        workspace: Optional[Union[str, UUID]] = None,
        hydrate: bool = True,
    ) -> ScheduleResponse:
        """Get a schedule by name, id or prefix.

        Args:
            name_id_or_prefix: The name, id or prefix of the schedule.
            allow_name_prefix_match: If True, allow matching by name prefix.
            workspace: The workspace name/ID to filter by.
            hydrate: Flag deciding whether to hydrate the output model(s)
                by including metadata fields in the response.

        Returns:
            The schedule.
        """
        return self._get_entity_by_id_or_name_or_prefix(
            get_method=self.zen_store.get_schedule,
            list_method=self.list_schedules,
            name_id_or_prefix=name_id_or_prefix,
            allow_name_prefix_match=allow_name_prefix_match,
            workspace=workspace,
            hydrate=hydrate,
        )

    def list_schedules(
        self,
        sort_by: str = "created",
        page: int = PAGINATION_STARTING_PAGE,
        size: int = PAGE_SIZE_DEFAULT,
        logical_operator: LogicalOperators = LogicalOperators.AND,
        id: Optional[Union[UUID, str]] = None,
        created: Optional[Union[datetime, str]] = None,
        updated: Optional[Union[datetime, str]] = None,
        name: Optional[str] = None,
        workspace: Optional[Union[str, UUID]] = None,
        user: Optional[Union[UUID, str]] = None,
        pipeline_id: Optional[Union[str, UUID]] = None,
        orchestrator_id: Optional[Union[str, UUID]] = None,
        active: Optional[Union[str, bool]] = None,
        cron_expression: Optional[str] = None,
        start_time: Optional[Union[datetime, str]] = None,
        end_time: Optional[Union[datetime, str]] = None,
        interval_second: Optional[int] = None,
        catchup: Optional[Union[str, bool]] = None,
        hydrate: bool = False,
        run_once_start_time: Optional[Union[datetime, str]] = None,
    ) -> Page[ScheduleResponse]:
        """List schedules.

        Args:
            sort_by: The column to sort by
            page: The page of items
            size: The maximum size of all pages
            logical_operator: Which logical operator to use [and, or]
            id: Use the id of stacks to filter by.
            created: Use to filter by time of creation
            updated: Use the last updated date for filtering
            name: The name of the stack to filter by.
            workspace: The workspace name/ID to filter by.
            user: Filter by user name/ID.
            pipeline_id: The id of the pipeline to filter by.
            orchestrator_id: The id of the orchestrator to filter by.
            active: Use to filter by active status.
            cron_expression: Use to filter by cron expression.
            start_time: Use to filter by start time.
            end_time: Use to filter by end time.
            interval_second: Use to filter by interval second.
            catchup: Use to filter by catchup.
            hydrate: Flag deciding whether to hydrate the output model(s)
                by including metadata fields in the response.
            run_once_start_time: Use to filter by run once start time.

        Returns:
            A list of schedules.
        """
        schedule_filter_model = ScheduleFilter(
            sort_by=sort_by,
            page=page,
            size=size,
            logical_operator=logical_operator,
            id=id,
            created=created,
            updated=updated,
            name=name,
            workspace=workspace or self.active_workspace.id,
            user=user,
            pipeline_id=pipeline_id,
            orchestrator_id=orchestrator_id,
            active=active,
            cron_expression=cron_expression,
            start_time=start_time,
            end_time=end_time,
            interval_second=interval_second,
            catchup=catchup,
            run_once_start_time=run_once_start_time,
        )
        return self.zen_store.list_schedules(
            schedule_filter_model=schedule_filter_model,
            hydrate=hydrate,
        )

    def delete_schedule(
        self,
        name_id_or_prefix: Union[str, UUID],
        workspace: Optional[Union[str, UUID]] = None,
    ) -> None:
        """Delete a schedule.

        Args:
            name_id_or_prefix: The name, id or prefix id of the schedule
                to delete.
            workspace: The workspace name/ID to filter by.
        """
        schedule = self.get_schedule(
            name_id_or_prefix=name_id_or_prefix,
            allow_name_prefix_match=False,
            workspace=workspace,
        )
        logger.warning(
            f"Deleting schedule '{name_id_or_prefix}'... This will only delete "
            "the reference of the schedule from ZenML. Please make sure to "
            "manually stop/delete this schedule in your orchestrator as well!"
        )
        self.zen_store.delete_schedule(schedule_id=schedule.id)

    # ----------------------------- Pipeline runs ------------------------------

    def get_pipeline_run(
        self,
        name_id_or_prefix: Union[str, UUID],
        allow_name_prefix_match: bool = True,
        workspace: Optional[Union[str, UUID]] = None,
        hydrate: bool = True,
    ) -> PipelineRunResponse:
        """Gets a pipeline run by name, ID, or prefix.

        Args:
            name_id_or_prefix: Name, ID, or prefix of the pipeline run.
            allow_name_prefix_match: If True, allow matching by name prefix.
            workspace: The workspace name/ID to filter by.
            hydrate: Flag deciding whether to hydrate the output model(s)
                by including metadata fields in the response.

        Returns:
            The pipeline run.
        """
        return self._get_entity_by_id_or_name_or_prefix(
            get_method=self.zen_store.get_run,
            list_method=self.list_pipeline_runs,
            name_id_or_prefix=name_id_or_prefix,
            allow_name_prefix_match=allow_name_prefix_match,
            workspace=workspace,
            hydrate=hydrate,
        )

    def list_pipeline_runs(
        self,
        sort_by: str = "desc:created",
        page: int = PAGINATION_STARTING_PAGE,
        size: int = PAGE_SIZE_DEFAULT,
        logical_operator: LogicalOperators = LogicalOperators.AND,
        id: Optional[Union[UUID, str]] = None,
        created: Optional[Union[datetime, str]] = None,
        updated: Optional[Union[datetime, str]] = None,
        name: Optional[str] = None,
        workspace: Optional[Union[str, UUID]] = None,
        pipeline_id: Optional[Union[str, UUID]] = None,
        pipeline_name: Optional[str] = None,
        stack_id: Optional[Union[str, UUID]] = None,
        schedule_id: Optional[Union[str, UUID]] = None,
        build_id: Optional[Union[str, UUID]] = None,
        deployment_id: Optional[Union[str, UUID]] = None,
        code_repository_id: Optional[Union[str, UUID]] = None,
        template_id: Optional[Union[str, UUID]] = None,
        model_version_id: Optional[Union[str, UUID]] = None,
        orchestrator_run_id: Optional[str] = None,
        status: Optional[str] = None,
        start_time: Optional[Union[datetime, str]] = None,
        end_time: Optional[Union[datetime, str]] = None,
        unlisted: Optional[bool] = None,
        templatable: Optional[bool] = None,
        tag: Optional[str] = None,
        tags: Optional[List[str]] = None,
        user: Optional[Union[UUID, str]] = None,
        run_metadata: Optional[Dict[str, Any]] = None,
        pipeline: Optional[Union[UUID, str]] = None,
        code_repository: Optional[Union[UUID, str]] = None,
        model: Optional[Union[UUID, str]] = None,
        stack: Optional[Union[UUID, str]] = None,
        stack_component: Optional[Union[UUID, str]] = None,
        hydrate: bool = False,
    ) -> Page[PipelineRunResponse]:
        """List all pipeline runs.

        Args:
            sort_by: The column to sort by
            page: The page of items
            size: The maximum size of all pages
            logical_operator: Which logical operator to use [and, or]
            id: The id of the runs to filter by.
            created: Use to filter by time of creation
            updated: Use the last updated date for filtering
            workspace: The workspace name/ID to filter by.
            pipeline_id: The id of the pipeline to filter by.
            pipeline_name: DEPRECATED. Use `pipeline` instead to filter by
                pipeline name.
            stack_id: The id of the stack to filter by.
            schedule_id: The id of the schedule to filter by.
            build_id: The id of the build to filter by.
            deployment_id: The id of the deployment to filter by.
            code_repository_id: The id of the code repository to filter by.
            template_id: The ID of the template to filter by.
            model_version_id: The ID of the model version to filter by.
            orchestrator_run_id: The run id of the orchestrator to filter by.
            name: The name of the run to filter by.
            status: The status of the pipeline run
            start_time: The start_time for the pipeline run
            end_time: The end_time for the pipeline run
            unlisted: If the runs should be unlisted or not.
            templatable: If the runs should be templatable or not.
            tag: Tag to filter by.
            tags: Tags to filter by.
            user: The name/ID of the user to filter by.
            run_metadata: The run_metadata of the run to filter by.
            pipeline: The name/ID of the pipeline to filter by.
            code_repository: Filter by code repository name/ID.
            model: Filter by model name/ID.
            stack: Filter by stack name/ID.
            stack_component: Filter by stack component name/ID.
            hydrate: Flag deciding whether to hydrate the output model(s)
                by including metadata fields in the response.

        Returns:
            A page with Pipeline Runs fitting the filter description
        """
        runs_filter_model = PipelineRunFilter(
            sort_by=sort_by,
            page=page,
            size=size,
            logical_operator=logical_operator,
            id=id,
            created=created,
            updated=updated,
            name=name,
            workspace=workspace or self.active_workspace.id,
            pipeline_id=pipeline_id,
            pipeline_name=pipeline_name,
            schedule_id=schedule_id,
            build_id=build_id,
            deployment_id=deployment_id,
            code_repository_id=code_repository_id,
            template_id=template_id,
            model_version_id=model_version_id,
            orchestrator_run_id=orchestrator_run_id,
            stack_id=stack_id,
            status=status,
            start_time=start_time,
            end_time=end_time,
            tag=tag,
            tags=tags,
            unlisted=unlisted,
            user=user,
            run_metadata=run_metadata,
            pipeline=pipeline,
            code_repository=code_repository,
            stack=stack,
            model=model,
            stack_component=stack_component,
            templatable=templatable,
        )
        return self.zen_store.list_runs(
            runs_filter_model=runs_filter_model,
            hydrate=hydrate,
        )

    def delete_pipeline_run(
        self,
        name_id_or_prefix: Union[str, UUID],
        workspace: Optional[Union[str, UUID]] = None,
    ) -> None:
        """Deletes a pipeline run.

        Args:
            name_id_or_prefix: Name, ID, or prefix of the pipeline run.
            workspace: The workspace name/ID to filter by.
        """
        run = self.get_pipeline_run(
            name_id_or_prefix=name_id_or_prefix,
            allow_name_prefix_match=False,
            workspace=workspace,
        )
        self.zen_store.delete_run(run_id=run.id)

    # -------------------------------- Step run --------------------------------

    def get_run_step(
        self,
        step_run_id: UUID,
        hydrate: bool = True,
    ) -> StepRunResponse:
        """Get a step run by ID.

        Args:
            step_run_id: The ID of the step run to get.
            hydrate: Flag deciding whether to hydrate the output model(s)
                by including metadata fields in the response.

        Returns:
            The step run.
        """
        return self.zen_store.get_run_step(
            step_run_id,
            hydrate=hydrate,
        )

    def list_run_steps(
        self,
        sort_by: str = "created",
        page: int = PAGINATION_STARTING_PAGE,
        size: int = PAGE_SIZE_DEFAULT,
        logical_operator: LogicalOperators = LogicalOperators.AND,
        id: Optional[Union[UUID, str]] = None,
        created: Optional[Union[datetime, str]] = None,
        updated: Optional[Union[datetime, str]] = None,
        name: Optional[str] = None,
        cache_key: Optional[str] = None,
        code_hash: Optional[str] = None,
        status: Optional[str] = None,
        start_time: Optional[Union[datetime, str]] = None,
        end_time: Optional[Union[datetime, str]] = None,
        pipeline_run_id: Optional[Union[str, UUID]] = None,
        deployment_id: Optional[Union[str, UUID]] = None,
        original_step_run_id: Optional[Union[str, UUID]] = None,
        workspace: Optional[Union[str, UUID]] = None,
        user: Optional[Union[UUID, str]] = None,
        model_version_id: Optional[Union[str, UUID]] = None,
        model: Optional[Union[UUID, str]] = None,
        run_metadata: Optional[Dict[str, Any]] = None,
        hydrate: bool = False,
    ) -> Page[StepRunResponse]:
        """List all pipelines.

        Args:
            sort_by: The column to sort by
            page: The page of items
            size: The maximum size of all pages
            logical_operator: Which logical operator to use [and, or]
            id: Use the id of runs to filter by.
            created: Use to filter by time of creation
            updated: Use the last updated date for filtering
            start_time: Use to filter by the time when the step started running
            end_time: Use to filter by the time when the step finished running
            workspace: The workspace name/ID to filter by.
            user: Filter by user name/ID.
            pipeline_run_id: The id of the pipeline run to filter by.
            deployment_id: The id of the deployment to filter by.
            original_step_run_id: The id of the original step run to filter by.
            model_version_id: The ID of the model version to filter by.
            model: Filter by model name/ID.
            name: The name of the step run to filter by.
            cache_key: The cache key of the step run to filter by.
            code_hash: The code hash of the step run to filter by.
            status: The name of the run to filter by.
            run_metadata: Filter by run metadata.
            hydrate: Flag deciding whether to hydrate the output model(s)
                by including metadata fields in the response.

        Returns:
            A page with Pipeline fitting the filter description
        """
        step_run_filter_model = StepRunFilter(
            sort_by=sort_by,
            page=page,
            size=size,
            logical_operator=logical_operator,
            id=id,
            cache_key=cache_key,
            code_hash=code_hash,
            pipeline_run_id=pipeline_run_id,
            deployment_id=deployment_id,
            original_step_run_id=original_step_run_id,
            status=status,
            created=created,
            updated=updated,
            start_time=start_time,
            end_time=end_time,
            name=name,
            workspace=workspace or self.active_workspace.id,
            user=user,
            model_version_id=model_version_id,
            model=model,
            run_metadata=run_metadata,
        )
        return self.zen_store.list_run_steps(
            step_run_filter_model=step_run_filter_model,
            hydrate=hydrate,
        )

    # ------------------------------- Artifacts -------------------------------

    def get_artifact(
        self,
        name_id_or_prefix: Union[str, UUID],
        workspace: Optional[Union[str, UUID]] = None,
        hydrate: bool = False,
    ) -> ArtifactResponse:
        """Get an artifact by name, id or prefix.

        Args:
            name_id_or_prefix: The name, ID or prefix of the artifact to get.
            workspace: The workspace name/ID to filter by.
            hydrate: Flag deciding whether to hydrate the output model(s)
                by including metadata fields in the response.

        Returns:
            The artifact.
        """
        return self._get_entity_by_id_or_name_or_prefix(
            get_method=self.zen_store.get_artifact,
            list_method=self.list_artifacts,
            name_id_or_prefix=name_id_or_prefix,
            workspace=workspace,
            hydrate=hydrate,
        )

    def list_artifacts(
        self,
        sort_by: str = "created",
        page: int = PAGINATION_STARTING_PAGE,
        size: int = PAGE_SIZE_DEFAULT,
        logical_operator: LogicalOperators = LogicalOperators.AND,
        id: Optional[Union[UUID, str]] = None,
        created: Optional[Union[datetime, str]] = None,
        updated: Optional[Union[datetime, str]] = None,
        name: Optional[str] = None,
        has_custom_name: Optional[bool] = None,
        workspace: Optional[Union[str, UUID]] = None,
        hydrate: bool = False,
        tag: Optional[str] = None,
        tags: Optional[List[str]] = None,
    ) -> Page[ArtifactResponse]:
        """Get a list of artifacts.

        Args:
            sort_by: The column to sort by
            page: The page of items
            size: The maximum size of all pages
            logical_operator: Which logical operator to use [and, or]
            id: Use the id of artifact to filter by.
            created: Use to filter by time of creation
            updated: Use the last updated date for filtering
            name: The name of the artifact to filter by.
            has_custom_name: Filter artifacts with/without custom names.
            workspace: The workspace name/ID to filter by.
            hydrate: Flag deciding whether to hydrate the output model(s)
                by including metadata fields in the response.
            tag: Filter artifacts by tag.
            tags: Tags to filter by.

        Returns:
            A list of artifacts.
        """
        artifact_filter_model = ArtifactFilter(
            sort_by=sort_by,
            page=page,
            size=size,
            logical_operator=logical_operator,
            id=id,
            created=created,
            updated=updated,
            name=name,
            has_custom_name=has_custom_name,
            tag=tag,
<<<<<<< HEAD
            tags=tags,
=======
            workspace=workspace or self.active_workspace.id,
>>>>>>> 8a435b1a
        )
        return self.zen_store.list_artifacts(
            artifact_filter_model,
            hydrate=hydrate,
        )

    def update_artifact(
        self,
        name_id_or_prefix: Union[str, UUID],
        new_name: Optional[str] = None,
        add_tags: Optional[List[str]] = None,
        remove_tags: Optional[List[str]] = None,
        has_custom_name: Optional[bool] = None,
        workspace: Optional[Union[str, UUID]] = None,
    ) -> ArtifactResponse:
        """Update an artifact.

        Args:
            name_id_or_prefix: The name, ID or prefix of the artifact to update.
            new_name: The new name of the artifact.
            add_tags: Tags to add to the artifact.
            remove_tags: Tags to remove from the artifact.
            has_custom_name: Whether the artifact has a custom name.
            workspace: The workspace name/ID to filter by.

        Returns:
            The updated artifact.
        """
        artifact = self.get_artifact(
            name_id_or_prefix=name_id_or_prefix,
            workspace=workspace,
        )
        artifact_update = ArtifactUpdate(
            name=new_name,
            add_tags=add_tags,
            remove_tags=remove_tags,
            has_custom_name=has_custom_name,
        )
        return self.zen_store.update_artifact(
            artifact_id=artifact.id, artifact_update=artifact_update
        )

    def delete_artifact(
        self,
        name_id_or_prefix: Union[str, UUID],
        workspace: Optional[Union[str, UUID]] = None,
    ) -> None:
        """Delete an artifact.

        Args:
            name_id_or_prefix: The name, ID or prefix of the artifact to delete.
            workspace: The workspace name/ID to filter by.
        """
        artifact = self.get_artifact(
            name_id_or_prefix=name_id_or_prefix,
            workspace=workspace,
        )
        self.zen_store.delete_artifact(artifact_id=artifact.id)
        logger.info(f"Deleted artifact '{artifact.name}'.")

    def prune_artifacts(
        self,
        only_versions: bool = True,
        delete_from_artifact_store: bool = False,
        workspace: Optional[Union[str, UUID]] = None,
    ) -> None:
        """Delete all unused artifacts and artifact versions.

        Args:
            only_versions: Only delete artifact versions, keeping artifacts
            delete_from_artifact_store: Delete data from artifact metadata
            workspace: The workspace name/ID to filter by.
        """
        if delete_from_artifact_store:
            unused_artifact_versions = depaginate(
                self.list_artifact_versions,
                only_unused=True,
                workspace=workspace,
            )
            for unused_artifact_version in unused_artifact_versions:
                self._delete_artifact_from_artifact_store(
                    unused_artifact_version
                )

        workspace = workspace or self.active_workspace.id

        self.zen_store.prune_artifact_versions(
            workspace_name_or_id=workspace, only_versions=only_versions
        )
        logger.info("All unused artifacts and artifact versions deleted.")

    # --------------------------- Artifact Versions ---------------------------

    def get_artifact_version(
        self,
        name_id_or_prefix: Union[str, UUID],
        version: Optional[str] = None,
        workspace: Optional[Union[str, UUID]] = None,
        hydrate: bool = True,
    ) -> ArtifactVersionResponse:
        """Get an artifact version by ID or artifact name.

        Args:
            name_id_or_prefix: Either the ID of the artifact version or the
                name of the artifact.
            version: The version of the artifact to get. Only used if
                `name_id_or_prefix` is the name of the artifact. If not
                specified, the latest version is returned.
            workspace: The workspace name/ID to filter by.
            hydrate: Flag deciding whether to hydrate the output model(s)
                by including metadata fields in the response.

        Returns:
            The artifact version.
        """
        from zenml import get_step_context

        if cll := client_lazy_loader(
            method_name="get_artifact_version",
            name_id_or_prefix=name_id_or_prefix,
            version=version,
            workspace=workspace,
            hydrate=hydrate,
        ):
            return cll  # type: ignore[return-value]

        artifact = self._get_entity_version_by_id_or_name_or_prefix(
            get_method=self.zen_store.get_artifact_version,
            list_method=self.list_artifact_versions,
            name_id_or_prefix=name_id_or_prefix,
            version=version,
            workspace=workspace,
            hydrate=hydrate,
        )
        try:
            step_run = get_step_context().step_run
            client = Client()
            client.zen_store.update_run_step(
                step_run_id=step_run.id,
                step_run_update=StepRunUpdate(
                    loaded_artifact_versions={artifact.name: artifact.id}
                ),
            )
        except RuntimeError:
            pass  # Cannot link to step run if called outside a step
        return artifact

    def list_artifact_versions(
        self,
        sort_by: str = "created",
        page: int = PAGINATION_STARTING_PAGE,
        size: int = PAGE_SIZE_DEFAULT,
        logical_operator: LogicalOperators = LogicalOperators.AND,
        id: Optional[Union[UUID, str]] = None,
        created: Optional[Union[datetime, str]] = None,
        updated: Optional[Union[datetime, str]] = None,
        artifact_id: Optional[Union[str, UUID]] = None,
        name: Optional[str] = None,
        version: Optional[Union[str, int]] = None,
        version_number: Optional[int] = None,
        artifact_store_id: Optional[Union[str, UUID]] = None,
        type: Optional[ArtifactType] = None,
        data_type: Optional[str] = None,
        uri: Optional[str] = None,
        materializer: Optional[str] = None,
        workspace: Optional[Union[str, UUID]] = None,
        model_version_id: Optional[Union[str, UUID]] = None,
        only_unused: Optional[bool] = False,
        has_custom_name: Optional[bool] = None,
        user: Optional[Union[UUID, str]] = None,
        model: Optional[Union[UUID, str]] = None,
        pipeline_run: Optional[Union[UUID, str]] = None,
        run_metadata: Optional[Dict[str, Any]] = None,
        tag: Optional[str] = None,
        tags: Optional[List[str]] = None,
        hydrate: bool = False,
    ) -> Page[ArtifactVersionResponse]:
        """Get a list of artifact versions.

        Args:
            sort_by: The column to sort by
            page: The page of items
            size: The maximum size of all pages
            logical_operator: Which logical operator to use [and, or]
            id: Use the id of artifact version to filter by.
            created: Use to filter by time of creation
            updated: Use the last updated date for filtering
            artifact_id: The id of the artifact to filter by.
            name: The name of the artifact to filter by.
            version: The version of the artifact to filter by.
            version_number: The version number of the artifact to filter by.
            artifact_store_id: The id of the artifact store to filter by.
            type: The type of the artifact to filter by.
            data_type: The data type of the artifact to filter by.
            uri: The uri of the artifact to filter by.
            materializer: The materializer of the artifact to filter by.
            workspace: The workspace name/ID to filter by.
            model_version_id: Filter by model version ID.
            only_unused: Only return artifact versions that are not used in
                any pipeline runs.
            has_custom_name: Filter artifacts with/without custom names.
            tag: A tag to filter by.
            tags: Tags to filter by.
            user: Filter by user name or ID.
            model: Filter by model name or ID.
            pipeline_run: Filter by pipeline run name or ID.
            run_metadata: Filter by run metadata.
            hydrate: Flag deciding whether to hydrate the output model(s)
                by including metadata fields in the response.

        Returns:
            A list of artifact versions.
        """
        artifact_version_filter_model = ArtifactVersionFilter(
            sort_by=sort_by,
            page=page,
            size=size,
            logical_operator=logical_operator,
            id=id,
            created=created,
            updated=updated,
            artifact_id=artifact_id,
            name=name,
            version=str(version) if version else None,
            version_number=version_number,
            artifact_store_id=artifact_store_id,
            type=type,
            data_type=data_type,
            uri=uri,
            materializer=materializer,
            workspace=workspace or self.active_workspace.id,
            model_version_id=model_version_id,
            only_unused=only_unused,
            has_custom_name=has_custom_name,
            tag=tag,
            tags=tags,
            user=user,
            model=model,
            pipeline_run=pipeline_run,
            run_metadata=run_metadata,
        )
        return self.zen_store.list_artifact_versions(
            artifact_version_filter_model,
            hydrate=hydrate,
        )

    def update_artifact_version(
        self,
        name_id_or_prefix: Union[str, UUID],
        version: Optional[str] = None,
        add_tags: Optional[List[str]] = None,
        remove_tags: Optional[List[str]] = None,
        workspace: Optional[Union[str, UUID]] = None,
    ) -> ArtifactVersionResponse:
        """Update an artifact version.

        Args:
            name_id_or_prefix: The name, ID or prefix of the artifact to update.
            version: The version of the artifact to update. Only used if
                `name_id_or_prefix` is the name of the artifact. If not
                specified, the latest version is updated.
            add_tags: Tags to add to the artifact version.
            remove_tags: Tags to remove from the artifact version.
            workspace: The workspace name/ID to filter by.

        Returns:
            The updated artifact version.
        """
        artifact_version = self.get_artifact_version(
            name_id_or_prefix=name_id_or_prefix,
            version=version,
            workspace=workspace,
        )
        artifact_version_update = ArtifactVersionUpdate(
            add_tags=add_tags, remove_tags=remove_tags
        )
        return self.zen_store.update_artifact_version(
            artifact_version_id=artifact_version.id,
            artifact_version_update=artifact_version_update,
        )

    def delete_artifact_version(
        self,
        name_id_or_prefix: Union[str, UUID],
        version: Optional[str] = None,
        delete_metadata: bool = True,
        delete_from_artifact_store: bool = False,
        workspace: Optional[Union[str, UUID]] = None,
    ) -> None:
        """Delete an artifact version.

        By default, this will delete only the metadata of the artifact from the
        database, not the actual object stored in the artifact store.

        Args:
            name_id_or_prefix: The ID of artifact version or name or prefix of the artifact to
                delete.
            version: The version of the artifact to delete.
            delete_metadata: If True, delete the metadata of the artifact
                version from the database.
            delete_from_artifact_store: If True, delete the artifact object
                    itself from the artifact store.
            workspace: The workspace name/ID to filter by.
        """
        artifact_version = self.get_artifact_version(
            name_id_or_prefix=name_id_or_prefix,
            version=version,
            workspace=workspace,
        )
        if delete_from_artifact_store:
            self._delete_artifact_from_artifact_store(
                artifact_version=artifact_version
            )
        if delete_metadata:
            self._delete_artifact_version(artifact_version=artifact_version)

    def _delete_artifact_version(
        self, artifact_version: ArtifactVersionResponse
    ) -> None:
        """Delete the metadata of an artifact version from the database.

        Args:
            artifact_version: The artifact version to delete.

        Raises:
            ValueError: If the artifact version is still used in any runs.
        """
        if artifact_version not in depaginate(
            self.list_artifact_versions, only_unused=True
        ):
            raise ValueError(
                "The metadata of artifact versions that are used in runs "
                "cannot be deleted. Please delete all runs that use this "
                "artifact first."
            )
        self.zen_store.delete_artifact_version(artifact_version.id)
        logger.info(
            f"Deleted version '{artifact_version.version}' of artifact "
            f"'{artifact_version.artifact.name}'."
        )

    def _delete_artifact_from_artifact_store(
        self, artifact_version: ArtifactVersionResponse
    ) -> None:
        """Delete an artifact object from the artifact store.

        Args:
            artifact_version: The artifact version to delete.

        Raises:
            Exception: If the artifact store is inaccessible.
        """
        from zenml.artifact_stores.base_artifact_store import BaseArtifactStore
        from zenml.stack.stack_component import StackComponent

        if not artifact_version.artifact_store_id:
            logger.warning(
                f"Artifact '{artifact_version.uri}' does not have an artifact "
                "store associated with it. Skipping deletion from artifact "
                "store."
            )
            return
        try:
            artifact_store_model = self.get_stack_component(
                component_type=StackComponentType.ARTIFACT_STORE,
                name_id_or_prefix=artifact_version.artifact_store_id,
            )
            artifact_store = StackComponent.from_model(artifact_store_model)
            assert isinstance(artifact_store, BaseArtifactStore)
            artifact_store.rmtree(artifact_version.uri)
        except Exception as e:
            logger.error(
                f"Failed to delete artifact '{artifact_version.uri}' from the "
                "artifact store. This might happen if your local client "
                "does not have access to the artifact store or does not "
                "have the required integrations installed. Full error: "
                f"{e}"
            )
            raise e
        else:
            logger.info(
                f"Deleted artifact '{artifact_version.uri}' from the artifact "
                "store."
            )

    # ------------------------------ Run Metadata ------------------------------

    def create_run_metadata(
        self,
        metadata: Dict[str, "MetadataType"],
        resources: List[RunMetadataResource],
        stack_component_id: Optional[UUID] = None,
        publisher_step_id: Optional[UUID] = None,
    ) -> None:
        """Create run metadata.

        Args:
            metadata: The metadata to create as a dictionary of key-value pairs.
            resources: The list of IDs and types of the resources for that the
                metadata was produced.
            stack_component_id: The ID of the stack component that produced
                the metadata.
            publisher_step_id: The ID of the step execution that publishes
                this metadata automatically.
        """
        from zenml.metadata.metadata_types import get_metadata_type

        values: Dict[str, "MetadataType"] = {}
        types: Dict[str, "MetadataTypeEnum"] = {}
        for key, value in metadata.items():
            # Skip metadata that is too large to be stored in the database.
            if len(json.dumps(value)) > TEXT_FIELD_MAX_LENGTH:
                logger.warning(
                    f"Metadata value for key '{key}' is too large to be "
                    "stored in the database. Skipping."
                )
                continue
            # Skip metadata that is not of a supported type.
            try:
                metadata_type = get_metadata_type(value)
            except ValueError as e:
                logger.warning(
                    f"Metadata value for key '{key}' is not of a supported "
                    f"type. Skipping. Full error: {e}"
                )
                continue
            values[key] = value
            types[key] = metadata_type

        run_metadata = RunMetadataRequest(
            workspace=self.active_workspace.id,
            resources=resources,
            stack_component_id=stack_component_id,
            publisher_step_id=publisher_step_id,
            values=values,
            types=types,
        )
        self.zen_store.create_run_metadata(run_metadata)

    # -------------------------------- Secrets ---------------------------------

    def create_secret(
        self,
        name: str,
        values: Dict[str, str],
        private: bool = False,
    ) -> SecretResponse:
        """Creates a new secret.

        Args:
            name: The name of the secret.
            values: The values of the secret.
            private: Whether the secret is private. A private secret is only
                accessible to the user who created it.

        Returns:
            The created secret (in model form).

        Raises:
            NotImplementedError: If centralized secrets management is not
                enabled.
        """
        create_secret_request = SecretRequest(
            name=name,
            values=values,
            private=private,
        )
        try:
            return self.zen_store.create_secret(secret=create_secret_request)
        except NotImplementedError:
            raise NotImplementedError(
                "centralized secrets management is not supported or explicitly "
                "disabled in the target ZenML deployment."
            )

    def get_secret(
        self,
        name_id_or_prefix: Union[str, UUID],
        private: Optional[bool] = None,
        allow_partial_name_match: bool = True,
        allow_partial_id_match: bool = True,
        hydrate: bool = True,
    ) -> SecretResponse:
        """Get a secret.

        Get a secret identified by a name, ID or prefix of the name or ID and
        optionally a scope.

        If a private status is not provided, privately scoped secrets will be
        searched for first, followed by publicly scoped secrets. When a name or
        prefix is used instead of a UUID value, each scope is first searched for
        an exact match, then for a ID prefix or name substring match before
        moving on to the next scope.

        Args:
            name_id_or_prefix: The name, ID or prefix to the id of the secret
                to get.
            private: Whether the secret is private. If not set, all secrets will
                be searched for, prioritizing privately scoped secrets.
            allow_partial_name_match: If True, allow partial name matches.
            allow_partial_id_match: If True, allow partial ID matches.
            hydrate: Flag deciding whether to hydrate the output model(s)
                by including metadata fields in the response.

        Returns:
            The secret.

        Raises:
            KeyError: If no secret is found.
            ZenKeyError: If multiple secrets are found.
            NotImplementedError: If centralized secrets management is not
                enabled.
        """
        from zenml.utils.uuid_utils import is_valid_uuid

        try:
            # First interpret as full UUID
            if is_valid_uuid(name_id_or_prefix):
                # Fetch by ID; filter by scope if provided
                secret = self.zen_store.get_secret(
                    secret_id=UUID(name_id_or_prefix)
                    if isinstance(name_id_or_prefix, str)
                    else name_id_or_prefix,
                    hydrate=hydrate,
                )
                if private is not None and secret.private != private:
                    raise KeyError(
                        f"No secret found with ID {str(name_id_or_prefix)}"
                    )

                return secret
        except NotImplementedError:
            raise NotImplementedError(
                "centralized secrets management is not supported or explicitly "
                "disabled in the target ZenML deployment."
            )

        # If not a UUID, try to find by name and then by prefix
        assert not isinstance(name_id_or_prefix, UUID)

        # Private statuses to search in order of priority
        search_private_statuses = (
            [False, True] if private is None else [private]
        )

        secrets = self.list_secrets(
            logical_operator=LogicalOperators.OR,
            name=f"contains:{name_id_or_prefix}"
            if allow_partial_name_match
            else f"equals:{name_id_or_prefix}",
            id=f"startswith:{name_id_or_prefix}"
            if allow_partial_id_match
            else None,
            hydrate=hydrate,
        )

        for search_private_status in search_private_statuses:
            partial_matches: List[SecretResponse] = []
            for secret in secrets.items:
                if secret.private != search_private_status:
                    continue
                # Exact match
                if secret.name == name_id_or_prefix:
                    # Need to fetch the secret again to get the secret values
                    return self.zen_store.get_secret(
                        secret_id=secret.id,
                        hydrate=hydrate,
                    )
                # Partial match
                partial_matches.append(secret)

            if len(partial_matches) > 1:
                match_summary = "\n".join(
                    [
                        f"[{secret.id}]: name = {secret.name}"
                        for secret in partial_matches
                    ]
                )
                raise ZenKeyError(
                    f"{len(partial_matches)} secrets have been found that have "
                    f"a name or ID that matches the provided "
                    f"string '{name_id_or_prefix}':\n"
                    f"{match_summary}.\n"
                    f"Please use the id to uniquely identify "
                    f"only one of the secrets."
                )

            # If only a single secret is found, return it
            if len(partial_matches) == 1:
                # Need to fetch the secret again to get the secret values
                return self.zen_store.get_secret(
                    secret_id=partial_matches[0].id,
                    hydrate=hydrate,
                )
        private_status = ""
        if private is not None:
            private_status = "private " if private else "public "
        msg = (
            f"No {private_status}secret found with name, ID or prefix "
            f"'{name_id_or_prefix}'"
        )

        raise KeyError(msg)

    def list_secrets(
        self,
        sort_by: str = "created",
        page: int = PAGINATION_STARTING_PAGE,
        size: int = PAGE_SIZE_DEFAULT,
        logical_operator: LogicalOperators = LogicalOperators.AND,
        id: Optional[Union[UUID, str]] = None,
        created: Optional[datetime] = None,
        updated: Optional[datetime] = None,
        name: Optional[str] = None,
        private: Optional[bool] = None,
        user: Optional[Union[UUID, str]] = None,
        hydrate: bool = False,
    ) -> Page[SecretResponse]:
        """Fetches all the secret models.

        The returned secrets do not contain the secret values. To get the
        secret values, use `get_secret` individually for each secret.

        Args:
            sort_by: The column to sort by
            page: The page of items
            size: The maximum size of all pages
            logical_operator: Which logical operator to use [and, or]
            id: Use the id of secrets to filter by.
            created: Use to secrets by time of creation
            updated: Use the last updated date for filtering
            name: The name of the secret to filter by.
            private: The private status of the secret to filter by.
            user: Filter by user name/ID.
            hydrate: Flag deciding whether to hydrate the output model(s)
                by including metadata fields in the response.

        Returns:
            A list of all the secret models without the secret values.

        Raises:
            NotImplementedError: If centralized secrets management is not
                enabled.
        """
        secret_filter_model = SecretFilter(
            page=page,
            size=size,
            sort_by=sort_by,
            logical_operator=logical_operator,
            user=user,
            name=name,
            private=private,
            id=id,
            created=created,
            updated=updated,
        )
        try:
            return self.zen_store.list_secrets(
                secret_filter_model=secret_filter_model,
                hydrate=hydrate,
            )
        except NotImplementedError:
            raise NotImplementedError(
                "centralized secrets management is not supported or explicitly "
                "disabled in the target ZenML deployment."
            )

    def update_secret(
        self,
        name_id_or_prefix: Union[str, UUID],
        private: Optional[bool] = None,
        new_name: Optional[str] = None,
        update_private: Optional[bool] = None,
        add_or_update_values: Optional[Dict[str, str]] = None,
        remove_values: Optional[List[str]] = None,
    ) -> SecretResponse:
        """Updates a secret.

        Args:
            name_id_or_prefix: The name, id or prefix of the id for the
                secret to update.
            private: The private status of the secret to update.
            new_name: The new name of the secret.
            update_private: New value used to update the private status of the
                secret.
            add_or_update_values: The values to add or update.
            remove_values: The values to remove.

        Returns:
            The updated secret.

        Raises:
            KeyError: If trying to remove a value that doesn't exist.
            ValueError: If a key is provided in both add_or_update_values and
                remove_values.
        """
        secret = self.get_secret(
            name_id_or_prefix=name_id_or_prefix,
            private=private,
            # Don't allow partial name matches, but allow partial ID matches
            allow_partial_name_match=False,
            allow_partial_id_match=True,
            hydrate=True,
        )

        secret_update = SecretUpdate(name=new_name or secret.name)

        if update_private:
            secret_update.private = update_private
        values: Dict[str, Optional[SecretStr]] = {}
        if add_or_update_values:
            values.update(
                {
                    key: SecretStr(value)
                    for key, value in add_or_update_values.items()
                }
            )
        if remove_values:
            for key in remove_values:
                if key not in secret.values:
                    raise KeyError(
                        f"Cannot remove value '{key}' from secret "
                        f"'{secret.name}' because it does not exist."
                    )
                if key in values:
                    raise ValueError(
                        f"Key '{key}' is supplied both in the values to add or "
                        f"update and the values to be removed."
                    )
                values[key] = None
        if values:
            secret_update.values = values

        return Client().zen_store.update_secret(
            secret_id=secret.id, secret_update=secret_update
        )

    def delete_secret(
        self, name_id_or_prefix: str, private: Optional[bool] = None
    ) -> None:
        """Deletes a secret.

        Args:
            name_id_or_prefix: The name or ID of the secret.
            private: The private status of the secret to delete.
        """
        secret = self.get_secret(
            name_id_or_prefix=name_id_or_prefix,
            private=private,
            # Don't allow partial name matches, but allow partial ID matches
            allow_partial_name_match=False,
            allow_partial_id_match=True,
        )

        self.zen_store.delete_secret(secret_id=secret.id)

    def get_secret_by_name_and_private_status(
        self,
        name: str,
        private: Optional[bool] = None,
        hydrate: bool = True,
    ) -> SecretResponse:
        """Fetches a registered secret with a given name and optional private status.

        This is a version of get_secret that restricts the search to a given
        name and an optional private status, without doing any prefix or UUID
        matching.

        If no private status is provided, the search will be done first for
        private secrets, then for public secrets.

        Args:
            name: The name of the secret to get.
            private: The private status of the secret to get.
            hydrate: Flag deciding whether to hydrate the output model(s)
                by including metadata fields in the response.

        Returns:
            The registered secret.

        Raises:
            KeyError: If no secret exists for the given name in the given scope.
        """
        logger.debug(
            f"Fetching the secret with name '{name}' and private status "
            f"'{private}'."
        )

        # Private statuses to search in order of priority
        search_private_statuses = (
            [False, True] if private is None else [private]
        )

        for search_private_status in search_private_statuses:
            secrets = self.list_secrets(
                logical_operator=LogicalOperators.AND,
                name=f"equals:{name}",
                private=search_private_status,
                hydrate=hydrate,
            )

            if len(secrets.items) >= 1:
                # Need to fetch the secret again to get the secret values
                return self.zen_store.get_secret(
                    secret_id=secrets.items[0].id, hydrate=hydrate
                )

        private_status = ""
        if private is not None:
            private_status = "private " if private else "public "
        msg = f"No {private_status}secret with name '{name}' was found"

        raise KeyError(msg)

    def list_secrets_by_private_status(
        self,
        private: bool,
        hydrate: bool = False,
    ) -> Page[SecretResponse]:
        """Fetches the list of secrets with a given private status.

        The returned secrets do not contain the secret values. To get the
        secret values, use `get_secret` individually for each secret.

        Args:
            private: The private status of the secrets to search for.
            hydrate: Flag deciding whether to hydrate the output model(s)
                by including metadata fields in the response.

        Returns:
            The list of secrets in the given scope without the secret values.
        """
        logger.debug(f"Fetching the secrets with private status '{private}'.")

        return self.list_secrets(private=private, hydrate=hydrate)

    def backup_secrets(
        self,
        ignore_errors: bool = True,
        delete_secrets: bool = False,
    ) -> None:
        """Backs up all secrets to the configured backup secrets store.

        Args:
            ignore_errors: Whether to ignore individual errors during the backup
                process and attempt to backup all secrets.
            delete_secrets: Whether to delete the secrets that have been
                successfully backed up from the primary secrets store. Setting
                this flag effectively moves all secrets from the primary secrets
                store to the backup secrets store.
        """
        self.zen_store.backup_secrets(
            ignore_errors=ignore_errors, delete_secrets=delete_secrets
        )

    def restore_secrets(
        self,
        ignore_errors: bool = False,
        delete_secrets: bool = False,
    ) -> None:
        """Restore all secrets from the configured backup secrets store.

        Args:
            ignore_errors: Whether to ignore individual errors during the
                restore process and attempt to restore all secrets.
            delete_secrets: Whether to delete the secrets that have been
                successfully restored from the backup secrets store. Setting
                this flag effectively moves all secrets from the backup secrets
                store to the primary secrets store.
        """
        self.zen_store.restore_secrets(
            ignore_errors=ignore_errors, delete_secrets=delete_secrets
        )

    # --------------------------- Code repositories ---------------------------

    @staticmethod
    def _validate_code_repository_config(
        source: Source, config: Dict[str, Any]
    ) -> None:
        """Validate a code repository config.

        Args:
            source: The code repository source.
            config: The code repository config.

        Raises:
            RuntimeError: If the provided config is invalid.
        """
        from zenml.code_repositories import BaseCodeRepository

        code_repo_class: Type[BaseCodeRepository] = (
            source_utils.load_and_validate_class(
                source=source, expected_class=BaseCodeRepository
            )
        )
        try:
            code_repo_class.validate_config(config)
        except Exception as e:
            raise RuntimeError(
                "Failed to validate code repository config."
            ) from e

    def create_code_repository(
        self,
        name: str,
        config: Dict[str, Any],
        source: Source,
        description: Optional[str] = None,
        logo_url: Optional[str] = None,
    ) -> CodeRepositoryResponse:
        """Create a new code repository.

        Args:
            name: Name of the code repository.
            config: The configuration for the code repository.
            source: The code repository implementation source.
            description: The code repository description.
            logo_url: URL of a logo (png, jpg or svg) for the code repository.

        Returns:
            The created code repository.
        """
        self._validate_code_repository_config(source=source, config=config)
        repo_request = CodeRepositoryRequest(
            workspace=self.active_workspace.id,
            name=name,
            config=config,
            source=source,
            description=description,
            logo_url=logo_url,
        )
        return self.zen_store.create_code_repository(
            code_repository=repo_request
        )

    def get_code_repository(
        self,
        name_id_or_prefix: Union[str, UUID],
        allow_name_prefix_match: bool = True,
        workspace: Optional[Union[str, UUID]] = None,
        hydrate: bool = True,
    ) -> CodeRepositoryResponse:
        """Get a code repository by name, id or prefix.

        Args:
            name_id_or_prefix: The name, ID or ID prefix of the code repository.
            allow_name_prefix_match: If True, allow matching by name prefix.
            workspace: The workspace name/ID to filter by.
            hydrate: Flag deciding whether to hydrate the output model(s)
                by including metadata fields in the response.

        Returns:
            The code repository.
        """
        return self._get_entity_by_id_or_name_or_prefix(
            get_method=self.zen_store.get_code_repository,
            list_method=self.list_code_repositories,
            name_id_or_prefix=name_id_or_prefix,
            allow_name_prefix_match=allow_name_prefix_match,
            hydrate=hydrate,
            workspace=workspace,
        )

    def list_code_repositories(
        self,
        sort_by: str = "created",
        page: int = PAGINATION_STARTING_PAGE,
        size: int = PAGE_SIZE_DEFAULT,
        logical_operator: LogicalOperators = LogicalOperators.AND,
        id: Optional[Union[UUID, str]] = None,
        created: Optional[Union[datetime, str]] = None,
        updated: Optional[Union[datetime, str]] = None,
        name: Optional[str] = None,
        workspace: Optional[Union[str, UUID]] = None,
        user: Optional[Union[UUID, str]] = None,
        hydrate: bool = False,
    ) -> Page[CodeRepositoryResponse]:
        """List all code repositories.

        Args:
            sort_by: The column to sort by.
            page: The page of items.
            size: The maximum size of all pages.
            logical_operator: Which logical operator to use [and, or].
            id: Use the id of the code repository to filter by.
            created: Use to filter by time of creation.
            updated: Use the last updated date for filtering.
            name: The name of the code repository to filter by.
            workspace: The workspace name/ID to filter by.
            user: Filter by user name/ID.
            hydrate: Flag deciding whether to hydrate the output model(s)
                by including metadata fields in the response.

        Returns:
            A page of code repositories matching the filter description.
        """
        filter_model = CodeRepositoryFilter(
            sort_by=sort_by,
            page=page,
            size=size,
            logical_operator=logical_operator,
            id=id,
            created=created,
            updated=updated,
            name=name,
            workspace=workspace or self.active_workspace.id,
            user=user,
        )
        return self.zen_store.list_code_repositories(
            filter_model=filter_model,
            hydrate=hydrate,
        )

    def update_code_repository(
        self,
        name_id_or_prefix: Union[UUID, str],
        name: Optional[str] = None,
        description: Optional[str] = None,
        logo_url: Optional[str] = None,
        config: Optional[Dict[str, Any]] = None,
        workspace: Optional[Union[str, UUID]] = None,
    ) -> CodeRepositoryResponse:
        """Update a code repository.

        Args:
            name_id_or_prefix: Name, ID or prefix of the code repository to
                update.
            name: New name of the code repository.
            description: New description of the code repository.
            logo_url: New logo URL of the code repository.
            config: New configuration options for the code repository. Will
                be used to update the existing configuration values. To remove
                values from the existing configuration, set the value for that
                key to `None`.
            workspace: The workspace name/ID to filter by.

        Returns:
            The updated code repository.
        """
        repo = self.get_code_repository(
            name_id_or_prefix=name_id_or_prefix,
            allow_name_prefix_match=False,
            workspace=workspace,
        )
        update = CodeRepositoryUpdate(
            name=name, description=description, logo_url=logo_url
        )
        if config is not None:
            combined_config = repo.config
            combined_config.update(config)
            combined_config = {
                k: v for k, v in combined_config.items() if v is not None
            }

            self._validate_code_repository_config(
                source=repo.source, config=combined_config
            )
            update.config = combined_config

        return self.zen_store.update_code_repository(
            code_repository_id=repo.id, update=update
        )

    def delete_code_repository(
        self,
        name_id_or_prefix: Union[str, UUID],
        workspace: Optional[Union[str, UUID]] = None,
    ) -> None:
        """Delete a code repository.

        Args:
            name_id_or_prefix: The name, ID or prefix of the code repository.
            workspace: The workspace name/ID to filter by.
        """
        repo = self.get_code_repository(
            name_id_or_prefix=name_id_or_prefix,
            allow_name_prefix_match=False,
            workspace=workspace,
        )
        self.zen_store.delete_code_repository(code_repository_id=repo.id)

    # --------------------------- Service Connectors ---------------------------

    def create_service_connector(
        self,
        name: str,
        connector_type: str,
        resource_type: Optional[str] = None,
        auth_method: Optional[str] = None,
        configuration: Optional[Dict[str, str]] = None,
        resource_id: Optional[str] = None,
        description: str = "",
        expiration_seconds: Optional[int] = None,
        expires_at: Optional[datetime] = None,
        expires_skew_tolerance: Optional[int] = None,
        labels: Optional[Dict[str, str]] = None,
        auto_configure: bool = False,
        verify: bool = True,
        list_resources: bool = True,
        register: bool = True,
    ) -> Tuple[
        Optional[
            Union[
                ServiceConnectorResponse,
                ServiceConnectorRequest,
            ]
        ],
        Optional[ServiceConnectorResourcesModel],
    ]:
        """Create, validate and/or register a service connector.

        Args:
            name: The name of the service connector.
            connector_type: The service connector type.
            auth_method: The authentication method of the service connector.
                May be omitted if auto-configuration is used.
            resource_type: The resource type for the service connector.
            configuration: The configuration of the service connector.
            resource_id: The resource id of the service connector.
            description: The description of the service connector.
            expiration_seconds: The expiration time of the service connector.
            expires_at: The expiration time of the service connector.
            expires_skew_tolerance: The allowed expiration skew for the service
                connector credentials.
            labels: The labels of the service connector.
            auto_configure: Whether to automatically configure the service
                connector from the local environment.
            verify: Whether to verify that the service connector configuration
                and credentials can be used to gain access to the resource.
            list_resources: Whether to also list the resources that the service
                connector can give access to (if verify is True).
            register: Whether to register the service connector or not.

        Returns:
            The model of the registered service connector and the resources
            that the service connector can give access to (if verify is True).

        Raises:
            ValueError: If the arguments are invalid.
            KeyError: If the service connector type is not found.
            NotImplementedError: If auto-configuration is not supported or
                not implemented for the service connector type.
            AuthorizationException: If the connector verification failed due
                to authorization issues.
        """
        from zenml.service_connectors.service_connector_registry import (
            service_connector_registry,
        )

        connector_instance: Optional[ServiceConnector] = None
        connector_resources: Optional[ServiceConnectorResourcesModel] = None

        # Get the service connector type class
        try:
            connector = self.zen_store.get_service_connector_type(
                connector_type=connector_type,
            )
        except KeyError:
            raise KeyError(
                f"Service connector type {connector_type} not found."
                "Please check that you have installed all required "
                "Python packages and ZenML integrations and try again."
            )

        if not resource_type and len(connector.resource_types) == 1:
            resource_type = connector.resource_types[0].resource_type

        # If auto_configure is set, we will try to automatically configure the
        # service connector from the local environment
        if auto_configure:
            if not connector.supports_auto_configuration:
                raise NotImplementedError(
                    f"The {connector.name} service connector type "
                    "does not support auto-configuration."
                )
            if not connector.local:
                raise NotImplementedError(
                    f"The {connector.name} service connector type "
                    "implementation is not available locally. Please "
                    "check that you have installed all required Python "
                    "packages and ZenML integrations and try again, or "
                    "skip auto-configuration."
                )

            assert connector.connector_class is not None

            connector_instance = connector.connector_class.auto_configure(
                resource_type=resource_type,
                auth_method=auth_method,
                resource_id=resource_id,
            )
            assert connector_instance is not None
            connector_request = connector_instance.to_model(
                name=name,
                workspace=self.active_workspace.id,
                description=description or "",
                labels=labels,
            )

            if verify:
                # Prefer to verify the connector config server-side if the
                # implementation if available there, because it ensures
                # that the connector can be shared with other users or used
                # from other machines and because some auth methods rely on the
                # server-side authentication environment
                if connector.remote:
                    connector_resources = (
                        self.zen_store.verify_service_connector_config(
                            connector_request,
                            list_resources=list_resources,
                        )
                    )
                else:
                    connector_resources = connector_instance.verify(
                        list_resources=list_resources,
                    )

                if connector_resources.error:
                    # Raise an exception if the connector verification failed
                    raise AuthorizationException(connector_resources.error)

        else:
            if not auth_method:
                if len(connector.auth_methods) == 1:
                    auth_method = connector.auth_methods[0].auth_method
                else:
                    raise ValueError(
                        f"Multiple authentication methods are available for "
                        f"the {connector.name} service connector type. Please "
                        f"specify one of the following: "
                        f"{list(connector.auth_method_dict.keys())}."
                    )

            connector_request = ServiceConnectorRequest(
                name=name,
                connector_type=connector_type,
                description=description,
                auth_method=auth_method,
                expiration_seconds=expiration_seconds,
                expires_at=expires_at,
                expires_skew_tolerance=expires_skew_tolerance,
                workspace=self.active_workspace.id,
                labels=labels or {},
            )
            # Validate and configure the resources
            connector_request.validate_and_configure_resources(
                connector_type=connector,
                resource_types=resource_type,
                resource_id=resource_id,
                configuration=configuration,
            )
            if verify:
                # Prefer to verify the connector config server-side if the
                # implementation if available there, because it ensures
                # that the connector can be shared with other users or used
                # from other machines and because some auth methods rely on the
                # server-side authentication environment
                if connector.remote:
                    connector_resources = (
                        self.zen_store.verify_service_connector_config(
                            connector_request,
                            list_resources=list_resources,
                        )
                    )
                else:
                    connector_instance = (
                        service_connector_registry.instantiate_connector(
                            model=connector_request
                        )
                    )
                    connector_resources = connector_instance.verify(
                        list_resources=list_resources,
                    )

                if connector_resources.error:
                    # Raise an exception if the connector verification failed
                    raise AuthorizationException(connector_resources.error)

                # For resource types that don't support multi-instances, it's
                # better to save the default resource ID in the connector, if
                # available. Otherwise, we'll need to instantiate the connector
                # again to get the default resource ID.
                connector_request.resource_id = (
                    connector_request.resource_id
                    or connector_resources.get_default_resource_id()
                )

        if not register:
            return connector_request, connector_resources

        # Register the new model
        connector_response = self.zen_store.create_service_connector(
            service_connector=connector_request
        )

        if connector_resources:
            connector_resources.id = connector_response.id
            connector_resources.name = connector_response.name
            connector_resources.connector_type = (
                connector_response.connector_type
            )

        return connector_response, connector_resources

    def get_service_connector(
        self,
        name_id_or_prefix: Union[str, UUID],
        allow_name_prefix_match: bool = True,
        load_secrets: bool = False,
        hydrate: bool = True,
    ) -> ServiceConnectorResponse:
        """Fetches a registered service connector.

        Args:
            name_id_or_prefix: The id of the service connector to fetch.
            allow_name_prefix_match: If True, allow matching by name prefix.
            load_secrets: If True, load the secrets for the service connector.
            hydrate: Flag deciding whether to hydrate the output model(s)
                by including metadata fields in the response.

        Returns:
            The registered service connector.
        """
        connector = self._get_entity_by_id_or_name_or_prefix(
            get_method=self.zen_store.get_service_connector,
            list_method=self.list_service_connectors,
            name_id_or_prefix=name_id_or_prefix,
            allow_name_prefix_match=allow_name_prefix_match,
            hydrate=hydrate,
        )

        if load_secrets and connector.secret_id:
            client = Client()
            try:
                secret = client.get_secret(
                    name_id_or_prefix=connector.secret_id,
                    allow_partial_id_match=False,
                    allow_partial_name_match=False,
                )
            except KeyError as err:
                logger.error(
                    "Unable to retrieve secret values associated with "
                    f"service connector '{connector.name}': {err}"
                )
            else:
                # Add secret values to connector configuration
                connector.secrets.update(secret.values)

        return connector

    def list_service_connectors(
        self,
        sort_by: str = "created",
        page: int = PAGINATION_STARTING_PAGE,
        size: int = PAGE_SIZE_DEFAULT,
        logical_operator: LogicalOperators = LogicalOperators.AND,
        id: Optional[Union[UUID, str]] = None,
        created: Optional[datetime] = None,
        updated: Optional[datetime] = None,
        name: Optional[str] = None,
        connector_type: Optional[str] = None,
        auth_method: Optional[str] = None,
        resource_type: Optional[str] = None,
        resource_id: Optional[str] = None,
        user: Optional[Union[UUID, str]] = None,
        labels: Optional[Dict[str, Optional[str]]] = None,
        secret_id: Optional[Union[str, UUID]] = None,
        hydrate: bool = False,
    ) -> Page[ServiceConnectorResponse]:
        """Lists all registered service connectors.

        Args:
            sort_by: The column to sort by
            page: The page of items
            size: The maximum size of all pages
            logical_operator: Which logical operator to use [and, or]
            id: The id of the service connector to filter by.
            created: Filter service connectors by time of creation
            updated: Use the last updated date for filtering
            connector_type: Use the service connector type for filtering
            auth_method: Use the service connector auth method for filtering
            resource_type: Filter service connectors by the resource type that
                they can give access to.
            resource_id: Filter service connectors by the resource id that
                they can give access to.
            user: Filter by user name/ID.
            name: The name of the service connector to filter by.
            labels: The labels of the service connector to filter by.
            secret_id: Filter by the id of the secret that is referenced by the
                service connector.
            hydrate: Flag deciding whether to hydrate the output model(s)
                by including metadata fields in the response.

        Returns:
            A page of service connectors.
        """
        connector_filter_model = ServiceConnectorFilter(
            page=page,
            size=size,
            sort_by=sort_by,
            logical_operator=logical_operator,
            user=user,
            name=name,
            connector_type=connector_type,
            auth_method=auth_method,
            resource_type=resource_type,
            resource_id=resource_id,
            id=id,
            created=created,
            updated=updated,
            labels=labels,
            secret_id=secret_id,
        )
        return self.zen_store.list_service_connectors(
            filter_model=connector_filter_model,
            hydrate=hydrate,
        )

    def update_service_connector(
        self,
        name_id_or_prefix: Union[UUID, str],
        name: Optional[str] = None,
        auth_method: Optional[str] = None,
        resource_type: Optional[str] = None,
        configuration: Optional[Dict[str, str]] = None,
        resource_id: Optional[str] = None,
        description: Optional[str] = None,
        expires_at: Optional[datetime] = None,
        expires_skew_tolerance: Optional[int] = None,
        expiration_seconds: Optional[int] = None,
        labels: Optional[Dict[str, Optional[str]]] = None,
        verify: bool = True,
        list_resources: bool = True,
        update: bool = True,
    ) -> Tuple[
        Optional[
            Union[
                ServiceConnectorResponse,
                ServiceConnectorUpdate,
            ]
        ],
        Optional[ServiceConnectorResourcesModel],
    ]:
        """Validate and/or register an updated service connector.

        If the `resource_type`, `resource_id` and `expiration_seconds`
        parameters are set to their "empty" values (empty string for resource
        type and resource ID, 0 for expiration seconds), the existing values
        will be removed from the service connector. Setting them to None or
        omitting them will not affect the existing values.

        If supplied, the `configuration` parameter is a full replacement of the
        existing configuration rather than a partial update.

        Labels can be updated or removed by setting the label value to None.

        Args:
            name_id_or_prefix: The name, id or prefix of the service connector
                to update.
            name: The new name of the service connector.
            auth_method: The new authentication method of the service connector.
            resource_type: The new resource type for the service connector.
                If set to the empty string, the existing resource type will be
                removed.
            configuration: The new configuration of the service connector. If
                set, this needs to be a full replacement of the existing
                configuration rather than a partial update.
            resource_id: The new resource id of the service connector.
                If set to the empty string, the existing resource ID will be
                removed.
            description: The description of the service connector.
            expires_at: The new UTC expiration time of the service connector.
            expires_skew_tolerance: The allowed expiration skew for the service
                connector credentials.
            expiration_seconds: The expiration time of the service connector.
                If set to 0, the existing expiration time will be removed.
            labels: The service connector to update or remove. If a label value
                is set to None, the label will be removed.
            verify: Whether to verify that the service connector configuration
                and credentials can be used to gain access to the resource.
            list_resources: Whether to also list the resources that the service
                connector can give access to (if verify is True).
            update: Whether to update the service connector or not.

        Returns:
            The model of the registered service connector and the resources
            that the service connector can give access to (if verify is True).

        Raises:
            AuthorizationException: If the service connector verification
                fails due to invalid credentials or insufficient permissions.
        """
        from zenml.service_connectors.service_connector_registry import (
            service_connector_registry,
        )

        connector_model = self.get_service_connector(
            name_id_or_prefix,
            allow_name_prefix_match=False,
            load_secrets=True,
        )

        connector_instance: Optional[ServiceConnector] = None
        connector_resources: Optional[ServiceConnectorResourcesModel] = None

        if isinstance(connector_model.connector_type, str):
            connector = self.get_service_connector_type(
                connector_model.connector_type
            )
        else:
            connector = connector_model.connector_type

        resource_types: Optional[Union[str, List[str]]] = None
        if resource_type == "":
            resource_types = None
        elif resource_type is None:
            resource_types = connector_model.resource_types
        else:
            resource_types = resource_type

        if not resource_type and len(connector.resource_types) == 1:
            resource_types = connector.resource_types[0].resource_type

        if resource_id == "":
            resource_id = None
        elif resource_id is None:
            resource_id = connector_model.resource_id

        if expiration_seconds == 0:
            expiration_seconds = None
        elif expiration_seconds is None:
            expiration_seconds = connector_model.expiration_seconds

        connector_update = ServiceConnectorUpdate(
            name=name or connector_model.name,
            connector_type=connector.connector_type,
            description=description or connector_model.description,
            auth_method=auth_method or connector_model.auth_method,
            expires_at=expires_at,
            expires_skew_tolerance=expires_skew_tolerance,
            expiration_seconds=expiration_seconds,
        )

        # Validate and configure the resources
        if configuration is not None:
            # The supplied configuration is a drop-in replacement for the
            # existing configuration and secrets
            connector_update.validate_and_configure_resources(
                connector_type=connector,
                resource_types=resource_types,
                resource_id=resource_id,
                configuration=configuration,
            )
        else:
            connector_update.validate_and_configure_resources(
                connector_type=connector,
                resource_types=resource_types,
                resource_id=resource_id,
                configuration=connector_model.configuration,
                secrets=connector_model.secrets,
            )

        # Add the labels
        if labels is not None:
            # Apply the new label values, but don't keep any labels that
            # have been set to None in the update
            connector_update.labels = {
                **{
                    label: value
                    for label, value in connector_model.labels.items()
                    if label not in labels
                },
                **{
                    label: value
                    for label, value in labels.items()
                    if value is not None
                },
            }
        else:
            connector_update.labels = connector_model.labels

        if verify:
            # Prefer to verify the connector config server-side if the
            # implementation, if available there, because it ensures
            # that the connector can be shared with other users or used
            # from other machines and because some auth methods rely on the
            # server-side authentication environment

            # Convert the update model to a request model for validation
            connector_request_dict = connector_update.model_dump()
            connector_request_dict.update(
                workspace=self.active_workspace.id,
            )
            connector_request = ServiceConnectorRequest.model_validate(
                connector_request_dict
            )

            if connector.remote:
                connector_resources = (
                    self.zen_store.verify_service_connector_config(
                        service_connector=connector_request,
                        list_resources=list_resources,
                    )
                )
            else:
                connector_instance = (
                    service_connector_registry.instantiate_connector(
                        model=connector_request,
                    )
                )
                connector_resources = connector_instance.verify(
                    list_resources=list_resources
                )

            if connector_resources.error:
                raise AuthorizationException(connector_resources.error)

            # For resource types that don't support multi-instances, it's
            # better to save the default resource ID in the connector, if
            # available. Otherwise, we'll need to instantiate the connector
            # again to get the default resource ID.
            connector_update.resource_id = (
                connector_update.resource_id
                or connector_resources.get_default_resource_id()
            )

        if not update:
            return connector_update, connector_resources

        # Update the model
        connector_response = self.zen_store.update_service_connector(
            service_connector_id=connector_model.id,
            update=connector_update,
        )

        if connector_resources:
            connector_resources.id = connector_response.id
            connector_resources.name = connector_response.name
            connector_resources.connector_type = (
                connector_response.connector_type
            )

        return connector_response, connector_resources

    def delete_service_connector(
        self,
        name_id_or_prefix: Union[str, UUID],
    ) -> None:
        """Deletes a registered service connector.

        Args:
            name_id_or_prefix: The ID or name of the service connector to delete.
        """
        service_connector = self.get_service_connector(
            name_id_or_prefix=name_id_or_prefix,
            allow_name_prefix_match=False,
        )

        self.zen_store.delete_service_connector(
            service_connector_id=service_connector.id
        )
        logger.info(
            "Removed service connector (type: %s) with name '%s'.",
            service_connector.type,
            service_connector.name,
        )

    def verify_service_connector(
        self,
        name_id_or_prefix: Union[UUID, str],
        resource_type: Optional[str] = None,
        resource_id: Optional[str] = None,
        list_resources: bool = True,
    ) -> "ServiceConnectorResourcesModel":
        """Verifies if a service connector has access to one or more resources.

        Args:
            name_id_or_prefix: The name, id or prefix of the service connector
                to verify.
            resource_type: The type of the resource for which to verify access.
                If not provided, the resource type from the service connector
                configuration will be used.
            resource_id: The ID of the resource for which to verify access. If
                not provided, the resource ID from the service connector
                configuration will be used.
            list_resources: Whether to list the resources that the service
                connector has access to.

        Returns:
            The list of resources that the service connector has access to,
            scoped to the supplied resource type and ID, if provided.

        Raises:
            AuthorizationException: If the service connector does not have
                access to the resources.
        """
        from zenml.service_connectors.service_connector_registry import (
            service_connector_registry,
        )

        # Get the service connector model
        service_connector = self.get_service_connector(
            name_id_or_prefix=name_id_or_prefix,
            allow_name_prefix_match=False,
        )

        connector_type = self.get_service_connector_type(
            service_connector.type
        )

        # Prefer to verify the connector config server-side if the
        # implementation if available there, because it ensures
        # that the connector can be shared with other users or used
        # from other machines and because some auth methods rely on the
        # server-side authentication environment
        if connector_type.remote:
            connector_resources = self.zen_store.verify_service_connector(
                service_connector_id=service_connector.id,
                resource_type=resource_type,
                resource_id=resource_id,
                list_resources=list_resources,
            )
        else:
            connector_instance = (
                service_connector_registry.instantiate_connector(
                    model=service_connector
                )
            )
            connector_resources = connector_instance.verify(
                resource_type=resource_type,
                resource_id=resource_id,
                list_resources=list_resources,
            )

        if connector_resources.error:
            raise AuthorizationException(connector_resources.error)

        return connector_resources

    def login_service_connector(
        self,
        name_id_or_prefix: Union[UUID, str],
        resource_type: Optional[str] = None,
        resource_id: Optional[str] = None,
        **kwargs: Any,
    ) -> "ServiceConnector":
        """Use a service connector to authenticate a local client/SDK.

        Args:
            name_id_or_prefix: The name, id or prefix of the service connector
                to use.
            resource_type: The type of the resource to connect to. If not
                provided, the resource type from the service connector
                configuration will be used.
            resource_id: The ID of a particular resource instance to configure
                the local client to connect to. If the connector instance is
                already configured with a resource ID that is not the same or
                equivalent to the one requested, a `ValueError` exception is
                raised. May be omitted for connectors and resource types that do
                not support multiple resource instances.
            kwargs: Additional implementation specific keyword arguments to use
                to configure the client.

        Returns:
            The service connector client instance that was used to configure the
            local client.
        """
        connector_client = self.get_service_connector_client(
            name_id_or_prefix=name_id_or_prefix,
            resource_type=resource_type,
            resource_id=resource_id,
            verify=False,
        )

        connector_client.configure_local_client(
            **kwargs,
        )

        return connector_client

    def get_service_connector_client(
        self,
        name_id_or_prefix: Union[UUID, str],
        resource_type: Optional[str] = None,
        resource_id: Optional[str] = None,
        verify: bool = False,
    ) -> "ServiceConnector":
        """Get the client side of a service connector instance to use with a local client.

        Args:
            name_id_or_prefix: The name, id or prefix of the service connector
                to use.
            resource_type: The type of the resource to connect to. If not
                provided, the resource type from the service connector
                configuration will be used.
            resource_id: The ID of a particular resource instance to configure
                the local client to connect to. If the connector instance is
                already configured with a resource ID that is not the same or
                equivalent to the one requested, a `ValueError` exception is
                raised. May be omitted for connectors and resource types that do
                not support multiple resource instances.
            verify: Whether to verify that the service connector configuration
                and credentials can be used to gain access to the resource.

        Returns:
            The client side of the indicated service connector instance that can
            be used to connect to the resource locally.
        """
        from zenml.service_connectors.service_connector_registry import (
            service_connector_registry,
        )

        # Get the service connector model
        service_connector = self.get_service_connector(
            name_id_or_prefix=name_id_or_prefix,
            allow_name_prefix_match=False,
        )

        connector_type = self.get_service_connector_type(
            service_connector.type
        )

        # Prefer to fetch the connector client from the server if the
        # implementation if available there, because some auth methods rely on
        # the server-side authentication environment
        if connector_type.remote:
            connector_client_model = (
                self.zen_store.get_service_connector_client(
                    service_connector_id=service_connector.id,
                    resource_type=resource_type,
                    resource_id=resource_id,
                )
            )

            connector_client = (
                service_connector_registry.instantiate_connector(
                    model=connector_client_model
                )
            )

            if verify:
                # Verify the connector client on the local machine, because the
                # server-side implementation may not be able to do so
                connector_client.verify()
        else:
            connector_instance = (
                service_connector_registry.instantiate_connector(
                    model=service_connector
                )
            )

            # Fetch the connector client
            connector_client = connector_instance.get_connector_client(
                resource_type=resource_type,
                resource_id=resource_id,
            )

        return connector_client

    def list_service_connector_resources(
        self,
        connector_type: Optional[str] = None,
        resource_type: Optional[str] = None,
        resource_id: Optional[str] = None,
        workspace_id: Optional[UUID] = None,
    ) -> List[ServiceConnectorResourcesModel]:
        """List resources that can be accessed by service connectors.

        Args:
            connector_type: The type of service connector to filter by.
            resource_type: The type of resource to filter by.
            resource_id: The ID of a particular resource instance to filter by.
            workspace_id: The ID of the workspace to filter by. If not provided,
                the active workspace will be used.

        Returns:
            The matching list of resources that available service
            connectors have access to.
        """
        return self.zen_store.list_service_connector_resources(
            ServiceConnectorFilter(
                workspace_id=workspace_id or self.active_workspace.id,
                connector_type=connector_type,
                resource_type=resource_type,
                resource_id=resource_id,
            )
        )

    def list_service_connector_types(
        self,
        connector_type: Optional[str] = None,
        resource_type: Optional[str] = None,
        auth_method: Optional[str] = None,
    ) -> List[ServiceConnectorTypeModel]:
        """Get a list of service connector types.

        Args:
            connector_type: Filter by connector type.
            resource_type: Filter by resource type.
            auth_method: Filter by authentication method.

        Returns:
            List of service connector types.
        """
        return self.zen_store.list_service_connector_types(
            connector_type=connector_type,
            resource_type=resource_type,
            auth_method=auth_method,
        )

    def get_service_connector_type(
        self,
        connector_type: str,
    ) -> ServiceConnectorTypeModel:
        """Returns the requested service connector type.

        Args:
            connector_type: the service connector type identifier.

        Returns:
            The requested service connector type.
        """
        return self.zen_store.get_service_connector_type(
            connector_type=connector_type,
        )

    #########
    # Model
    #########

    def create_model(
        self,
        name: str,
        license: Optional[str] = None,
        description: Optional[str] = None,
        audience: Optional[str] = None,
        use_cases: Optional[str] = None,
        limitations: Optional[str] = None,
        trade_offs: Optional[str] = None,
        ethics: Optional[str] = None,
        tags: Optional[List[str]] = None,
        save_models_to_registry: bool = True,
    ) -> ModelResponse:
        """Creates a new model in Model Control Plane.

        Args:
            name: The name of the model.
            license: The license under which the model is created.
            description: The description of the model.
            audience: The target audience of the model.
            use_cases: The use cases of the model.
            limitations: The known limitations of the model.
            trade_offs: The tradeoffs of the model.
            ethics: The ethical implications of the model.
            tags: Tags associated with the model.
            save_models_to_registry: Whether to save the model to the
                registry.

        Returns:
            The newly created model.
        """
        return self.zen_store.create_model(
            model=ModelRequest(
                name=name,
                license=license,
                description=description,
                audience=audience,
                use_cases=use_cases,
                limitations=limitations,
                trade_offs=trade_offs,
                ethics=ethics,
                tags=tags,
                workspace=self.active_workspace.id,
                save_models_to_registry=save_models_to_registry,
            )
        )

    def delete_model(
        self,
        model_name_or_id: Union[str, UUID],
        workspace: Optional[Union[str, UUID]] = None,
    ) -> None:
        """Deletes a model from Model Control Plane.

        Args:
            model_name_or_id: name or id of the model to be deleted.
            workspace: The workspace name/ID to filter by.
        """
        model = self.get_model(
            model_name_or_id=model_name_or_id, workspace=workspace
        )
        self.zen_store.delete_model(model_id=model.id)

    def update_model(
        self,
        model_name_or_id: Union[str, UUID],
        name: Optional[str] = None,
        license: Optional[str] = None,
        description: Optional[str] = None,
        audience: Optional[str] = None,
        use_cases: Optional[str] = None,
        limitations: Optional[str] = None,
        trade_offs: Optional[str] = None,
        ethics: Optional[str] = None,
        add_tags: Optional[List[str]] = None,
        remove_tags: Optional[List[str]] = None,
        save_models_to_registry: Optional[bool] = None,
        workspace: Optional[Union[str, UUID]] = None,
    ) -> ModelResponse:
        """Updates an existing model in Model Control Plane.

        Args:
            model_name_or_id: name or id of the model to be deleted.
            name: The name of the model.
            license: The license under which the model is created.
            description: The description of the model.
            audience: The target audience of the model.
            use_cases: The use cases of the model.
            limitations: The known limitations of the model.
            trade_offs: The tradeoffs of the model.
            ethics: The ethical implications of the model.
            add_tags: Tags to add to the model.
            remove_tags: Tags to remove from to the model.
            save_models_to_registry: Whether to save the model to the
                registry.
            workspace: The workspace name/ID to filter by.

        Returns:
            The updated model.
        """
        model = self.get_model(
            model_name_or_id=model_name_or_id, workspace=workspace
        )
        return self.zen_store.update_model(
            model_id=model.id,
            model_update=ModelUpdate(
                name=name,
                license=license,
                description=description,
                audience=audience,
                use_cases=use_cases,
                limitations=limitations,
                trade_offs=trade_offs,
                ethics=ethics,
                add_tags=add_tags,
                remove_tags=remove_tags,
                save_models_to_registry=save_models_to_registry,
            ),
        )

    def get_model(
        self,
        model_name_or_id: Union[str, UUID],
        workspace: Optional[Union[str, UUID]] = None,
        hydrate: bool = True,
        bypass_lazy_loader: bool = False,
    ) -> ModelResponse:
        """Get an existing model from Model Control Plane.

        Args:
            model_name_or_id: name or id of the model to be retrieved.
            workspace: The workspace name/ID to filter by.
            hydrate: Flag deciding whether to hydrate the output model(s)
                by including metadata fields in the response.
            bypass_lazy_loader: Whether to bypass the lazy loader.

        Returns:
            The model of interest.
        """
        if not bypass_lazy_loader:
            if cll := client_lazy_loader(
                "get_model",
                model_name_or_id=model_name_or_id,
                hydrate=hydrate,
                workspace=workspace,
            ):
                return cll  # type: ignore[return-value]

        return self._get_entity_by_id_or_name_or_prefix(
            get_method=self.zen_store.get_model,
            list_method=self.list_models,
            name_id_or_prefix=model_name_or_id,
            workspace=workspace,
            hydrate=hydrate,
        )

    def list_models(
        self,
        sort_by: str = "created",
        page: int = PAGINATION_STARTING_PAGE,
        size: int = PAGE_SIZE_DEFAULT,
        logical_operator: LogicalOperators = LogicalOperators.AND,
        created: Optional[Union[datetime, str]] = None,
        updated: Optional[Union[datetime, str]] = None,
        name: Optional[str] = None,
        id: Optional[Union[UUID, str]] = None,
        user: Optional[Union[UUID, str]] = None,
        workspace: Optional[Union[str, UUID]] = None,
        hydrate: bool = False,
        tag: Optional[str] = None,
        tags: Optional[List[str]] = None,
    ) -> Page[ModelResponse]:
        """Get models by filter from Model Control Plane.

        Args:
            sort_by: The column to sort by
            page: The page of items
            size: The maximum size of all pages
            logical_operator: Which logical operator to use [and, or]
            created: Use to filter by time of creation
            updated: Use the last updated date for filtering
            name: The name of the model to filter by.
            id: The id of the model to filter by.
            user: Filter by user name/ID.
            workspace: The workspace name/ID to filter by.
            hydrate: Flag deciding whether to hydrate the output model(s)
                by including metadata fields in the response.
            tag: The tag of the model to filter by.
            tags: Tags to filter by.

        Returns:
            A page object with all models.
        """
        filter = ModelFilter(
            name=name,
            id=id,
            sort_by=sort_by,
            page=page,
            size=size,
            logical_operator=logical_operator,
            created=created,
            updated=updated,
            tag=tag,
            tags=tags,
            user=user,
            workspace=workspace or self.active_workspace.id,
        )

        return self.zen_store.list_models(
            model_filter_model=filter, hydrate=hydrate
        )

    #################
    # Model Versions
    #################

    def create_model_version(
        self,
        model_name_or_id: Union[str, UUID],
        name: Optional[str] = None,
        description: Optional[str] = None,
        tags: Optional[List[str]] = None,
        workspace: Optional[Union[str, UUID]] = None,
    ) -> ModelVersionResponse:
        """Creates a new model version in Model Control Plane.

        Args:
            model_name_or_id: the name or id of the model to create model
                version in.
            name: the name of the Model Version to be created.
            description: the description of the Model Version to be created.
            tags: Tags associated with the model.
            workspace: The workspace name/ID to filter by.

        Returns:
            The newly created model version.
        """
        model = self.get_model(
            model_name_or_id=model_name_or_id, workspace=workspace
        )
        return self.zen_store.create_model_version(
            model_version=ModelVersionRequest(
                name=name,
                description=description,
                workspace=workspace or self.active_workspace.id,
                model=model.id,
                tags=tags,
            )
        )

    def delete_model_version(
        self,
        model_version_id: UUID,
    ) -> None:
        """Deletes a model version from Model Control Plane.

        Args:
            model_version_id: Id of the model version to be deleted.
        """
        self.zen_store.delete_model_version(
            model_version_id=model_version_id,
        )

    def get_model_version(
        self,
        model_name_or_id: Optional[Union[str, UUID]] = None,
        model_version_name_or_number_or_id: Optional[
            Union[str, int, ModelStages, UUID]
        ] = None,
        workspace: Optional[Union[str, UUID]] = None,
        hydrate: bool = True,
    ) -> ModelVersionResponse:
        """Get an existing model version from Model Control Plane.

        Args:
            model_name_or_id: name or id of the model containing the model
                version.
            model_version_name_or_number_or_id: name, id, stage or number of
                the model version to be retrieved. If skipped - latest version
                is retrieved.
            workspace: The workspace name/ID to filter by.
            hydrate: Flag deciding whether to hydrate the output model(s)
                by including metadata fields in the response.

        Returns:
            The model version of interest.

        Raises:
            RuntimeError: In case method inputs don't adhere to restrictions.
            KeyError: In case no model version with the identifiers exists.
            ValueError: In case retrieval is attempted using non UUID model version
                identifier and no model identifier provided.
        """
        if (
            not is_valid_uuid(model_version_name_or_number_or_id)
            and model_name_or_id is None
        ):
            raise ValueError(
                "No model identifier provided and model version identifier "
                f"`{model_version_name_or_number_or_id}` is not a valid UUID."
            )
        if cll := client_lazy_loader(
            "get_model_version",
            model_name_or_id=model_name_or_id,
            model_version_name_or_number_or_id=model_version_name_or_number_or_id,
            workspace=workspace,
            hydrate=hydrate,
        ):
            return cll  # type: ignore[return-value]

        if model_version_name_or_number_or_id is None:
            model_version_name_or_number_or_id = ModelStages.LATEST

        if isinstance(model_version_name_or_number_or_id, UUID):
            return self.zen_store.get_model_version(
                model_version_id=model_version_name_or_number_or_id,
                hydrate=hydrate,
            )
        elif isinstance(model_version_name_or_number_or_id, int):
            model_versions = self.zen_store.list_model_versions(
                model_version_filter_model=ModelVersionFilter(
                    model=model_name_or_id,
                    number=model_version_name_or_number_or_id,
                    workspace=workspace or self.active_workspace.id,
                ),
                hydrate=hydrate,
            ).items
        elif isinstance(model_version_name_or_number_or_id, str):
            if model_version_name_or_number_or_id == ModelStages.LATEST:
                model_versions = self.zen_store.list_model_versions(
                    model_version_filter_model=ModelVersionFilter(
                        model=model_name_or_id,
                        sort_by=f"{SorterOps.DESCENDING}:number",
                        workspace=workspace or self.active_workspace.id,
                    ),
                    hydrate=hydrate,
                ).items

                if len(model_versions) > 0:
                    model_versions = [model_versions[0]]
                else:
                    model_versions = []
            elif model_version_name_or_number_or_id in ModelStages.values():
                model_versions = self.zen_store.list_model_versions(
                    model_version_filter_model=ModelVersionFilter(
                        model=model_name_or_id,
                        stage=model_version_name_or_number_or_id,
                        workspace=workspace or self.active_workspace.id,
                    ),
                    hydrate=hydrate,
                ).items
            else:
                model_versions = self.zen_store.list_model_versions(
                    model_version_filter_model=ModelVersionFilter(
                        model=model_name_or_id,
                        name=model_version_name_or_number_or_id,
                        workspace=workspace or self.active_workspace.id,
                    ),
                    hydrate=hydrate,
                ).items
        else:
            raise RuntimeError(
                f"The model version identifier "
                f"`{model_version_name_or_number_or_id}` is not"
                f"of the correct type."
            )

        if len(model_versions) == 1:
            return model_versions[0]
        elif len(model_versions) == 0:
            raise KeyError(
                f"No model version found for model "
                f"`{model_name_or_id}` with version identifier "
                f"`{model_version_name_or_number_or_id}`."
            )
        else:
            raise RuntimeError(
                f"The model version identifier "
                f"`{model_version_name_or_number_or_id}` is not"
                f"unique for model `{model_name_or_id}`."
            )

    def list_model_versions(
        self,
        model_name_or_id: Optional[Union[str, UUID]] = None,
        sort_by: str = "number",
        page: int = PAGINATION_STARTING_PAGE,
        size: int = PAGE_SIZE_DEFAULT,
        logical_operator: LogicalOperators = LogicalOperators.AND,
        created: Optional[Union[datetime, str]] = None,
        updated: Optional[Union[datetime, str]] = None,
        name: Optional[str] = None,
        number: Optional[int] = None,
        stage: Optional[Union[str, ModelStages]] = None,
        user: Optional[Union[UUID, str]] = None,
        hydrate: bool = False,
        tag: Optional[str] = None,
<<<<<<< HEAD
        tags: Optional[List[str]] = None,
=======
        workspace: Optional[Union[str, UUID]] = None,
>>>>>>> 8a435b1a
    ) -> Page[ModelVersionResponse]:
        """Get model versions by filter from Model Control Plane.

        Args:
            model_name_or_id: name or id of the model containing the model
                version.
            sort_by: The column to sort by
            page: The page of items
            size: The maximum size of all pages
            logical_operator: Which logical operator to use [and, or]
            created: Use to filter by time of creation
            updated: Use the last updated date for filtering
            name: name or id of the model version.
            number: number of the model version.
            stage: stage of the model version.
            user: Filter by user name/ID.
            hydrate: Flag deciding whether to hydrate the output model(s)
                by including metadata fields in the response.
            tag: The tag to filter by.
<<<<<<< HEAD
            tags: Tags to filter by.
=======
            workspace: The workspace name/ID to filter by.
>>>>>>> 8a435b1a

        Returns:
            A page object with all model versions.
        """
        model_version_filter_model = ModelVersionFilter(
            page=page,
            size=size,
            sort_by=sort_by,
            logical_operator=logical_operator,
            created=created,
            updated=updated,
            name=name,
            number=number,
            stage=stage,
            tag=tag,
            tags=tags,
            user=user,
            model=model_name_or_id,
            workspace=workspace or self.active_workspace.id,
        )

        return self.zen_store.list_model_versions(
            model_version_filter_model=model_version_filter_model,
            hydrate=hydrate,
        )

    def update_model_version(
        self,
        model_name_or_id: Union[str, UUID],
        version_name_or_id: Union[str, UUID],
        stage: Optional[Union[str, ModelStages]] = None,
        force: bool = False,
        name: Optional[str] = None,
        description: Optional[str] = None,
        add_tags: Optional[List[str]] = None,
        remove_tags: Optional[List[str]] = None,
        workspace: Optional[Union[str, UUID]] = None,
    ) -> ModelVersionResponse:
        """Get all model versions by filter.

        Args:
            model_name_or_id: The name or ID of the model containing model version.
            version_name_or_id: The name or ID of model version to be updated.
            stage: Target model version stage to be set.
            force: Whether existing model version in target stage should be
                silently archived or an error should be raised.
            name: Target model version name to be set.
            description: Target model version description to be set.
            add_tags: Tags to add to the model version.
            remove_tags: Tags to remove from to the model version.
            workspace: The workspace name/ID to filter by.

        Returns:
            An updated model version.
        """
        if not is_valid_uuid(model_name_or_id):
            model = self.get_model(model_name_or_id, workspace=workspace)
            model_name_or_id = model.id
            workspace = workspace or model.workspace.id
        if not is_valid_uuid(version_name_or_id):
            version_name_or_id = self.get_model_version(
                model_name_or_id, version_name_or_id, workspace=workspace
            ).id

        return self.zen_store.update_model_version(
            model_version_id=version_name_or_id,  # type:ignore[arg-type]
            model_version_update_model=ModelVersionUpdate(
                stage=stage,
                force=force,
                name=name,
                description=description,
                add_tags=add_tags,
                remove_tags=remove_tags,
            ),
        )

    #################################################
    # Model Versions Artifacts
    #################################################

    def list_model_version_artifact_links(
        self,
        sort_by: str = "created",
        page: int = PAGINATION_STARTING_PAGE,
        size: int = PAGE_SIZE_DEFAULT,
        logical_operator: LogicalOperators = LogicalOperators.AND,
        created: Optional[Union[datetime, str]] = None,
        updated: Optional[Union[datetime, str]] = None,
        model_version_id: Optional[Union[UUID, str]] = None,
        artifact_version_id: Optional[Union[UUID, str]] = None,
        artifact_name: Optional[str] = None,
        only_data_artifacts: Optional[bool] = None,
        only_model_artifacts: Optional[bool] = None,
        only_deployment_artifacts: Optional[bool] = None,
        has_custom_name: Optional[bool] = None,
        user: Optional[Union[UUID, str]] = None,
        hydrate: bool = False,
    ) -> Page[ModelVersionArtifactResponse]:
        """Get model version to artifact links by filter in Model Control Plane.

        Args:
            sort_by: The column to sort by
            page: The page of items
            size: The maximum size of all pages
            logical_operator: Which logical operator to use [and, or]
            created: Use to filter by time of creation
            updated: Use the last updated date for filtering
            model_version_id: Use the model version id for filtering
            artifact_version_id: Use the artifact id for filtering
            artifact_name: Use the artifact name for filtering
            only_data_artifacts: Use to filter by data artifacts
            only_model_artifacts: Use to filter by model artifacts
            only_deployment_artifacts: Use to filter by deployment artifacts
            has_custom_name: Filter artifacts with/without custom names.
            user: Filter by user name/ID.
            hydrate: Flag deciding whether to hydrate the output model(s)
                by including metadata fields in the response.

        Returns:
            A page of all model version to artifact links.
        """
        return self.zen_store.list_model_version_artifact_links(
            ModelVersionArtifactFilter(
                sort_by=sort_by,
                logical_operator=logical_operator,
                page=page,
                size=size,
                created=created,
                updated=updated,
                model_version_id=model_version_id,
                artifact_version_id=artifact_version_id,
                artifact_name=artifact_name,
                only_data_artifacts=only_data_artifacts,
                only_model_artifacts=only_model_artifacts,
                only_deployment_artifacts=only_deployment_artifacts,
                has_custom_name=has_custom_name,
                user=user,
            ),
            hydrate=hydrate,
        )

    def delete_model_version_artifact_link(
        self, model_version_id: UUID, artifact_version_id: UUID
    ) -> None:
        """Delete model version to artifact link in Model Control Plane.

        Args:
            model_version_id: The id of the model version holding the link.
            artifact_version_id: The id of the artifact version to be deleted.

        Raises:
            RuntimeError: If more than one artifact link is found for given filters.
        """
        artifact_links = self.list_model_version_artifact_links(
            model_version_id=model_version_id,
            artifact_version_id=artifact_version_id,
        )
        if artifact_links.items:
            if artifact_links.total > 1:
                raise RuntimeError(
                    "More than one artifact link found for give model version "
                    f"`{model_version_id}` and artifact version "
                    f"`{artifact_version_id}`. This should not be happening and "
                    "might indicate a corrupted state of your ZenML database. "
                    "Please seek support via Community Slack."
                )
            self.zen_store.delete_model_version_artifact_link(
                model_version_id=model_version_id,
                model_version_artifact_link_name_or_id=artifact_links.items[
                    0
                ].id,
            )

    def delete_all_model_version_artifact_links(
        self, model_version_id: UUID, only_links: bool
    ) -> None:
        """Delete all model version to artifact links in Model Control Plane.

        Args:
            model_version_id: The id of the model version holding the link.
            only_links: If true, only delete the link to the artifact.
        """
        self.zen_store.delete_all_model_version_artifact_links(
            model_version_id, only_links
        )

    #################################################
    # Model Versions Pipeline Runs
    #
    # Only view capabilities are exposed via client.
    #################################################

    def list_model_version_pipeline_run_links(
        self,
        sort_by: str = "created",
        page: int = PAGINATION_STARTING_PAGE,
        size: int = PAGE_SIZE_DEFAULT,
        logical_operator: LogicalOperators = LogicalOperators.AND,
        created: Optional[Union[datetime, str]] = None,
        updated: Optional[Union[datetime, str]] = None,
        model_version_id: Optional[Union[UUID, str]] = None,
        pipeline_run_id: Optional[Union[UUID, str]] = None,
        pipeline_run_name: Optional[str] = None,
        user: Optional[Union[UUID, str]] = None,
        hydrate: bool = False,
    ) -> Page[ModelVersionPipelineRunResponse]:
        """Get all model version to pipeline run links by filter.

        Args:
            sort_by: The column to sort by
            page: The page of items
            size: The maximum size of all pages
            logical_operator: Which logical operator to use [and, or]
            created: Use to filter by time of creation
            updated: Use the last updated date for filtering
            model_version_id: Use the model version id for filtering
            pipeline_run_id: Use the pipeline run id for filtering
            pipeline_run_name: Use the pipeline run name for filtering
            user: Filter by user name or ID.
            hydrate: Flag deciding whether to hydrate the output model(s)
                by including metadata fields in the response

        Returns:
            A page of all model version to pipeline run links.
        """
        return self.zen_store.list_model_version_pipeline_run_links(
            ModelVersionPipelineRunFilter(
                sort_by=sort_by,
                logical_operator=logical_operator,
                page=page,
                size=size,
                created=created,
                updated=updated,
                model_version_id=model_version_id,
                pipeline_run_id=pipeline_run_id,
                pipeline_run_name=pipeline_run_name,
                user=user,
            ),
            hydrate=hydrate,
        )

    # --------------------------- Authorized Devices ---------------------------

    def list_authorized_devices(
        self,
        sort_by: str = "created",
        page: int = PAGINATION_STARTING_PAGE,
        size: int = PAGE_SIZE_DEFAULT,
        logical_operator: LogicalOperators = LogicalOperators.AND,
        id: Optional[Union[UUID, str]] = None,
        created: Optional[Union[datetime, str]] = None,
        updated: Optional[Union[datetime, str]] = None,
        expires: Optional[Union[datetime, str]] = None,
        client_id: Union[UUID, str, None] = None,
        status: Union[OAuthDeviceStatus, str, None] = None,
        trusted_device: Union[bool, str, None] = None,
        user: Optional[Union[UUID, str]] = None,
        failed_auth_attempts: Union[int, str, None] = None,
        last_login: Optional[Union[datetime, str, None]] = None,
        hydrate: bool = False,
    ) -> Page[OAuthDeviceResponse]:
        """List all authorized devices.

        Args:
            sort_by: The column to sort by.
            page: The page of items.
            size: The maximum size of all pages.
            logical_operator: Which logical operator to use [and, or].
            id: Use the id of the code repository to filter by.
            created: Use to filter by time of creation.
            updated: Use the last updated date for filtering.
            expires: Use the expiration date for filtering.
            client_id: Use the client id for filtering.
            status: Use the status for filtering.
            user: Filter by user name/ID.
            trusted_device: Use the trusted device flag for filtering.
            failed_auth_attempts: Use the failed auth attempts for filtering.
            last_login: Use the last login date for filtering.
            hydrate: Flag deciding whether to hydrate the output model(s)
                by including metadata fields in the response.

        Returns:
            A page of authorized devices matching the filter.
        """
        filter_model = OAuthDeviceFilter(
            sort_by=sort_by,
            page=page,
            size=size,
            logical_operator=logical_operator,
            id=id,
            created=created,
            updated=updated,
            expires=expires,
            client_id=client_id,
            user=user,
            status=status,
            trusted_device=trusted_device,
            failed_auth_attempts=failed_auth_attempts,
            last_login=last_login,
        )
        return self.zen_store.list_authorized_devices(
            filter_model=filter_model,
            hydrate=hydrate,
        )

    def get_authorized_device(
        self,
        id_or_prefix: Union[UUID, str],
        allow_id_prefix_match: bool = True,
        hydrate: bool = True,
    ) -> OAuthDeviceResponse:
        """Get an authorized device by id or prefix.

        Args:
            id_or_prefix: The ID or ID prefix of the authorized device.
            allow_id_prefix_match: If True, allow matching by ID prefix.
            hydrate: Flag deciding whether to hydrate the output model(s)
                by including metadata fields in the response.

        Returns:
            The requested authorized device.

        Raises:
            KeyError: If no authorized device is found with the given ID or
                prefix.
        """
        if isinstance(id_or_prefix, str):
            try:
                id_or_prefix = UUID(id_or_prefix)
            except ValueError:
                if not allow_id_prefix_match:
                    raise KeyError(
                        f"No authorized device found with id or prefix "
                        f"'{id_or_prefix}'."
                    )
        if isinstance(id_or_prefix, UUID):
            return self.zen_store.get_authorized_device(
                id_or_prefix, hydrate=hydrate
            )
        return self._get_entity_by_prefix(
            get_method=self.zen_store.get_authorized_device,
            list_method=self.list_authorized_devices,
            partial_id_or_name=id_or_prefix,
            allow_name_prefix_match=False,
            hydrate=hydrate,
        )

    def update_authorized_device(
        self,
        id_or_prefix: Union[UUID, str],
        locked: Optional[bool] = None,
    ) -> OAuthDeviceResponse:
        """Update an authorized device.

        Args:
            id_or_prefix: The ID or ID prefix of the authorized device.
            locked: Whether to lock or unlock the authorized device.

        Returns:
            The updated authorized device.
        """
        device = self.get_authorized_device(
            id_or_prefix=id_or_prefix, allow_id_prefix_match=False
        )
        return self.zen_store.update_authorized_device(
            device_id=device.id,
            update=OAuthDeviceUpdate(
                locked=locked,
            ),
        )

    def delete_authorized_device(
        self,
        id_or_prefix: Union[str, UUID],
    ) -> None:
        """Delete an authorized device.

        Args:
            id_or_prefix: The ID or ID prefix of the authorized device.
        """
        device = self.get_authorized_device(
            id_or_prefix=id_or_prefix,
            allow_id_prefix_match=False,
        )
        self.zen_store.delete_authorized_device(device.id)

    # --------------------------- Trigger Executions ---------------------------

    def get_trigger_execution(
        self,
        trigger_execution_id: UUID,
        hydrate: bool = True,
    ) -> TriggerExecutionResponse:
        """Get a trigger execution by ID.

        Args:
            trigger_execution_id: The ID of the trigger execution to get.
            hydrate: Flag deciding whether to hydrate the output model(s)
                by including metadata fields in the response.

        Returns:
            The trigger execution.
        """
        return self.zen_store.get_trigger_execution(
            trigger_execution_id=trigger_execution_id, hydrate=hydrate
        )

    def list_trigger_executions(
        self,
        sort_by: str = "created",
        page: int = PAGINATION_STARTING_PAGE,
        size: int = PAGE_SIZE_DEFAULT,
        logical_operator: LogicalOperators = LogicalOperators.AND,
        trigger_id: Optional[UUID] = None,
        user: Optional[Union[UUID, str]] = None,
        workspace: Optional[Union[UUID, str]] = None,
        hydrate: bool = False,
    ) -> Page[TriggerExecutionResponse]:
        """List all trigger executions matching the given filter criteria.

        Args:
            sort_by: The column to sort by.
            page: The page of items.
            size: The maximum size of all pages.
            logical_operator: Which logical operator to use [and, or].
            trigger_id: ID of the trigger to filter by.
            user: Filter by user name/ID.
            workspace: Filter by workspace name/ID.
            hydrate: Flag deciding whether to hydrate the output model(s)
                by including metadata fields in the response.

        Returns:
            A list of all trigger executions matching the filter criteria.
        """
        filter_model = TriggerExecutionFilter(
            trigger_id=trigger_id,
            sort_by=sort_by,
            page=page,
            size=size,
            user=user,
            logical_operator=logical_operator,
            workspace=workspace or self.active_workspace.id,
        )
        return self.zen_store.list_trigger_executions(
            trigger_execution_filter_model=filter_model, hydrate=hydrate
        )

    def delete_trigger_execution(self, trigger_execution_id: UUID) -> None:
        """Delete a trigger execution.

        Args:
            trigger_execution_id: The ID of the trigger execution to delete.
        """
        self.zen_store.delete_trigger_execution(
            trigger_execution_id=trigger_execution_id
        )

    # ---- utility prefix matching get functions -----

    def _get_entity_by_id_or_name_or_prefix(
        self,
        get_method: Callable[..., AnyResponse],
        list_method: Callable[..., Page[AnyResponse]],
        name_id_or_prefix: Union[str, UUID],
        allow_name_prefix_match: bool = True,
        workspace: Optional[Union[str, UUID]] = None,
        hydrate: bool = True,
    ) -> AnyResponse:
        """Fetches an entity using the id, name, or partial id/name.

        Args:
            get_method: The method to use to fetch the entity by id.
            list_method: The method to use to fetch all entities.
            name_id_or_prefix: The id, name or partial id of the entity to
                fetch.
            allow_name_prefix_match: If True, allow matching by name prefix.
            hydrate: Flag deciding whether to hydrate the output model(s)
                by including metadata fields in the response.
            workspace: The workspace name/ID to filter by.

        Returns:
            The entity with the given name, id or partial id.

        Raises:
            ZenKeyError: If there is more than one entity with that name
                or id prefix.
        """
        from zenml.utils.uuid_utils import is_valid_uuid

        entity_label = get_method.__name__.replace("get_", "") + "s"

        # First interpret as full UUID
        if is_valid_uuid(name_id_or_prefix):
            return get_method(name_id_or_prefix, hydrate=hydrate)

        # If not a UUID, try to find by name
        assert not isinstance(name_id_or_prefix, UUID)
        list_kwargs: Dict[str, Any] = dict(
            name=f"equals:{name_id_or_prefix}",
            hydrate=hydrate,
        )
        scope = ""
        if workspace:
            scope = f"in workspace {workspace} "
            list_kwargs["workspace"] = workspace
        entity = list_method(**list_kwargs)

        # If only a single entity is found, return it
        if entity.total == 1:
            return entity.items[0]

        # If still no match, try with prefix now
        if entity.total == 0:
            return self._get_entity_by_prefix(
                get_method=get_method,
                list_method=list_method,
                partial_id_or_name=name_id_or_prefix,
                allow_name_prefix_match=allow_name_prefix_match,
                workspace=workspace,
                hydrate=hydrate,
            )

        # If more than one entity with the same name is found, raise an error.
        formatted_entity_items = [
            f"- {item.name}: (id: {item.id})\n"
            if hasattr(item, "name")
            else f"- {item.id}\n"
            for item in entity.items
        ]
        raise ZenKeyError(
            f"{entity.total} {entity_label} have been found {scope}that have "
            f"a name that matches the provided "
            f"string '{name_id_or_prefix}':\n"
            f"{formatted_entity_items}.\n"
            f"Please use the id to uniquely identify "
            f"only one of the {entity_label}s."
        )

    def _get_entity_version_by_id_or_name_or_prefix(
        self,
        get_method: Callable[..., AnyResponse],
        list_method: Callable[..., Page[AnyResponse]],
        name_id_or_prefix: Union[str, UUID],
        version: Optional[str],
        workspace: Optional[Union[str, UUID]] = None,
        hydrate: bool = True,
    ) -> "AnyResponse":
        from zenml.utils.uuid_utils import is_valid_uuid

        entity_label = get_method.__name__.replace("get_", "") + "s"

        if is_valid_uuid(name_id_or_prefix):
            if version:
                logger.warning(
                    "You specified both an ID as well as a version of the "
                    f"{entity_label}. Ignoring the version and fetching the "
                    f"{entity_label} by ID."
                )
            if not isinstance(name_id_or_prefix, UUID):
                name_id_or_prefix = UUID(name_id_or_prefix, version=4)

            return get_method(name_id_or_prefix, hydrate=hydrate)

        assert not isinstance(name_id_or_prefix, UUID)
        list_kwargs: Dict[str, Any] = dict(
            size=1,
            sort_by="desc:created",
            name=name_id_or_prefix,
            version=version,
            hydrate=hydrate,
        )
        scope = ""
        if workspace:
            scope = f" in workspace {workspace}"
            list_kwargs["workspace"] = workspace
        exact_name_matches = list_method(**list_kwargs)

        if len(exact_name_matches) == 1:
            # If the name matches exactly, use the explicitly specified version
            # or fallback to the latest if not given
            return exact_name_matches.items[0]

        partial_id_matches = list_method(
            id=f"startswith:{name_id_or_prefix}",
            hydrate=hydrate,
        )
        if partial_id_matches.total == 1:
            if version:
                logger.warning(
                    "You specified both a partial ID as well as a version of "
                    f"the {entity_label}. Ignoring the version and fetching "
                    f"the {entity_label} by partial ID."
                )
            return partial_id_matches[0]
        elif partial_id_matches.total == 0:
            raise KeyError(
                f"No {entity_label} found for name, ID or prefix "
                f"{name_id_or_prefix}{scope}."
            )
        else:
            raise ZenKeyError(
                f"{partial_id_matches.total} {entity_label} have been found"
                f"{scope} that have an id prefix that matches the provided "
                f"string '{name_id_or_prefix}':\n"
                f"{partial_id_matches.items}.\n"
                f"Please provide more characters to uniquely identify "
                f"only one of the {entity_label}s."
            )

    def _get_entity_by_prefix(
        self,
        get_method: Callable[..., AnyResponse],
        list_method: Callable[..., Page[AnyResponse]],
        partial_id_or_name: str,
        allow_name_prefix_match: bool,
        workspace: Optional[Union[str, UUID]] = None,
        hydrate: bool = True,
    ) -> AnyResponse:
        """Fetches an entity using a partial ID or name.

        Args:
            get_method: The method to use to fetch the entity by id.
            list_method: The method to use to fetch all entities.
            partial_id_or_name: The partial ID or name of the entity to fetch.
            allow_name_prefix_match: If True, allow matching by name prefix.
            hydrate: Flag deciding whether to hydrate the output model(s)
                by including metadata fields in the response.
            workspace: The workspace name/ID to filter by.

        Returns:
            The entity with the given partial ID or name.

        Raises:
            KeyError: If no entity with the given partial ID or name is found.
            ZenKeyError: If there is more than one entity with that partial ID
                or name.
        """
        list_method_args: Dict[str, Any] = {
            "logical_operator": LogicalOperators.OR,
            "id": f"startswith:{partial_id_or_name}",
            "hydrate": hydrate,
        }
        if allow_name_prefix_match:
            list_method_args["name"] = f"startswith:{partial_id_or_name}"
        scope = ""
        if workspace:
            scope = f"in workspace {workspace} "
            list_method_args["workspace"] = workspace

        entity = list_method(**list_method_args)

        # If only a single entity is found, return it.
        if entity.total == 1:
            return entity.items[0]

        irregular_plurals = {"code_repository": "code_repositories"}
        entity_label = irregular_plurals.get(
            get_method.__name__.replace("get_", ""),
            get_method.__name__.replace("get_", "") + "s",
        )

        prefix_description = (
            "a name/ID prefix" if allow_name_prefix_match else "an ID prefix"
        )
        # If no entity is found, raise an error.
        if entity.total == 0:
            raise KeyError(
                f"No {entity_label} have been found{scope} that have "
                f"{prefix_description} that matches the provided string "
                f"'{partial_id_or_name}'."
            )

        # If more than one entity is found, raise an error.
        ambiguous_entities: List[str] = []
        for model in entity.items:
            model_name = getattr(model, "name", None)
            if model_name:
                ambiguous_entities.append(f"{model_name}: {model.id}")
            else:
                ambiguous_entities.append(str(model.id))
        raise ZenKeyError(
            f"{entity.total} {entity_label} have been found{scope} that have "
            f"{prefix_description} that matches the provided "
            f"string '{partial_id_or_name}':\n"
            f"{ambiguous_entities}.\n"
            f"Please provide more characters to uniquely identify "
            f"only one of the {entity_label}s."
        )

    # ---------------------------- Service Accounts ----------------------------

    def create_service_account(
        self,
        name: str,
        description: str = "",
    ) -> ServiceAccountResponse:
        """Create a new service account.

        Args:
            name: The name of the service account.
            description: The description of the service account.

        Returns:
            The created service account.
        """
        service_account = ServiceAccountRequest(
            name=name, description=description, active=True
        )
        created_service_account = self.zen_store.create_service_account(
            service_account=service_account
        )

        return created_service_account

    def get_service_account(
        self,
        name_id_or_prefix: Union[str, UUID],
        allow_name_prefix_match: bool = True,
        hydrate: bool = True,
    ) -> ServiceAccountResponse:
        """Gets a service account.

        Args:
            name_id_or_prefix: The name or ID of the service account.
            allow_name_prefix_match: If True, allow matching by name prefix.
            hydrate: Flag deciding whether to hydrate the output model(s)
                by including metadata fields in the response.

        Returns:
            The ServiceAccount
        """
        return self._get_entity_by_id_or_name_or_prefix(
            get_method=self.zen_store.get_service_account,
            list_method=self.list_service_accounts,
            name_id_or_prefix=name_id_or_prefix,
            allow_name_prefix_match=allow_name_prefix_match,
            hydrate=hydrate,
        )

    def list_service_accounts(
        self,
        sort_by: str = "created",
        page: int = PAGINATION_STARTING_PAGE,
        size: int = PAGE_SIZE_DEFAULT,
        logical_operator: LogicalOperators = LogicalOperators.AND,
        id: Optional[Union[UUID, str]] = None,
        created: Optional[Union[datetime, str]] = None,
        updated: Optional[Union[datetime, str]] = None,
        name: Optional[str] = None,
        description: Optional[str] = None,
        active: Optional[bool] = None,
        hydrate: bool = False,
    ) -> Page[ServiceAccountResponse]:
        """List all service accounts.

        Args:
            sort_by: The column to sort by
            page: The page of items
            size: The maximum size of all pages
            logical_operator: Which logical operator to use [and, or]
            id: Use the id of stacks to filter by.
            created: Use to filter by time of creation
            updated: Use the last updated date for filtering
            name: Use the service account name for filtering
            description: Use the service account description for filtering
            active: Use the service account active status for filtering
            hydrate: Flag deciding whether to hydrate the output model(s)
                by including metadata fields in the response.

        Returns:
            The list of service accounts matching the filter description.
        """
        return self.zen_store.list_service_accounts(
            ServiceAccountFilter(
                sort_by=sort_by,
                page=page,
                size=size,
                logical_operator=logical_operator,
                id=id,
                created=created,
                updated=updated,
                name=name,
                description=description,
                active=active,
            ),
            hydrate=hydrate,
        )

    def update_service_account(
        self,
        name_id_or_prefix: Union[str, UUID],
        updated_name: Optional[str] = None,
        description: Optional[str] = None,
        active: Optional[bool] = None,
    ) -> ServiceAccountResponse:
        """Update a service account.

        Args:
            name_id_or_prefix: The name or ID of the service account to update.
            updated_name: The new name of the service account.
            description: The new description of the service account.
            active: The new active status of the service account.

        Returns:
            The updated service account.
        """
        service_account = self.get_service_account(
            name_id_or_prefix=name_id_or_prefix, allow_name_prefix_match=False
        )
        service_account_update = ServiceAccountUpdate(
            name=updated_name,
            description=description,
            active=active,
        )

        return self.zen_store.update_service_account(
            service_account_name_or_id=service_account.id,
            service_account_update=service_account_update,
        )

    def delete_service_account(
        self,
        name_id_or_prefix: Union[str, UUID],
    ) -> None:
        """Delete a service account.

        Args:
            name_id_or_prefix: The name or ID of the service account to delete.
        """
        service_account = self.get_service_account(
            name_id_or_prefix=name_id_or_prefix, allow_name_prefix_match=False
        )
        self.zen_store.delete_service_account(
            service_account_name_or_id=service_account.id
        )

    # -------------------------------- API Keys --------------------------------

    def create_api_key(
        self,
        service_account_name_id_or_prefix: Union[str, UUID],
        name: str,
        description: str = "",
        set_key: bool = False,
    ) -> APIKeyResponse:
        """Create a new API key and optionally set it as the active API key.

        Args:
            service_account_name_id_or_prefix: The name, ID or prefix of the
                service account to create the API key for.
            name: Name of the API key.
            description: The description of the API key.
            set_key: Whether to set the created API key as the active API key.

        Returns:
            The created API key.
        """
        service_account = self.get_service_account(
            name_id_or_prefix=service_account_name_id_or_prefix,
            allow_name_prefix_match=False,
        )
        request = APIKeyRequest(
            name=name,
            description=description,
        )
        api_key = self.zen_store.create_api_key(
            service_account_id=service_account.id, api_key=request
        )
        assert api_key.key is not None

        if set_key:
            self.set_api_key(key=api_key.key)

        return api_key

    def set_api_key(self, key: str) -> None:
        """Configure the client with an API key.

        Args:
            key: The API key to use.

        Raises:
            NotImplementedError: If the client is not connected to a ZenML
                server.
        """
        from zenml.login.credentials_store import get_credentials_store
        from zenml.zen_stores.rest_zen_store import RestZenStore

        zen_store = self.zen_store
        if not zen_store.TYPE == StoreType.REST:
            raise NotImplementedError(
                "API key configuration is only supported if connected to a "
                "ZenML server."
            )

        credentials_store = get_credentials_store()
        assert isinstance(zen_store, RestZenStore)

        credentials_store.set_api_key(server_url=zen_store.url, api_key=key)

        # Force a re-authentication to start using the new API key
        # right away.
        zen_store.authenticate(force=True)

    def list_api_keys(
        self,
        service_account_name_id_or_prefix: Union[str, UUID],
        sort_by: str = "created",
        page: int = PAGINATION_STARTING_PAGE,
        size: int = PAGE_SIZE_DEFAULT,
        logical_operator: LogicalOperators = LogicalOperators.AND,
        id: Optional[Union[UUID, str]] = None,
        created: Optional[Union[datetime, str]] = None,
        updated: Optional[Union[datetime, str]] = None,
        name: Optional[str] = None,
        description: Optional[str] = None,
        active: Optional[bool] = None,
        last_login: Optional[Union[datetime, str]] = None,
        last_rotated: Optional[Union[datetime, str]] = None,
        hydrate: bool = False,
    ) -> Page[APIKeyResponse]:
        """List all API keys.

        Args:
            service_account_name_id_or_prefix: The name, ID or prefix of the
                service account to list the API keys for.
            sort_by: The column to sort by.
            page: The page of items.
            size: The maximum size of all pages.
            logical_operator: Which logical operator to use [and, or].
            id: Use the id of the API key to filter by.
            created: Use to filter by time of creation.
            updated: Use the last updated date for filtering.
            name: The name of the API key to filter by.
            description: The description of the API key to filter by.
            active: Whether the API key is active or not.
            last_login: The last time the API key was used.
            last_rotated: The last time the API key was rotated.
            hydrate: Flag deciding whether to hydrate the output model(s)
                by including metadata fields in the response.

        Returns:
            A page of API keys matching the filter description.
        """
        service_account = self.get_service_account(
            name_id_or_prefix=service_account_name_id_or_prefix,
            allow_name_prefix_match=False,
        )
        filter_model = APIKeyFilter(
            sort_by=sort_by,
            page=page,
            size=size,
            logical_operator=logical_operator,
            id=id,
            created=created,
            updated=updated,
            name=name,
            description=description,
            active=active,
            last_login=last_login,
            last_rotated=last_rotated,
        )
        return self.zen_store.list_api_keys(
            service_account_id=service_account.id,
            filter_model=filter_model,
            hydrate=hydrate,
        )

    def get_api_key(
        self,
        service_account_name_id_or_prefix: Union[str, UUID],
        name_id_or_prefix: Union[str, UUID],
        allow_name_prefix_match: bool = True,
        hydrate: bool = True,
    ) -> APIKeyResponse:
        """Get an API key by name, id or prefix.

        Args:
            service_account_name_id_or_prefix: The name, ID or prefix of the
                service account to get the API key for.
            name_id_or_prefix: The name, ID or ID prefix of the API key.
            allow_name_prefix_match: If True, allow matching by name prefix.
            hydrate: Flag deciding whether to hydrate the output model(s)
                by including metadata fields in the response.

        Returns:
            The API key.
        """
        service_account = self.get_service_account(
            name_id_or_prefix=service_account_name_id_or_prefix,
            allow_name_prefix_match=False,
        )

        def get_api_key_method(
            api_key_name_or_id: str, hydrate: bool = True
        ) -> APIKeyResponse:
            return self.zen_store.get_api_key(
                service_account_id=service_account.id,
                api_key_name_or_id=api_key_name_or_id,
                hydrate=hydrate,
            )

        def list_api_keys_method(
            hydrate: bool = True,
            **filter_args: Any,
        ) -> Page[APIKeyResponse]:
            return self.list_api_keys(
                service_account_name_id_or_prefix=service_account.id,
                hydrate=hydrate,
                **filter_args,
            )

        return self._get_entity_by_id_or_name_or_prefix(
            get_method=get_api_key_method,
            list_method=list_api_keys_method,
            name_id_or_prefix=name_id_or_prefix,
            allow_name_prefix_match=allow_name_prefix_match,
            hydrate=hydrate,
        )

    def update_api_key(
        self,
        service_account_name_id_or_prefix: Union[str, UUID],
        name_id_or_prefix: Union[UUID, str],
        name: Optional[str] = None,
        description: Optional[str] = None,
        active: Optional[bool] = None,
    ) -> APIKeyResponse:
        """Update an API key.

        Args:
            service_account_name_id_or_prefix: The name, ID or prefix of the
                service account to update the API key for.
            name_id_or_prefix: Name, ID or prefix of the API key to update.
            name: New name of the API key.
            description: New description of the API key.
            active: Whether the API key is active or not.

        Returns:
            The updated API key.
        """
        api_key = self.get_api_key(
            service_account_name_id_or_prefix=service_account_name_id_or_prefix,
            name_id_or_prefix=name_id_or_prefix,
            allow_name_prefix_match=False,
        )
        update = APIKeyUpdate(
            name=name, description=description, active=active
        )
        return self.zen_store.update_api_key(
            service_account_id=api_key.service_account.id,
            api_key_name_or_id=api_key.id,
            api_key_update=update,
        )

    def rotate_api_key(
        self,
        service_account_name_id_or_prefix: Union[str, UUID],
        name_id_or_prefix: Union[UUID, str],
        retain_period_minutes: int = 0,
        set_key: bool = False,
    ) -> APIKeyResponse:
        """Rotate an API key.

        Args:
            service_account_name_id_or_prefix: The name, ID or prefix of the
                service account to rotate the API key for.
            name_id_or_prefix: Name, ID or prefix of the API key to update.
            retain_period_minutes: The number of minutes to retain the old API
                key for. If set to 0, the old API key will be invalidated.
            set_key: Whether to set the rotated API key as the active API key.

        Returns:
            The updated API key.
        """
        api_key = self.get_api_key(
            service_account_name_id_or_prefix=service_account_name_id_or_prefix,
            name_id_or_prefix=name_id_or_prefix,
            allow_name_prefix_match=False,
        )
        rotate_request = APIKeyRotateRequest(
            retain_period_minutes=retain_period_minutes
        )
        new_key = self.zen_store.rotate_api_key(
            service_account_id=api_key.service_account.id,
            api_key_name_or_id=api_key.id,
            rotate_request=rotate_request,
        )
        assert new_key.key is not None
        if set_key:
            self.set_api_key(key=new_key.key)

        return new_key

    def delete_api_key(
        self,
        service_account_name_id_or_prefix: Union[str, UUID],
        name_id_or_prefix: Union[str, UUID],
    ) -> None:
        """Delete an API key.

        Args:
            service_account_name_id_or_prefix: The name, ID or prefix of the
                service account to delete the API key for.
            name_id_or_prefix: The name, ID or prefix of the API key.
        """
        api_key = self.get_api_key(
            service_account_name_id_or_prefix=service_account_name_id_or_prefix,
            name_id_or_prefix=name_id_or_prefix,
            allow_name_prefix_match=False,
        )
        self.zen_store.delete_api_key(
            service_account_id=api_key.service_account.id,
            api_key_name_or_id=api_key.id,
        )

    # ---------------------------------- Tags ----------------------------------
    def create_tag(
        self,
        name: str,
        rolling: Optional[bool] = False,
        color: Optional[Union[str, ColorVariants]] = None,
        resources: Optional[List[TagResource]] = None,
    ) -> TagResponse:
        """Creates a new tag.

        Args:
            name: the name of the tag.
            rolling: the boolean to decide whether the tag is a rolling tag.
                A rolling tag means that the tag can exist only for:
                    - a pipeline run within the scope of a pipeline
                    - an artifact version within the scope of an artifact
                    - within the scope of run templates
            color: the color of the tag
            resources: the resources to tag

        Returns:
            The newly created tag.
        """
        request_model = TagRequest(name=name)

        if rolling is not None:
            request_model.rolling = rolling

        if color is not None:
            if isinstance(color, str):
                request_model.color = ColorVariants(color)
            else:
                request_model.color = color

        if resources is not None:
            request_model.resources = resources

        return self.zen_store.create_tag(tag=request_model)

    def delete_tag(
        self,
        tag_name_or_id: Union[str, UUID],
    ) -> None:
        """Deletes a tag.

        Args:
            tag_name_or_id: name or id of the tag to be deleted.
        """
        self.zen_store.delete_tag(
            tag_name_or_id=tag_name_or_id,
        )

    def update_tag(
        self,
        tag_name_or_id: Union[str, UUID],
        name: Optional[str] = None,
        rolling: Optional[bool] = None,
        color: Optional[Union[str, ColorVariants]] = None,
    ) -> TagResponse:
        """Updates an existing tag.

        Args:
            tag_name_or_id: name or UUID of the tag to be updated.
            name: the name of the tag.
            rolling: the boolean to decide whether the tag is a rolling tag.
                A rolling tag means that the tag can be associated with multiple:
                    - pipeline runs within the scope of a pipeline
                    - artifact versions within the scope of an artifact
                    - run templates
            color: the color of the tag

        Returns:
            The updated tag.
        """
        update_model = TagUpdate()

        if name is not None:
            update_model.name = name

        if rolling is not None:
            update_model.rolling = rolling

        if color is not None:
            if isinstance(color, str):
                update_model.color = ColorVariants(color)
            else:
                update_model.color = color

        return self.zen_store.update_tag(
            tag_name_or_id=tag_name_or_id,
<<<<<<< HEAD
            tag_update_model=update_model,
=======
            tag_update_model=tag_update_model,
>>>>>>> 8a435b1a
        )

    def get_tag(
        self,
        tag_name_or_id: Union[str, UUID],
        hydrate: bool = True,
    ) -> TagResponse:
        """Get an existing tag.

        Args:
            tag_name_or_id: name or id of the tag to be retrieved.
            hydrate: Flag deciding whether to hydrate the output model(s)
                by including metadata fields in the response.

        Returns:
            The tag of interest.
        """
        return self.zen_store.get_tag(
            tag_name_or_id=tag_name_or_id,
            hydrate=hydrate,
        )

    def list_tags(
        self,
        sort_by: str = "created",
        page: int = PAGINATION_STARTING_PAGE,
        size: int = PAGE_SIZE_DEFAULT,
        logical_operator: LogicalOperators = LogicalOperators.AND,
        id: Optional[Union[UUID, str]] = None,
        created: Optional[Union[datetime, str]] = None,
        updated: Optional[Union[datetime, str]] = None,
        name: Optional[str] = None,
        color: Optional[Union[str, ColorVariants]] = None,
        rolling: Optional[bool] = None,
        hydrate: bool = False,
    ) -> Page[TagResponse]:
        """Get tags by filter.

        Args:
            sort_by: The column to sort by.
            page: The page of items.
            size: The maximum size of all pages.
            logical_operator: Which logical operator to use [and, or].
            id: Use the id of stacks to filter by.
            created: Use to filter by time of creation.
            updated: Use the last updated date for filtering.
            name: The name of the tag.
            color: The color of the tag.
            rolling: Flag indicating whether the tag is rolling.
            hydrate: Flag deciding whether to hydrate the output model(s)
                by including metadata fields in the response.

        Returns:
            A page of all tags.
        """
        return self.zen_store.list_tags(
            tag_filter_model=TagFilter(
                sort_by=sort_by,
                page=page,
                size=size,
                logical_operator=logical_operator,
                id=id,
                created=created,
                updated=updated,
                name=name,
                color=color,
                rolling=rolling,
            ),
            hydrate=hydrate,
        )

    def attach_tag(
        self,
        tag_name_or_id: Union[str, UUID],
        resources: List[TagResource],
    ) -> None:
        """Attach a tag to resources.

        Args:
            tag_name_or_id: name or id of the tag to be attached.
            resources: the resources to attach the tag to.
        """
        try:
            tag_model = self.get_tag(tag_name_or_id)
        except KeyError:
            if isinstance(tag_name_or_id, str):
                tag_model = self.create_tag(name=tag_name_or_id)
            else:
                raise KeyError(
                    f"Tag with id {tag_name_or_id} not found. "
                    "Please create the tag first."
                )

        self.zen_store.batch_create_tag_resource(
            tag_resources=[
                TagResourceRequest(
                    tag_id=tag_model.id,
                    resource_id=resource.id,
                    resource_type=resource.type,
                )
                for resource in resources
            ]
        )

    def detach_tag(
        self,
        tag_name_or_id: Union[str, UUID],
        resources: List[TagResource],
    ) -> None:
        """Detach a tag from resources.

        Args:
            tag_name_or_id: name or id of the tag to be detached.
            resources: the resources to detach the tag from.
        """
        tag_model = self.get_tag(tag_name_or_id)

        self.zen_store.batch_delete_tag_resource(
            tag_resources=[
                (tag_model.id, resource.id, resource.type)
                for resource in resources
            ]
        )<|MERGE_RESOLUTION|>--- conflicted
+++ resolved
@@ -4162,11 +4162,8 @@
             name=name,
             has_custom_name=has_custom_name,
             tag=tag,
-<<<<<<< HEAD
             tags=tags,
-=======
             workspace=workspace or self.active_workspace.id,
->>>>>>> 8a435b1a
         )
         return self.zen_store.list_artifacts(
             artifact_filter_model,
@@ -6495,11 +6492,8 @@
         user: Optional[Union[UUID, str]] = None,
         hydrate: bool = False,
         tag: Optional[str] = None,
-<<<<<<< HEAD
         tags: Optional[List[str]] = None,
-=======
         workspace: Optional[Union[str, UUID]] = None,
->>>>>>> 8a435b1a
     ) -> Page[ModelVersionResponse]:
         """Get model versions by filter from Model Control Plane.
 
@@ -6519,11 +6513,8 @@
             hydrate: Flag deciding whether to hydrate the output model(s)
                 by including metadata fields in the response.
             tag: The tag to filter by.
-<<<<<<< HEAD
             tags: Tags to filter by.
-=======
             workspace: The workspace name/ID to filter by.
->>>>>>> 8a435b1a
 
         Returns:
             A page object with all model versions.
@@ -7644,9 +7635,8 @@
     def create_tag(
         self,
         name: str,
-        rolling: Optional[bool] = False,
+        rolling: bool = False,
         color: Optional[Union[str, ColorVariants]] = None,
-        resources: Optional[List[TagResource]] = None,
     ) -> TagResponse:
         """Creates a new tag.
 
@@ -7658,24 +7648,17 @@
                     - an artifact version within the scope of an artifact
                     - within the scope of run templates
             color: the color of the tag
-            resources: the resources to tag
 
         Returns:
             The newly created tag.
         """
-        request_model = TagRequest(name=name)
-
-        if rolling is not None:
-            request_model.rolling = rolling
+        request_model = TagRequest(name=name, rolling=rolling)
 
         if color is not None:
-            if isinstance(color, str):
+            if isinstance(color, ColorVariants):
+                request_model.color = color
+            else:
                 request_model.color = ColorVariants(color)
-            else:
-                request_model.color = color
-
-        if resources is not None:
-            request_model.resources = resources
 
         return self.zen_store.create_tag(tag=request_model)
 
@@ -7730,11 +7713,7 @@
 
         return self.zen_store.update_tag(
             tag_name_or_id=tag_name_or_id,
-<<<<<<< HEAD
             tag_update_model=update_model,
-=======
-            tag_update_model=tag_update_model,
->>>>>>> 8a435b1a
         )
 
     def get_tag(
@@ -7854,7 +7833,11 @@
 
         self.zen_store.batch_delete_tag_resource(
             tag_resources=[
-                (tag_model.id, resource.id, resource.type)
+                TagResourceRequest(
+                    tag_id=tag_model.id,
+                    resource_id=resource.id,
+                    resource_type=resource.type,
+                )
                 for resource in resources
             ]
         )
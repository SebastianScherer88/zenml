#  Copyright (c) ZenML GmbH 2022. All Rights Reserved.
#
#  Licensed under the Apache License, Version 2.0 (the "License");
#  you may not use this file except in compliance with the License.
#  You may obtain a copy of the License at:
#
#       https://www.apache.org/licenses/LICENSE-2.0
#
#  Unless required by applicable law or agreed to in writing, software
#  distributed under the License is distributed on an "AS IS" BASIS,
#  WITHOUT WARRANTIES OR CONDITIONS OF ANY KIND, either express
#  or implied. See the License for the specific language governing
#  permissions and limitations under the License.
"""Client implementation."""

import functools
import json
import os
from abc import ABCMeta
from collections import Counter
from datetime import datetime
from pathlib import Path
from typing import (
    TYPE_CHECKING,
    Any,
    Callable,
    Dict,
    List,
    Mapping,
    Optional,
    Tuple,
    Type,
    TypeVar,
    Union,
    cast,
)
from uuid import UUID

from pydantic import ConfigDict, SecretStr

from zenml.client_lazy_loader import (
    client_lazy_loader,
    evaluate_all_lazy_load_args_in_client_methods,
)
from zenml.config.global_config import GlobalConfiguration
from zenml.config.pipeline_run_configuration import PipelineRunConfiguration
from zenml.config.source import Source
from zenml.constants import (
    ENV_ZENML_ACTIVE_STACK_ID,
    ENV_ZENML_ACTIVE_WORKSPACE_ID,
    ENV_ZENML_ENABLE_REPO_INIT_WARNINGS,
    ENV_ZENML_REPOSITORY_PATH,
    ENV_ZENML_SERVER,
    PAGE_SIZE_DEFAULT,
    PAGINATION_STARTING_PAGE,
    REPOSITORY_DIRECTORY_NAME,
    TEXT_FIELD_MAX_LENGTH,
    handle_bool_env_var,
)
from zenml.enums import (
    ArtifactType,
    ColorVariants,
    LogicalOperators,
    ModelStages,
    OAuthDeviceStatus,
    PluginSubType,
    PluginType,
    SorterOps,
    StackComponentType,
    StoreType,
)
from zenml.exceptions import (
    AuthorizationException,
    EntityExistsError,
    IllegalOperationError,
    InitializationException,
    ValidationError,
    ZenKeyError,
)
from zenml.io import fileio
from zenml.logger import get_logger
from zenml.models import (
    ActionFilter,
    ActionRequest,
    ActionResponse,
    ActionUpdate,
    APIKeyFilter,
    APIKeyRequest,
    APIKeyResponse,
    APIKeyRotateRequest,
    APIKeyUpdate,
    ArtifactFilter,
    ArtifactResponse,
    ArtifactUpdate,
    ArtifactVersionFilter,
    ArtifactVersionResponse,
    ArtifactVersionUpdate,
    BaseIdentifiedResponse,
    CodeRepositoryFilter,
    CodeRepositoryRequest,
    CodeRepositoryResponse,
    CodeRepositoryUpdate,
    ComponentFilter,
    ComponentRequest,
    ComponentResponse,
    ComponentUpdate,
    EventSourceFilter,
    EventSourceRequest,
    EventSourceResponse,
    EventSourceUpdate,
    FlavorFilter,
    FlavorResponse,
    ModelFilter,
    ModelRequest,
    ModelResponse,
    ModelUpdate,
    ModelVersionArtifactFilter,
    ModelVersionArtifactResponse,
    ModelVersionFilter,
    ModelVersionPipelineRunFilter,
    ModelVersionPipelineRunResponse,
    ModelVersionRequest,
    ModelVersionResponse,
    ModelVersionUpdate,
    OAuthDeviceFilter,
    OAuthDeviceResponse,
    OAuthDeviceUpdate,
    Page,
    PipelineBuildFilter,
    PipelineBuildResponse,
    PipelineDeploymentFilter,
    PipelineDeploymentResponse,
    PipelineFilter,
    PipelineResponse,
    PipelineRunFilter,
    PipelineRunResponse,
    RunMetadataRequest,
    RunMetadataResource,
    RunTemplateFilter,
    RunTemplateRequest,
    RunTemplateResponse,
    RunTemplateUpdate,
    ScheduleFilter,
    ScheduleResponse,
    SecretFilter,
    SecretRequest,
    SecretResponse,
    SecretUpdate,
    ServerSettingsResponse,
    ServerSettingsUpdate,
    ServiceAccountFilter,
    ServiceAccountRequest,
    ServiceAccountResponse,
    ServiceAccountUpdate,
    ServiceConnectorFilter,
    ServiceConnectorRequest,
    ServiceConnectorResourcesModel,
    ServiceConnectorResponse,
    ServiceConnectorTypeModel,
    ServiceConnectorUpdate,
    ServiceFilter,
    ServiceRequest,
    ServiceResponse,
    ServiceUpdate,
    StackFilter,
    StackRequest,
    StackResponse,
    StackUpdate,
    StepRunFilter,
    StepRunResponse,
    TagFilter,
    TagRequest,
    TagResource,
    TagResourceRequest,
    TagResponse,
    TagUpdate,
    TriggerExecutionFilter,
    TriggerExecutionResponse,
    TriggerFilter,
    TriggerRequest,
    TriggerResponse,
    TriggerUpdate,
    UserFilter,
    UserRequest,
    UserResponse,
    UserUpdate,
    WorkspaceFilter,
    WorkspaceRequest,
    WorkspaceResponse,
    WorkspaceUpdate,
)
from zenml.models.v2.core.step_run import StepRunUpdate
from zenml.services.service import ServiceConfig
from zenml.services.service_status import ServiceState
from zenml.services.service_type import ServiceType
from zenml.utils import io_utils, source_utils
from zenml.utils.dict_utils import dict_to_bytes
from zenml.utils.filesync_model import FileSyncModel
from zenml.utils.pagination_utils import depaginate
from zenml.utils.uuid_utils import is_valid_uuid

if TYPE_CHECKING:
    from zenml.metadata.metadata_types import MetadataType, MetadataTypeEnum
    from zenml.service_connectors.service_connector import ServiceConnector
    from zenml.stack import Stack
    from zenml.zen_stores.base_zen_store import BaseZenStore

logger = get_logger(__name__)

AnyResponse = TypeVar("AnyResponse", bound=BaseIdentifiedResponse)  # type: ignore[type-arg]
F = TypeVar("F", bound=Callable[..., Any])


class ClientConfiguration(FileSyncModel):
    """Pydantic object used for serializing client configuration options."""

    _active_workspace: Optional["WorkspaceResponse"] = None
    active_workspace_id: Optional[UUID] = None
    active_stack_id: Optional[UUID] = None
    _active_stack: Optional["StackResponse"] = None

    @property
    def active_workspace(self) -> "WorkspaceResponse":
        """Get the active workspace for the local client.

        Returns:
            The active workspace.

        Raises:
            RuntimeError: If no active workspace is set.
        """
        if self._active_workspace:
            return self._active_workspace
        else:
            raise RuntimeError(
                "No active workspace is configured. Run "
                "`zenml workspace set WORKSPACE_NAME` to set the active "
                "workspace."
            )

    def set_active_workspace(self, workspace: "WorkspaceResponse") -> None:
        """Set the workspace for the local client.

        Args:
            workspace: The workspace to set active.
        """
        self._active_workspace = workspace
        self.active_workspace_id = workspace.id

    def set_active_stack(self, stack: "StackResponse") -> None:
        """Set the stack for the local client.

        Args:
            stack: The stack to set active.
        """
        self.active_stack_id = stack.id
        self._active_stack = stack

    model_config = ConfigDict(
        # Validate attributes when assigning them. We need to set this in order
        # to have a mix of mutable and immutable attributes
        validate_assignment=True,
        # Allow extra attributes from configs of previous ZenML versions to
        # permit downgrading
        extra="allow",
    )


class ClientMetaClass(ABCMeta):
    """Client singleton metaclass.

    This metaclass is used to enforce a singleton instance of the Client
    class with the following additional properties:

    * the singleton Client instance is created on first access to reflect
    the global configuration and local client configuration.
    * the Client shouldn't be accessed from within pipeline steps (a warning
    is logged if this is attempted).
    """

    def __init__(cls, *args: Any, **kwargs: Any) -> None:
        """Initialize the Client class.

        Args:
            *args: Positional arguments.
            **kwargs: Keyword arguments.
        """
        super().__init__(*args, **kwargs)
        cls._global_client: Optional["Client"] = None

    def __call__(cls, *args: Any, **kwargs: Any) -> "Client":
        """Create or return the global Client instance.

        If the Client constructor is called with custom arguments,
        the singleton functionality of the metaclass is bypassed: a new
        Client instance is created and returned immediately and without
        saving it as the global Client singleton.

        Args:
            *args: Positional arguments.
            **kwargs: Keyword arguments.

        Returns:
            Client: The global Client instance.
        """
        if args or kwargs:
            return cast("Client", super().__call__(*args, **kwargs))

        if not cls._global_client:
            cls._global_client = cast(
                "Client", super().__call__(*args, **kwargs)
            )

        return cls._global_client


def _fail_for_sql_zen_store(method: F) -> F:
    """Decorator for methods that are not allowed with a SQLZenStore.

    Args:
        method: The method to decorate.

    Returns:
        The decorated method.
    """

    @functools.wraps(method)
    def wrapper(self: "Client", *args: Any, **kwargs: Any) -> Any:
        # No isinstance check to avoid importing ZenStore implementations
        if self.zen_store.__class__.__name__ == "SqlZenStore":
            raise TypeError(
                "This method is not allowed when not connected "
                "to a ZenML Server through the API interface."
            )
        return method(self, *args, **kwargs)

    return cast(F, wrapper)


@evaluate_all_lazy_load_args_in_client_methods
class Client(metaclass=ClientMetaClass):
    """ZenML client class.

    The ZenML client manages configuration options for ZenML stacks as well
    as their components.
    """

    _active_user: Optional["UserResponse"] = None
    _active_workspace: Optional["WorkspaceResponse"] = None
    _active_stack: Optional["StackResponse"] = None

    def __init__(
        self,
        root: Optional[Path] = None,
    ) -> None:
        """Initializes the global client instance.

        Client is a singleton class: only one instance can exist. Calling
        this constructor multiple times will always yield the same instance (see
        the exception below).

        The `root` argument is only meant for internal use and testing purposes.
        User code must never pass them to the constructor.
        When a custom `root` value is passed, an anonymous Client instance
        is created and returned independently of the Client singleton and
        that will have no effect as far as the rest of the ZenML core code is
        concerned.

        Instead of creating a new Client instance to reflect a different
        repository root, to change the active root in the global Client,
        call `Client().activate_root(<new-root>)`.

        Args:
            root: (internal use) custom root directory for the client. If
                no path is given, the repository root is determined using the
                environment variable `ZENML_REPOSITORY_PATH` (if set) and by
                recursively searching in the parent directories of the
                current working directory. Only used to initialize new
                clients internally.
        """
        self._root: Optional[Path] = None
        self._config: Optional[ClientConfiguration] = None

        self._set_active_root(root)

    @classmethod
    def get_instance(cls) -> Optional["Client"]:
        """Return the Client singleton instance.

        Returns:
            The Client singleton instance or None, if the Client hasn't
            been initialized yet.
        """
        return cls._global_client

    @classmethod
    def _reset_instance(cls, client: Optional["Client"] = None) -> None:
        """Reset the Client singleton instance.

        This method is only meant for internal use and testing purposes.

        Args:
            client: The Client instance to set as the global singleton.
                If None, the global Client singleton is reset to an empty
                value.
        """
        cls._global_client = client

    def _set_active_root(self, root: Optional[Path] = None) -> None:
        """Set the supplied path as the repository root.

        If a client configuration is found at the given path or the
        path, it is loaded and used to initialize the client.
        If no client configuration is found, the global configuration is
        used instead to manage the active stack, workspace etc.

        Args:
            root: The path to set as the active repository root. If not set,
                the repository root is determined using the environment
                variable `ZENML_REPOSITORY_PATH` (if set) and by recursively
                searching in the parent directories of the current working
                directory.
        """
        enable_warnings = handle_bool_env_var(
            ENV_ZENML_ENABLE_REPO_INIT_WARNINGS, False
        )
        self._root = self.find_repository(
            root, enable_warnings=enable_warnings
        )

        if not self._root:
            self._config = None
            if enable_warnings:
                logger.info("Running without an active repository root.")
        else:
            logger.debug("Using repository root %s.", self._root)
            self._config = self._load_config()

        # Sanitize the client configuration to reflect the current
        # settings
        self._sanitize_config()

    def _config_path(self) -> Optional[str]:
        """Path to the client configuration file.

        Returns:
            Path to the client configuration file or None if the client
            root has not been initialized yet.
        """
        if not self.config_directory:
            return None
        return str(self.config_directory / "config.yaml")

    def _sanitize_config(self) -> None:
        """Sanitize and save the client configuration.

        This method is called to ensure that the client configuration
        doesn't contain outdated information, such as an active stack or
        workspace that no longer exists.
        """
        if not self._config:
            return

        active_workspace, active_stack = self.zen_store.validate_active_config(
            self._config.active_workspace_id,
            self._config.active_stack_id,
            config_name="repo",
        )
        self._config.set_active_stack(active_stack)
        self._config.set_active_workspace(active_workspace)

    def _load_config(self) -> Optional[ClientConfiguration]:
        """Loads the client configuration from disk.

        This happens if the client has an active root and the configuration
        file exists. If the configuration file doesn't exist, an empty
        configuration is returned.

        Returns:
            Loaded client configuration or None if the client does not
            have an active root.
        """
        config_path = self._config_path()
        if not config_path:
            return None

        # load the client configuration file if it exists, otherwise use
        # an empty configuration as default
        if fileio.exists(config_path):
            logger.debug(f"Loading client configuration from {config_path}.")
        else:
            logger.debug(
                "No client configuration file found, creating default "
                "configuration."
            )

        return ClientConfiguration(config_file=config_path)

    @staticmethod
    def initialize(
        root: Optional[Path] = None,
    ) -> None:
        """Initializes a new ZenML repository at the given path.

        Args:
            root: The root directory where the repository should be created.
                If None, the current working directory is used.

        Raises:
            InitializationException: If the root directory already contains a
                ZenML repository.
        """
        root = root or Path.cwd()
        logger.debug("Initializing new repository at path %s.", root)
        if Client.is_repository_directory(root):
            raise InitializationException(
                f"Found existing ZenML repository at path '{root}'."
            )

        config_directory = str(root / REPOSITORY_DIRECTORY_NAME)
        io_utils.create_dir_recursive_if_not_exists(config_directory)
        # Initialize the repository configuration at the custom path
        Client(root=root)

    @property
    def uses_local_configuration(self) -> bool:
        """Check if the client is using a local configuration.

        Returns:
            True if the client is using a local configuration,
            False otherwise.
        """
        return self._config is not None

    @staticmethod
    def is_repository_directory(path: Path) -> bool:
        """Checks whether a ZenML client exists at the given path.

        Args:
            path: The path to check.

        Returns:
            True if a ZenML client exists at the given path,
            False otherwise.
        """
        config_dir = path / REPOSITORY_DIRECTORY_NAME
        return fileio.isdir(str(config_dir))

    @staticmethod
    def find_repository(
        path: Optional[Path] = None, enable_warnings: bool = False
    ) -> Optional[Path]:
        """Search for a ZenML repository directory.

        Args:
            path: Optional path to look for the repository. If no path is
                given, this function tries to find the repository using the
                environment variable `ZENML_REPOSITORY_PATH` (if set) and
                recursively searching in the parent directories of the current
                working directory.
            enable_warnings: If `True`, warnings are printed if the repository
                root cannot be found.

        Returns:
            Absolute path to a ZenML repository directory or None if no
            repository directory was found.
        """
        if not path:
            # try to get path from the environment variable
            env_var_path = os.getenv(ENV_ZENML_REPOSITORY_PATH)
            if env_var_path:
                path = Path(env_var_path)

        if path:
            # explicit path via parameter or environment variable, don't search
            # parent directories
            search_parent_directories = False
            warning_message = (
                f"Unable to find ZenML repository at path '{path}'. Make sure "
                f"to create a ZenML repository by calling `zenml init` when "
                f"specifying an explicit repository path in code or via the "
                f"environment variable '{ENV_ZENML_REPOSITORY_PATH}'."
            )
        else:
            # try to find the repository in the parent directories of the
            # current working directory
            path = Path.cwd()
            search_parent_directories = True
            warning_message = (
                f"Unable to find ZenML repository in your current working "
                f"directory ({path}) or any parent directories. If you "
                f"want to use an existing repository which is in a different "
                f"location, set the environment variable "
                f"'{ENV_ZENML_REPOSITORY_PATH}'. If you want to create a new "
                f"repository, run `zenml init`."
            )

        def _find_repository_helper(path_: Path) -> Optional[Path]:
            """Recursively search parent directories for a ZenML repository.

            Args:
                path_: The path to search.

            Returns:
                Absolute path to a ZenML repository directory or None if no
                repository directory was found.
            """
            if Client.is_repository_directory(path_):
                return path_

            if not search_parent_directories or io_utils.is_root(str(path_)):
                return None

            return _find_repository_helper(path_.parent)

        repository_path = _find_repository_helper(path)

        if repository_path:
            return repository_path.resolve()
        if enable_warnings:
            logger.warning(warning_message)
        return None

    @staticmethod
    def is_inside_repository(file_path: str) -> bool:
        """Returns whether a file is inside the active ZenML repository.

        Args:
            file_path: A file path.

        Returns:
            True if the file is inside the active ZenML repository, False
            otherwise.
        """
        if repo_path := Client.find_repository():
            return repo_path in Path(file_path).resolve().parents
        return False

    @property
    def zen_store(self) -> "BaseZenStore":
        """Shortcut to return the global zen store.

        Returns:
            The global zen store.
        """
        return GlobalConfiguration().zen_store

    @property
    def root(self) -> Optional[Path]:
        """The root directory of this client.

        Returns:
            The root directory of this client, or None, if the client
            has not been initialized.
        """
        return self._root

    @property
    def config_directory(self) -> Optional[Path]:
        """The configuration directory of this client.

        Returns:
            The configuration directory of this client, or None, if the
            client doesn't have an active root.
        """
        return self.root / REPOSITORY_DIRECTORY_NAME if self.root else None

    def activate_root(self, root: Optional[Path] = None) -> None:
        """Set the active repository root directory.

        Args:
            root: The path to set as the active repository root. If not set,
                the repository root is determined using the environment
                variable `ZENML_REPOSITORY_PATH` (if set) and by recursively
                searching in the parent directories of the current working
                directory.
        """
        self._set_active_root(root)

    def set_active_workspace(
        self, workspace_name_or_id: Union[str, UUID]
    ) -> "WorkspaceResponse":
        """Set the workspace for the local client.

        Args:
            workspace_name_or_id: The name or ID of the workspace to set active.

        Returns:
            The model of the active workspace.
        """
        workspace = self.zen_store.get_workspace(
            workspace_name_or_id=workspace_name_or_id
        )  # raises KeyError
        if self._config:
            self._config.set_active_workspace(workspace)
            # Sanitize the client configuration to reflect the current
            # settings
            self._sanitize_config()
        else:
            # set the active workspace globally only if the client doesn't use
            # a local configuration
            GlobalConfiguration().set_active_workspace(workspace)
        return workspace

    # ----------------------------- Server Settings ----------------------------

    def get_settings(self, hydrate: bool = True) -> ServerSettingsResponse:
        """Get the server settings.

        Args:
            hydrate: Flag deciding whether to hydrate the output model(s)
                by including metadata fields in the response.

        Returns:
            The server settings.
        """
        return self.zen_store.get_server_settings(hydrate=hydrate)

    def update_server_settings(
        self,
        updated_name: Optional[str] = None,
        updated_logo_url: Optional[str] = None,
        updated_enable_analytics: Optional[bool] = None,
        updated_enable_announcements: Optional[bool] = None,
        updated_enable_updates: Optional[bool] = None,
        updated_onboarding_state: Optional[Dict[str, Any]] = None,
    ) -> ServerSettingsResponse:
        """Update the server settings.

        Args:
            updated_name: Updated name for the server.
            updated_logo_url: Updated logo URL for the server.
            updated_enable_analytics: Updated value whether to enable
                analytics for the server.
            updated_enable_announcements: Updated value whether to display
                announcements about ZenML.
            updated_enable_updates: Updated value whether to display updates
                about ZenML.
            updated_onboarding_state: Updated onboarding state for the server.

        Returns:
            The updated server settings.
        """
        update_model = ServerSettingsUpdate(
            server_name=updated_name,
            logo_url=updated_logo_url,
            enable_analytics=updated_enable_analytics,
            display_announcements=updated_enable_announcements,
            display_updates=updated_enable_updates,
            onboarding_state=updated_onboarding_state,
        )
        return self.zen_store.update_server_settings(update_model)

    # ---------------------------------- Users ---------------------------------

    def create_user(
        self,
        name: str,
        password: Optional[str] = None,
        is_admin: bool = False,
    ) -> UserResponse:
        """Create a new user.

        Args:
            name: The name of the user.
            password: The password of the user. If not provided, the user will
                be created with empty password.
            is_admin: Whether the user should be an admin.

        Returns:
            The model of the created user.
        """
        user = UserRequest(
            name=name, password=password or None, is_admin=is_admin
        )
        user.active = (
            password != "" if self.zen_store.type != StoreType.REST else True
        )
        created_user = self.zen_store.create_user(user=user)

        return created_user

    def get_user(
        self,
        name_id_or_prefix: Union[str, UUID],
        allow_name_prefix_match: bool = True,
        hydrate: bool = True,
    ) -> UserResponse:
        """Gets a user.

        Args:
            name_id_or_prefix: The name or ID of the user.
            allow_name_prefix_match: If True, allow matching by name prefix.
            hydrate: Flag deciding whether to hydrate the output model(s)
                by including metadata fields in the response.

        Returns:
            The User
        """
        return self._get_entity_by_id_or_name_or_prefix(
            get_method=self.zen_store.get_user,
            list_method=self.list_users,
            name_id_or_prefix=name_id_or_prefix,
            allow_name_prefix_match=allow_name_prefix_match,
            hydrate=hydrate,
        )

    def list_users(
        self,
        sort_by: str = "created",
        page: int = PAGINATION_STARTING_PAGE,
        size: int = PAGE_SIZE_DEFAULT,
        logical_operator: LogicalOperators = LogicalOperators.AND,
        id: Optional[Union[UUID, str]] = None,
        external_user_id: Optional[str] = None,
        created: Optional[Union[datetime, str]] = None,
        updated: Optional[Union[datetime, str]] = None,
        name: Optional[str] = None,
        full_name: Optional[str] = None,
        email: Optional[str] = None,
        active: Optional[bool] = None,
        email_opted_in: Optional[bool] = None,
        hydrate: bool = False,
    ) -> Page[UserResponse]:
        """List all users.

        Args:
            sort_by: The column to sort by
            page: The page of items
            size: The maximum size of all pages
            logical_operator: Which logical operator to use [and, or]
            id: Use the id of stacks to filter by.
            external_user_id: Use the external user id for filtering.
            created: Use to filter by time of creation
            updated: Use the last updated date for filtering
            name: Use the username for filtering
            full_name: Use the user full name for filtering
            email: Use the user email for filtering
            active: User the user active status for filtering
            email_opted_in: Use the user opt in status for filtering
            hydrate: Flag deciding whether to hydrate the output model(s)
                by including metadata fields in the response.

        Returns:
            The User
        """
        return self.zen_store.list_users(
            UserFilter(
                sort_by=sort_by,
                page=page,
                size=size,
                logical_operator=logical_operator,
                id=id,
                external_user_id=external_user_id,
                created=created,
                updated=updated,
                name=name,
                full_name=full_name,
                email=email,
                active=active,
                email_opted_in=email_opted_in,
            ),
            hydrate=hydrate,
        )

    def update_user(
        self,
        name_id_or_prefix: Union[str, UUID],
        updated_name: Optional[str] = None,
        updated_full_name: Optional[str] = None,
        updated_email: Optional[str] = None,
        updated_email_opt_in: Optional[bool] = None,
        updated_password: Optional[str] = None,
        old_password: Optional[str] = None,
        updated_is_admin: Optional[bool] = None,
        updated_metadata: Optional[Dict[str, Any]] = None,
        active: Optional[bool] = None,
    ) -> UserResponse:
        """Update a user.

        Args:
            name_id_or_prefix: The name or ID of the user to update.
            updated_name: The new name of the user.
            updated_full_name: The new full name of the user.
            updated_email: The new email of the user.
            updated_email_opt_in: The new email opt-in status of the user.
            updated_password: The new password of the user.
            old_password: The old password of the user. Required for password
                update.
            updated_is_admin: Whether the user should be an admin.
            updated_metadata: The new metadata for the user.
            active: Use to activate or deactivate the user.

        Returns:
            The updated user.

        Raises:
            ValidationError: If the old password is not provided when updating
                the password.
        """
        user = self.get_user(
            name_id_or_prefix=name_id_or_prefix, allow_name_prefix_match=False
        )
        user_update = UserUpdate(name=updated_name or user.name)
        if updated_full_name:
            user_update.full_name = updated_full_name
        if updated_email is not None:
            user_update.email = updated_email
            user_update.email_opted_in = (
                updated_email_opt_in or user.email_opted_in
            )
        if updated_email_opt_in is not None:
            user_update.email_opted_in = updated_email_opt_in
        if updated_password is not None:
            user_update.password = updated_password
            if old_password is None:
                raise ValidationError(
                    "Old password is required to update the password."
                )
            user_update.old_password = old_password
        if updated_is_admin is not None:
            user_update.is_admin = updated_is_admin
        if active is not None:
            user_update.active = active

        if updated_metadata is not None:
            user_update.user_metadata = updated_metadata

        return self.zen_store.update_user(
            user_id=user.id, user_update=user_update
        )

    @_fail_for_sql_zen_store
    def deactivate_user(self, name_id_or_prefix: str) -> "UserResponse":
        """Deactivate a user and generate an activation token.

        Args:
            name_id_or_prefix: The name or ID of the user to reset.

        Returns:
            The deactivated user.
        """
        from zenml.zen_stores.rest_zen_store import RestZenStore

        user = self.get_user(name_id_or_prefix, allow_name_prefix_match=False)
        assert isinstance(self.zen_store, RestZenStore)
        return self.zen_store.deactivate_user(user_name_or_id=user.name)

    def delete_user(self, name_id_or_prefix: str) -> None:
        """Delete a user.

        Args:
            name_id_or_prefix: The name or ID of the user to delete.
        """
        user = self.get_user(name_id_or_prefix, allow_name_prefix_match=False)
        self.zen_store.delete_user(user_name_or_id=user.name)

    @property
    def active_user(self) -> "UserResponse":
        """Get the user that is currently in use.

        Returns:
            The active user.
        """
        if self._active_user is None:
            self._active_user = self.zen_store.get_user(include_private=True)
        return self._active_user

    # -------------------------------- Workspaces ------------------------------

    def create_workspace(
        self, name: str, description: str
    ) -> WorkspaceResponse:
        """Create a new workspace.

        Args:
            name: Name of the workspace.
            description: Description of the workspace.

        Returns:
            The created workspace.
        """
        return self.zen_store.create_workspace(
            WorkspaceRequest(name=name, description=description)
        )

    def get_workspace(
        self,
        name_id_or_prefix: Optional[Union[UUID, str]],
        allow_name_prefix_match: bool = True,
        hydrate: bool = True,
    ) -> WorkspaceResponse:
        """Gets a workspace.

        Args:
            name_id_or_prefix: The name or ID of the workspace.
            allow_name_prefix_match: If True, allow matching by name prefix.
            hydrate: Flag deciding whether to hydrate the output model(s)
                by including metadata fields in the response.

        Returns:
            The workspace
        """
        if not name_id_or_prefix:
            return self.active_workspace
        return self._get_entity_by_id_or_name_or_prefix(
            get_method=self.zen_store.get_workspace,
            list_method=self.list_workspaces,
            name_id_or_prefix=name_id_or_prefix,
            allow_name_prefix_match=allow_name_prefix_match,
            hydrate=hydrate,
        )

    def list_workspaces(
        self,
        sort_by: str = "created",
        page: int = PAGINATION_STARTING_PAGE,
        size: int = PAGE_SIZE_DEFAULT,
        logical_operator: LogicalOperators = LogicalOperators.AND,
        id: Optional[Union[UUID, str]] = None,
        created: Optional[Union[datetime, str]] = None,
        updated: Optional[Union[datetime, str]] = None,
        name: Optional[str] = None,
        hydrate: bool = False,
    ) -> Page[WorkspaceResponse]:
        """List all workspaces.

        Args:
            sort_by: The column to sort by
            page: The page of items
            size: The maximum size of all pages
            logical_operator: Which logical operator to use [and, or]
            id: Use the workspace ID to filter by.
            created: Use to filter by time of creation
            updated: Use the last updated date for filtering
            name: Use the workspace name for filtering
            hydrate: Flag deciding whether to hydrate the output model(s)
                by including metadata fields in the response.

        Returns:
            Page of workspaces
        """
        return self.zen_store.list_workspaces(
            WorkspaceFilter(
                sort_by=sort_by,
                page=page,
                size=size,
                logical_operator=logical_operator,
                id=id,
                created=created,
                updated=updated,
                name=name,
            ),
            hydrate=hydrate,
        )

    def update_workspace(
        self,
        name_id_or_prefix: Optional[Union[UUID, str]],
        new_name: Optional[str] = None,
        new_description: Optional[str] = None,
    ) -> WorkspaceResponse:
        """Update a workspace.

        Args:
            name_id_or_prefix: Name, ID or prefix of the workspace to update.
            new_name: New name of the workspace.
            new_description: New description of the workspace.

        Returns:
            The updated workspace.
        """
        workspace = self.get_workspace(
            name_id_or_prefix=name_id_or_prefix, allow_name_prefix_match=False
        )
        workspace_update = WorkspaceUpdate(name=new_name or workspace.name)
        if new_description:
            workspace_update.description = new_description
        return self.zen_store.update_workspace(
            workspace_id=workspace.id,
            workspace_update=workspace_update,
        )

    def delete_workspace(self, name_id_or_prefix: str) -> None:
        """Delete a workspace.

        Args:
            name_id_or_prefix: The name or ID of the workspace to delete.

        Raises:
            IllegalOperationError: If the workspace to delete is the active
                workspace.
        """
        workspace = self.get_workspace(
            name_id_or_prefix, allow_name_prefix_match=False
        )
        if self.active_workspace.id == workspace.id:
            raise IllegalOperationError(
                f"Workspace '{name_id_or_prefix}' cannot be deleted since "
                "it is currently active. Please set another workspace as "
                "active first."
            )
        self.zen_store.delete_workspace(workspace_name_or_id=workspace.id)

    @property
    def active_workspace(self) -> WorkspaceResponse:
        """Get the currently active workspace of the local client.

        If no active workspace is configured locally for the client, the
        active workspace in the global configuration is used instead.

        Returns:
            The active workspace.

        Raises:
            RuntimeError: If the active workspace is not set.
        """
        if workspace_id := os.environ.get(ENV_ZENML_ACTIVE_WORKSPACE_ID):
            if not self._active_workspace or self._active_workspace.id != UUID(
                workspace_id
            ):
                self._active_workspace = self.get_workspace(workspace_id)

            return self._active_workspace

        from zenml.constants import DEFAULT_WORKSPACE_NAME

        # If running in a ZenML server environment, the active workspace is
        # not relevant
        if ENV_ZENML_SERVER in os.environ:
            return self.get_workspace(DEFAULT_WORKSPACE_NAME)

        workspace = (
            self._config.active_workspace if self._config else None
        ) or GlobalConfiguration().get_active_workspace()
        if not workspace:
            raise RuntimeError(
                "No active workspace is configured. Run "
                "`zenml workspace set WORKSPACE_NAME` to set the active "
                "workspace."
            )

        if workspace.name != DEFAULT_WORKSPACE_NAME:
            if not self.zen_store.get_store_info().is_pro_server():
                logger.warning(
                    f"You are running with a non-default workspace "
                    f"'{workspace.name}'. The ZenML workspace feature is "
                    "available only in ZenML Pro. Pipelines, pipeline runs and "
                    "artifacts produced in this workspace will not be "
                    "accessible through the dashboard. Please visit "
                    "https://zenml.io/pro to learn more."
                )
        return workspace

    # --------------------------------- Stacks ---------------------------------

    def create_stack(
        self,
        name: str,
        components: Mapping[StackComponentType, Union[str, UUID]],
        stack_spec_file: Optional[str] = None,
        labels: Optional[Dict[str, Any]] = None,
    ) -> StackResponse:
        """Registers a stack and its components.

        Args:
            name: The name of the stack to register.
            components: dictionary which maps component types to component names
            stack_spec_file: path to the stack spec file
            labels: The labels of the stack.

        Returns:
            The model of the registered stack.
        """
        stack_components = {}

        for c_type, c_identifier in components.items():
            # Skip non-existent components.
            if not c_identifier:
                continue

            # Get the component.
            component = self.get_stack_component(
                name_id_or_prefix=c_identifier,
                component_type=c_type,
            )
            stack_components[c_type] = [component.id]

        stack = StackRequest(
            name=name,
            components=stack_components,
            stack_spec_path=stack_spec_file,
            workspace=self.active_workspace.id,
            labels=labels,
        )

        self._validate_stack_configuration(stack=stack)

        return self.zen_store.create_stack(stack=stack)

    def get_stack(
        self,
        name_id_or_prefix: Optional[Union[UUID, str]] = None,
        allow_name_prefix_match: bool = True,
        hydrate: bool = True,
    ) -> StackResponse:
        """Get a stack by name, ID or prefix.

        If no name, ID or prefix is provided, the active stack is returned.

        Args:
            name_id_or_prefix: The name, ID or prefix of the stack.
            allow_name_prefix_match: If True, allow matching by name prefix.
            hydrate: Flag deciding whether to hydrate the output model(s)
                by including metadata fields in the response.

        Returns:
            The stack.
        """
        if name_id_or_prefix is not None:
            return self._get_entity_by_id_or_name_or_prefix(
                get_method=self.zen_store.get_stack,
                list_method=self.list_stacks,
                name_id_or_prefix=name_id_or_prefix,
                allow_name_prefix_match=allow_name_prefix_match,
                hydrate=hydrate,
            )
        else:
            return self.active_stack_model

    def list_stacks(
        self,
        sort_by: str = "created",
        page: int = PAGINATION_STARTING_PAGE,
        size: int = PAGE_SIZE_DEFAULT,
        logical_operator: LogicalOperators = LogicalOperators.AND,
        id: Optional[Union[UUID, str]] = None,
        created: Optional[Union[datetime, str]] = None,
        updated: Optional[Union[datetime, str]] = None,
        name: Optional[str] = None,
        description: Optional[str] = None,
        component_id: Optional[Union[str, UUID]] = None,
        user: Optional[Union[UUID, str]] = None,
        component: Optional[Union[UUID, str]] = None,
        hydrate: bool = False,
    ) -> Page[StackResponse]:
        """Lists all stacks.

        Args:
            sort_by: The column to sort by
            page: The page of items
            size: The maximum size of all pages
            logical_operator: Which logical operator to use [and, or]
            id: Use the id of stacks to filter by.
            created: Use to filter by time of creation
            updated: Use the last updated date for filtering
            description: Use the stack description for filtering
            component_id: The id of the component to filter by.
            user: The name/ID of the user to filter by.
            component: The name/ID of the component to filter by.
            name: The name of the stack to filter by.
            hydrate: Flag deciding whether to hydrate the output model(s)
                by including metadata fields in the response.

        Returns:
            A page of stacks.
        """
        stack_filter_model = StackFilter(
            page=page,
            size=size,
            sort_by=sort_by,
            logical_operator=logical_operator,
            component_id=component_id,
            user=user,
            component=component,
            name=name,
            description=description,
            id=id,
            created=created,
            updated=updated,
        )
        return self.zen_store.list_stacks(stack_filter_model, hydrate=hydrate)

    def update_stack(
        self,
        name_id_or_prefix: Optional[Union[UUID, str]] = None,
        name: Optional[str] = None,
        stack_spec_file: Optional[str] = None,
        labels: Optional[Dict[str, Any]] = None,
        description: Optional[str] = None,
        component_updates: Optional[
            Dict[StackComponentType, List[Union[UUID, str]]]
        ] = None,
    ) -> StackResponse:
        """Updates a stack and its components.

        Args:
            name_id_or_prefix: The name, id or prefix of the stack to update.
            name: the new name of the stack.
            stack_spec_file: path to the stack spec file.
            labels: The new labels of the stack component.
            description: the new description of the stack.
            component_updates: dictionary which maps stack component types to
                lists of new stack component names or ids.

        Returns:
            The model of the updated stack.

        Raises:
            EntityExistsError: If the stack name is already taken.
        """
        # First, get the stack
        stack = self.get_stack(
            name_id_or_prefix=name_id_or_prefix, allow_name_prefix_match=False
        )

        # Create the update model
        update_model = StackUpdate(
            workspace=self.active_workspace.id,
            stack_spec_path=stack_spec_file,
        )

        if name:
            if self.list_stacks(name=name):
                raise EntityExistsError(
                    "There are already existing stacks with the name "
                    f"'{name}'."
                )

            update_model.name = name

        if description:
            update_model.description = description

        # Get the current components
        if component_updates:
            components_dict = stack.components.copy()

            for component_type, component_id_list in component_updates.items():
                if component_id_list is not None:
                    components_dict[component_type] = [
                        self.get_stack_component(
                            name_id_or_prefix=component_id,
                            component_type=component_type,
                        )
                        for component_id in component_id_list
                    ]

            update_model.components = {
                c_type: [c.id for c in c_list]
                for c_type, c_list in components_dict.items()
            }

        if labels is not None:
            existing_labels = stack.labels or {}
            existing_labels.update(labels)

            existing_labels = {
                k: v for k, v in existing_labels.items() if v is not None
            }
            update_model.labels = existing_labels

        updated_stack = self.zen_store.update_stack(
            stack_id=stack.id,
            stack_update=update_model,
        )
        if updated_stack.id == self.active_stack_model.id:
            if self._config:
                self._config.set_active_stack(updated_stack)
            else:
                GlobalConfiguration().set_active_stack(updated_stack)
        return updated_stack

    def delete_stack(
        self, name_id_or_prefix: Union[str, UUID], recursive: bool = False
    ) -> None:
        """Deregisters a stack.

        Args:
            name_id_or_prefix: The name, id or prefix id of the stack
                to deregister.
            recursive: If `True`, all components of the stack which are not
                associated with any other stack will also be deleted.

        Raises:
            ValueError: If the stack is the currently active stack for this
                client.
        """
        stack = self.get_stack(
            name_id_or_prefix=name_id_or_prefix, allow_name_prefix_match=False
        )

        if stack.id == self.active_stack_model.id:
            raise ValueError(
                f"Unable to deregister active stack '{stack.name}'. Make "
                f"sure to designate a new active stack before deleting this "
                f"one."
            )

        cfg = GlobalConfiguration()
        if stack.id == cfg.active_stack_id:
            raise ValueError(
                f"Unable to deregister '{stack.name}' as it is the active "
                f"stack within your global configuration. Make "
                f"sure to designate a new active stack before deleting this "
                f"one."
            )

        if recursive:
            stack_components_free_for_deletion = []

            # Get all stack components associated with this stack
            for component_type, component_model in stack.components.items():
                # Get stack associated with the stack component

                stacks = self.list_stacks(
                    component_id=component_model[0].id, size=2, page=1
                )

                # Check if the stack component is part of another stack
                if len(stacks) == 1 and stack.id == stacks[0].id:
                    stack_components_free_for_deletion.append(
                        (component_type, component_model)
                    )

            self.delete_stack(stack.id)

            for (
                stack_component_type,
                stack_component_model,
            ) in stack_components_free_for_deletion:
                self.delete_stack_component(
                    stack_component_model[0].name, stack_component_type
                )

            logger.info("Deregistered stack with name '%s'.", stack.name)
            return

        self.zen_store.delete_stack(stack_id=stack.id)
        logger.info("Deregistered stack with name '%s'.", stack.name)

    @property
    def active_stack(self) -> "Stack":
        """The active stack for this client.

        Returns:
            The active stack for this client.
        """
        from zenml.stack.stack import Stack

        return Stack.from_model(self.active_stack_model)

    @property
    def active_stack_model(self) -> StackResponse:
        """The model of the active stack for this client.

        If no active stack is configured locally for the client, the active
        stack in the global configuration is used instead.

        Returns:
            The model of the active stack for this client.

        Raises:
            RuntimeError: If the active stack is not set.
        """
        if env_stack_id := os.environ.get(ENV_ZENML_ACTIVE_STACK_ID):
            if not self._active_stack or self._active_stack.id != UUID(
                env_stack_id
            ):
                self._active_stack = self.get_stack(env_stack_id)

            return self._active_stack

        stack_id: Optional[UUID] = None

        if self._config:
            if self._config._active_stack:
                return self._config._active_stack

            stack_id = self._config.active_stack_id

        if not stack_id:
            # Initialize the zen store so the global config loads the active
            # stack
            _ = GlobalConfiguration().zen_store
            if active_stack := GlobalConfiguration()._active_stack:
                return active_stack

            stack_id = GlobalConfiguration().get_active_stack_id()

        if not stack_id:
            raise RuntimeError(
                "No active stack is configured. Run "
                "`zenml stack set STACK_NAME` to set the active stack."
            )

        return self.get_stack(stack_id)

    def activate_stack(
        self, stack_name_id_or_prefix: Union[str, UUID]
    ) -> None:
        """Sets the stack as active.

        Args:
            stack_name_id_or_prefix: Model of the stack to activate.

        Raises:
            KeyError: If the stack is not registered.
        """
        # Make sure the stack is registered
        try:
            stack = self.get_stack(name_id_or_prefix=stack_name_id_or_prefix)
        except KeyError as e:
            raise KeyError(
                f"Stack '{stack_name_id_or_prefix}' cannot be activated since "
                f"it is not registered yet. Please register it first."
            ) from e

        if self._config:
            self._config.set_active_stack(stack=stack)

        else:
            # set the active stack globally only if the client doesn't use
            # a local configuration
            GlobalConfiguration().set_active_stack(stack=stack)

    def _validate_stack_configuration(self, stack: StackRequest) -> None:
        """Validates the configuration of a stack.

        Args:
            stack: The stack to validate.

        Raises:
            ValidationError: If the stack configuration is invalid.
        """
        local_components: List[str] = []
        remote_components: List[str] = []
        assert stack.components is not None
        for component_type, components in stack.components.items():
            component_flavor: Union[FlavorResponse, str]

            for component in components:
                if isinstance(component, UUID):
                    component_response = self.get_stack_component(
                        name_id_or_prefix=component,
                        component_type=component_type,
                    )
                    component_config = component_response.configuration
                    component_flavor = component_response.flavor
                else:
                    component_config = component.configuration
                    component_flavor = component.flavor

                # Create and validate the configuration
                from zenml.stack.utils import (
                    validate_stack_component_config,
                    warn_if_config_server_mismatch,
                )

                configuration = validate_stack_component_config(
                    configuration_dict=component_config,
                    flavor=component_flavor,
                    component_type=component_type,
                    # Always enforce validation of custom flavors
                    validate_custom_flavors=True,
                )
                # Guaranteed to not be None by setting
                # `validate_custom_flavors=True` above
                assert configuration is not None
                warn_if_config_server_mismatch(configuration)
                flavor_name = (
                    component_flavor.name
                    if isinstance(component_flavor, FlavorResponse)
                    else component_flavor
                )
                if configuration.is_local:
                    local_components.append(
                        f"{component_type.value}: {flavor_name}"
                    )
                elif configuration.is_remote:
                    remote_components.append(
                        f"{component_type.value}: {flavor_name}"
                    )

        if local_components and remote_components:
            logger.warning(
                f"You are configuring a stack that is composed of components "
                f"that are relying on local resources "
                f"({', '.join(local_components)}) as well as "
                f"components that are running remotely "
                f"({', '.join(remote_components)}). This is not recommended as "
                f"it can lead to unexpected behavior, especially if the remote "
                f"components need to access the local resources. Please make "
                f"sure that your stack is configured correctly, or try to use "
                f"component flavors or configurations that do not require "
                f"local resources."
            )

        if not stack.is_valid:
            raise ValidationError(
                "Stack configuration is invalid. A valid"
                "stack must contain an Artifact Store and "
                "an Orchestrator."
            )

    # ----------------------------- Services -----------------------------------

    def create_service(
        self,
        config: ServiceConfig,
        service_type: ServiceType,
        model_version_id: Optional[UUID] = None,
    ) -> ServiceResponse:
        """Registers a service.

        Args:
            config: The configuration of the service.
            service_type: The type of the service.
            model_version_id: The ID of the model version to associate with the
                service.

        Returns:
            The registered service.
        """
        service_request = ServiceRequest(
            name=config.service_name,
            service_type=service_type,
            config=config.model_dump(),
            workspace=self.active_workspace.id,
            model_version_id=model_version_id,
        )
        # Register the service
        return self.zen_store.create_service(service_request)

    def get_service(
        self,
        name_id_or_prefix: Union[str, UUID],
        allow_name_prefix_match: bool = True,
        hydrate: bool = True,
        type: Optional[str] = None,
        workspace: Optional[Union[str, UUID]] = None,
    ) -> ServiceResponse:
        """Gets a service.

        Args:
            name_id_or_prefix: The name or ID of the service.
            allow_name_prefix_match: If True, allow matching by name prefix.
            hydrate: Flag deciding whether to hydrate the output model(s)
                by including metadata fields in the response.
            type: The type of the service.
            workspace: The workspace name/ID to filter by.

        Returns:
            The Service
        """

        def type_scoped_list_method(
            hydrate: bool = True,
            **kwargs: Any,
        ) -> Page[ServiceResponse]:
            """Call `zen_store.list_services` with type scoping.

            Args:
                hydrate: Flag deciding whether to hydrate the output model(s)
                    by including metadata fields in the response.
                **kwargs: Keyword arguments to pass to `ServiceFilterModel`.

            Returns:
                The type-scoped list of services.
            """
            service_filter_model = ServiceFilter(**kwargs)
            if type:
                service_filter_model.set_type(type=type)
            return self.zen_store.list_services(
                filter_model=service_filter_model,
                hydrate=hydrate,
            )

        return self._get_entity_by_id_or_name_or_prefix(
            get_method=self.zen_store.get_service,
            list_method=type_scoped_list_method,
            name_id_or_prefix=name_id_or_prefix,
            allow_name_prefix_match=allow_name_prefix_match,
            workspace=workspace,
            hydrate=hydrate,
        )

    def list_services(
        self,
        sort_by: str = "created",
        page: int = PAGINATION_STARTING_PAGE,
        size: int = PAGE_SIZE_DEFAULT,
        logical_operator: LogicalOperators = LogicalOperators.AND,
        id: Optional[Union[UUID, str]] = None,
        created: Optional[datetime] = None,
        updated: Optional[datetime] = None,
        type: Optional[str] = None,
        flavor: Optional[str] = None,
        user: Optional[Union[UUID, str]] = None,
        workspace: Optional[Union[str, UUID]] = None,
        hydrate: bool = False,
        running: Optional[bool] = None,
        service_name: Optional[str] = None,
        pipeline_name: Optional[str] = None,
        pipeline_run_id: Optional[str] = None,
        pipeline_step_name: Optional[str] = None,
        model_version_id: Optional[Union[str, UUID]] = None,
        config: Optional[Dict[str, Any]] = None,
    ) -> Page[ServiceResponse]:
        """List all services.

        Args:
            sort_by: The column to sort by
            page: The page of items
            size: The maximum size of all pages
            logical_operator: Which logical operator to use [and, or]
            id: Use the id of services to filter by.
            created: Use to filter by time of creation
            updated: Use the last updated date for filtering
            type: Use the service type for filtering
            flavor: Use the service flavor for filtering
            workspace: The workspace name/ID to filter by.
            user: Filter by user name/ID.
            hydrate: Flag deciding whether to hydrate the output model(s)
                by including metadata fields in the response.
            running: Use the running status for filtering
            pipeline_name: Use the pipeline name for filtering
            service_name: Use the service name or model name
                for filtering
            pipeline_step_name: Use the pipeline step name for filtering
            model_version_id: Use the model version id for filtering
            config: Use the config for filtering
            pipeline_run_id: Use the pipeline run id for filtering

        Returns:
            The Service response page.
        """
        service_filter_model = ServiceFilter(
            sort_by=sort_by,
            page=page,
            size=size,
            logical_operator=logical_operator,
            id=id,
            created=created,
            updated=updated,
            type=type,
            flavor=flavor,
            workspace=workspace or self.active_workspace.id,
            user=user,
            running=running,
            name=service_name,
            pipeline_name=pipeline_name,
            pipeline_step_name=pipeline_step_name,
            model_version_id=model_version_id,
            pipeline_run_id=pipeline_run_id,
            config=dict_to_bytes(config) if config else None,
        )
        return self.zen_store.list_services(
            filter_model=service_filter_model, hydrate=hydrate
        )

    def update_service(
        self,
        id: UUID,
        name: Optional[str] = None,
        service_source: Optional[str] = None,
        admin_state: Optional[ServiceState] = None,
        status: Optional[Dict[str, Any]] = None,
        endpoint: Optional[Dict[str, Any]] = None,
        labels: Optional[Dict[str, str]] = None,
        prediction_url: Optional[str] = None,
        health_check_url: Optional[str] = None,
        model_version_id: Optional[UUID] = None,
    ) -> ServiceResponse:
        """Update a service.

        Args:
            id: The ID of the service to update.
            name: The new name of the service.
            admin_state: The new admin state of the service.
            status: The new status of the service.
            endpoint: The new endpoint of the service.
            service_source: The new service source of the service.
            labels: The new labels of the service.
            prediction_url: The new prediction url of the service.
            health_check_url: The new health check url of the service.
            model_version_id: The new model version id of the service.

        Returns:
            The updated service.
        """
        service_update = ServiceUpdate()
        if name:
            service_update.name = name
        if service_source:
            service_update.service_source = service_source
        if admin_state:
            service_update.admin_state = admin_state
        if status:
            service_update.status = status
        if endpoint:
            service_update.endpoint = endpoint
        if labels:
            service_update.labels = labels
        if prediction_url:
            service_update.prediction_url = prediction_url
        if health_check_url:
            service_update.health_check_url = health_check_url
        if model_version_id:
            service_update.model_version_id = model_version_id
        return self.zen_store.update_service(
            service_id=id, update=service_update
        )

    def delete_service(
        self,
        name_id_or_prefix: UUID,
        workspace: Optional[Union[str, UUID]] = None,
    ) -> None:
        """Delete a service.

        Args:
            name_id_or_prefix: The name or ID of the service to delete.
            workspace: The workspace name/ID to filter by.
        """
        service = self.get_service(
            name_id_or_prefix,
            allow_name_prefix_match=False,
            workspace=workspace,
        )
        self.zen_store.delete_service(service_id=service.id)

    # -------------------------------- Components ------------------------------

    def get_stack_component(
        self,
        component_type: StackComponentType,
        name_id_or_prefix: Optional[Union[str, UUID]] = None,
        allow_name_prefix_match: bool = True,
        hydrate: bool = True,
    ) -> ComponentResponse:
        """Fetches a registered stack component.

        If the name_id_or_prefix is provided, it will try to fetch the component
        with the corresponding identifier. If not, it will try to fetch the
        active component of the given type.

        Args:
            component_type: The type of the component to fetch
            name_id_or_prefix: The id of the component to fetch.
            allow_name_prefix_match: If True, allow matching by name prefix.
            hydrate: Flag deciding whether to hydrate the output model(s)
                by including metadata fields in the response.

        Returns:
            The registered stack component.

        Raises:
            KeyError: If no name_id_or_prefix is provided and no such component
                is part of the active stack.
        """
        # If no `name_id_or_prefix` provided, try to get the active component.
        if not name_id_or_prefix:
            components = self.active_stack_model.components.get(
                component_type, None
            )
            if components:
                return components[0]
            raise KeyError(
                "No name_id_or_prefix provided and there is no active "
                f"{component_type} in the current active stack."
            )

        # Else, try to fetch the component with an explicit type filter
        def type_scoped_list_method(
            hydrate: bool = False,
            **kwargs: Any,
        ) -> Page[ComponentResponse]:
            """Call `zen_store.list_stack_components` with type scoping.

            Args:
                hydrate: Flag deciding whether to hydrate the output model(s)
                    by including metadata fields in the response.
                **kwargs: Keyword arguments to pass to `ComponentFilterModel`.

            Returns:
                The type-scoped list of components.
            """
            component_filter_model = ComponentFilter(**kwargs)
            component_filter_model.set_scope_type(
                component_type=component_type
            )
            return self.zen_store.list_stack_components(
                component_filter_model=component_filter_model,
                hydrate=hydrate,
            )

        return self._get_entity_by_id_or_name_or_prefix(
            get_method=self.zen_store.get_stack_component,
            list_method=type_scoped_list_method,
            name_id_or_prefix=name_id_or_prefix,
            allow_name_prefix_match=allow_name_prefix_match,
            hydrate=hydrate,
        )

    def list_stack_components(
        self,
        sort_by: str = "created",
        page: int = PAGINATION_STARTING_PAGE,
        size: int = PAGE_SIZE_DEFAULT,
        logical_operator: LogicalOperators = LogicalOperators.AND,
        id: Optional[Union[UUID, str]] = None,
        created: Optional[datetime] = None,
        updated: Optional[datetime] = None,
        name: Optional[str] = None,
        flavor: Optional[str] = None,
        type: Optional[str] = None,
        connector_id: Optional[Union[str, UUID]] = None,
        stack_id: Optional[Union[str, UUID]] = None,
        user: Optional[Union[UUID, str]] = None,
        hydrate: bool = False,
    ) -> Page[ComponentResponse]:
        """Lists all registered stack components.

        Args:
            sort_by: The column to sort by
            page: The page of items
            size: The maximum size of all pages
            logical_operator: Which logical operator to use [and, or]
            id: Use the id of component to filter by.
            created: Use to component by time of creation
            updated: Use the last updated date for filtering
            flavor: Use the component flavor for filtering
            type: Use the component type for filtering
            connector_id: The id of the connector to filter by.
            stack_id: The id of the stack to filter by.
            name: The name of the component to filter by.
            user: The ID of name of the user to filter by.
            hydrate: Flag deciding whether to hydrate the output model(s)
                by including metadata fields in the response.

        Returns:
            A page of stack components.
        """
        component_filter_model = ComponentFilter(
            page=page,
            size=size,
            sort_by=sort_by,
            logical_operator=logical_operator,
            connector_id=connector_id,
            stack_id=stack_id,
            name=name,
            flavor=flavor,
            type=type,
            id=id,
            created=created,
            updated=updated,
            user=user,
        )

        return self.zen_store.list_stack_components(
            component_filter_model=component_filter_model, hydrate=hydrate
        )

    def create_stack_component(
        self,
        name: str,
        flavor: str,
        component_type: StackComponentType,
        configuration: Dict[str, str],
        labels: Optional[Dict[str, Any]] = None,
    ) -> "ComponentResponse":
        """Registers a stack component.

        Args:
            name: The name of the stack component.
            flavor: The flavor of the stack component.
            component_type: The type of the stack component.
            configuration: The configuration of the stack component.
            labels: The labels of the stack component.

        Returns:
            The model of the registered component.
        """
        from zenml.stack.utils import (
            validate_stack_component_config,
            warn_if_config_server_mismatch,
        )

        validated_config = validate_stack_component_config(
            configuration_dict=configuration,
            flavor=flavor,
            component_type=component_type,
            # Always enforce validation of custom flavors
            validate_custom_flavors=True,
        )
        # Guaranteed to not be None by setting
        # `validate_custom_flavors=True` above
        assert validated_config is not None
        warn_if_config_server_mismatch(validated_config)

        create_component_model = ComponentRequest(
            name=name,
            type=component_type,
            flavor=flavor,
            configuration=configuration,
            workspace=self.active_workspace.id,
            labels=labels,
        )

        # Register the new model
        return self.zen_store.create_stack_component(
            component=create_component_model
        )

    def update_stack_component(
        self,
        name_id_or_prefix: Optional[Union[UUID, str]],
        component_type: StackComponentType,
        name: Optional[str] = None,
        configuration: Optional[Dict[str, Any]] = None,
        labels: Optional[Dict[str, Any]] = None,
        disconnect: Optional[bool] = None,
        connector_id: Optional[UUID] = None,
        connector_resource_id: Optional[str] = None,
    ) -> ComponentResponse:
        """Updates a stack component.

        Args:
            name_id_or_prefix: The name, id or prefix of the stack component to
                update.
            component_type: The type of the stack component to update.
            name: The new name of the stack component.
            configuration: The new configuration of the stack component.
            labels: The new labels of the stack component.
            disconnect: Whether to disconnect the stack component from its
                service connector.
            connector_id: The new connector id of the stack component.
            connector_resource_id: The new connector resource id of the
                stack component.

        Returns:
            The updated stack component.

        Raises:
            EntityExistsError: If the new name is already taken.
        """
        # Get the existing component model
        component = self.get_stack_component(
            name_id_or_prefix=name_id_or_prefix,
            component_type=component_type,
            allow_name_prefix_match=False,
        )

        update_model = ComponentUpdate(
            workspace=self.active_workspace.id,
        )

        if name is not None:
            existing_components = self.list_stack_components(
                name=name,
                type=component_type,
            )
            if existing_components.total > 0:
                raise EntityExistsError(
                    f"There are already existing components with the "
                    f"name '{name}'."
                )
            update_model.name = name

        if configuration is not None:
            existing_configuration = component.configuration
            existing_configuration.update(configuration)
            existing_configuration = {
                k: v
                for k, v in existing_configuration.items()
                if v is not None
            }

            from zenml.stack.utils import (
                validate_stack_component_config,
                warn_if_config_server_mismatch,
            )

            validated_config = validate_stack_component_config(
                configuration_dict=existing_configuration,
                flavor=component.flavor,
                component_type=component.type,
                # Always enforce validation of custom flavors
                validate_custom_flavors=True,
            )
            # Guaranteed to not be None by setting
            # `validate_custom_flavors=True` above
            assert validated_config is not None
            warn_if_config_server_mismatch(validated_config)

            update_model.configuration = existing_configuration

        if labels is not None:
            existing_labels = component.labels or {}
            existing_labels.update(labels)

            existing_labels = {
                k: v for k, v in existing_labels.items() if v is not None
            }
            update_model.labels = existing_labels

        if disconnect:
            update_model.connector = None
            update_model.connector_resource_id = None
        else:
            existing_component = self.get_stack_component(
                name_id_or_prefix=name_id_or_prefix,
                component_type=component_type,
                allow_name_prefix_match=False,
            )
            update_model.connector = connector_id
            update_model.connector_resource_id = connector_resource_id
            if connector_id is None and existing_component.connector:
                update_model.connector = existing_component.connector.id
                update_model.connector_resource_id = (
                    existing_component.connector_resource_id
                )

        # Send the updated component to the ZenStore
        return self.zen_store.update_stack_component(
            component_id=component.id,
            component_update=update_model,
        )

    def delete_stack_component(
        self,
        name_id_or_prefix: Union[str, UUID],
        component_type: StackComponentType,
    ) -> None:
        """Deletes a registered stack component.

        Args:
            name_id_or_prefix: The model of the component to delete.
            component_type: The type of the component to delete.
        """
        component = self.get_stack_component(
            name_id_or_prefix=name_id_or_prefix,
            component_type=component_type,
            allow_name_prefix_match=False,
        )

        self.zen_store.delete_stack_component(component_id=component.id)
        logger.info(
            "Deregistered stack component (type: %s) with name '%s'.",
            component.type,
            component.name,
        )

    # --------------------------------- Flavors --------------------------------

    def create_flavor(
        self,
        source: str,
        component_type: StackComponentType,
    ) -> FlavorResponse:
        """Creates a new flavor.

        Args:
            source: The flavor to create.
            component_type: The type of the flavor.

        Returns:
            The created flavor (in model form).

        Raises:
            ValueError: in case the config_schema of the flavor is too large.
        """
        from zenml.stack.flavor import validate_flavor_source

        flavor = validate_flavor_source(
            source=source, component_type=component_type
        )()

        if len(flavor.config_schema) > TEXT_FIELD_MAX_LENGTH:
            raise ValueError(
                "Json representation of configuration schema"
                "exceeds max length. This could be caused by an"
                "overly long docstring on the flavors "
                "configuration class' docstring."
            )

        flavor_request = flavor.to_model(integration="custom", is_custom=True)
        return self.zen_store.create_flavor(flavor=flavor_request)

    def get_flavor(
        self,
        name_id_or_prefix: str,
        allow_name_prefix_match: bool = True,
        hydrate: bool = True,
    ) -> FlavorResponse:
        """Get a stack component flavor.

        Args:
            name_id_or_prefix: The name, ID or prefix to the id of the flavor
                to get.
            allow_name_prefix_match: If True, allow matching by name prefix.
            hydrate: Flag deciding whether to hydrate the output model(s)
                by including metadata fields in the response.

        Returns:
            The stack component flavor.
        """
        return self._get_entity_by_id_or_name_or_prefix(
            get_method=self.zen_store.get_flavor,
            list_method=self.list_flavors,
            name_id_or_prefix=name_id_or_prefix,
            allow_name_prefix_match=allow_name_prefix_match,
            hydrate=hydrate,
        )

    def list_flavors(
        self,
        sort_by: str = "created",
        page: int = PAGINATION_STARTING_PAGE,
        size: int = PAGE_SIZE_DEFAULT,
        logical_operator: LogicalOperators = LogicalOperators.AND,
        id: Optional[Union[UUID, str]] = None,
        created: Optional[datetime] = None,
        updated: Optional[datetime] = None,
        name: Optional[str] = None,
        type: Optional[str] = None,
        integration: Optional[str] = None,
        user: Optional[Union[UUID, str]] = None,
        hydrate: bool = False,
    ) -> Page[FlavorResponse]:
        """Fetches all the flavor models.

        Args:
            sort_by: The column to sort by
            page: The page of items
            size: The maximum size of all pages
            logical_operator: Which logical operator to use [and, or]
            id: Use the id of flavors to filter by.
            created: Use to flavors by time of creation
            updated: Use the last updated date for filtering
            user: Filter by user name/ID.
            name: The name of the flavor to filter by.
            type: The type of the flavor to filter by.
            integration: The integration of the flavor to filter by.
            hydrate: Flag deciding whether to hydrate the output model(s)
                by including metadata fields in the response.

        Returns:
            A list of all the flavor models.
        """
        flavor_filter_model = FlavorFilter(
            page=page,
            size=size,
            sort_by=sort_by,
            logical_operator=logical_operator,
            user=user,
            name=name,
            type=type,
            integration=integration,
            id=id,
            created=created,
            updated=updated,
        )
        return self.zen_store.list_flavors(
            flavor_filter_model=flavor_filter_model, hydrate=hydrate
        )

    def delete_flavor(self, name_id_or_prefix: str) -> None:
        """Deletes a flavor.

        Args:
            name_id_or_prefix: The name, id or prefix of the id for the
                flavor to delete.
        """
        flavor = self.get_flavor(
            name_id_or_prefix, allow_name_prefix_match=False
        )
        self.zen_store.delete_flavor(flavor_id=flavor.id)

        logger.info(f"Deleted flavor '{flavor.name}' of type '{flavor.type}'.")

    def get_flavors_by_type(
        self, component_type: "StackComponentType"
    ) -> Page[FlavorResponse]:
        """Fetches the list of flavor for a stack component type.

        Args:
            component_type: The type of the component to fetch.

        Returns:
            The list of flavors.
        """
        logger.debug(f"Fetching the flavors of type {component_type}.")

        return self.list_flavors(
            type=component_type,
        )

    def get_flavor_by_name_and_type(
        self, name: str, component_type: "StackComponentType"
    ) -> FlavorResponse:
        """Fetches a registered flavor.

        Args:
            component_type: The type of the component to fetch.
            name: The name of the flavor to fetch.

        Returns:
            The registered flavor.

        Raises:
            KeyError: If no flavor exists for the given type and name.
        """
        logger.debug(
            f"Fetching the flavor of type {component_type} with name {name}."
        )

        if not (
            flavors := self.list_flavors(
                type=component_type, name=name, hydrate=True
            ).items
        ):
            raise KeyError(
                f"No flavor with name '{name}' and type '{component_type}' "
                "exists."
            )
        if len(flavors) > 1:
            raise KeyError(
                f"More than one flavor with name {name} and type "
                f"{component_type} exists."
            )

        return flavors[0]

    # ------------------------------- Pipelines --------------------------------

    def list_pipelines(
        self,
        sort_by: str = "created",
        page: int = PAGINATION_STARTING_PAGE,
        size: int = PAGE_SIZE_DEFAULT,
        logical_operator: LogicalOperators = LogicalOperators.AND,
        id: Optional[Union[UUID, str]] = None,
        created: Optional[Union[datetime, str]] = None,
        updated: Optional[Union[datetime, str]] = None,
        name: Optional[str] = None,
        latest_run_status: Optional[str] = None,
        workspace: Optional[Union[str, UUID]] = None,
        user: Optional[Union[UUID, str]] = None,
        tag: Optional[str] = None,
        tags: Optional[List[str]] = None,
        hydrate: bool = False,
    ) -> Page[PipelineResponse]:
        """List all pipelines.

        Args:
            sort_by: The column to sort by
            page: The page of items
            size: The maximum size of all pages
            logical_operator: Which logical operator to use [and, or]
            id: Use the id of pipeline to filter by.
            created: Use to filter by time of creation
            updated: Use the last updated date for filtering
            name: The name of the pipeline to filter by.
            latest_run_status: Filter by the status of the latest run of a
                pipeline.
            workspace: The workspace name/ID to filter by.
            user: The name/ID of the user to filter by.
            tag: Tag to filter by.
            tags: Tags to filter by.
            hydrate: Flag deciding whether to hydrate the output model(s)
                by including metadata fields in the response.

        Returns:
            A page with Pipeline fitting the filter description
        """
        pipeline_filter_model = PipelineFilter(
            sort_by=sort_by,
            page=page,
            size=size,
            logical_operator=logical_operator,
            id=id,
            created=created,
            updated=updated,
            name=name,
            latest_run_status=latest_run_status,
            workspace=workspace or self.active_workspace.id,
            user=user,
            tag=tag,
            tags=tags,
        )
        return self.zen_store.list_pipelines(
            pipeline_filter_model=pipeline_filter_model,
            hydrate=hydrate,
        )

    def get_pipeline(
        self,
        name_id_or_prefix: Union[str, UUID],
        workspace: Optional[Union[str, UUID]] = None,
        hydrate: bool = True,
    ) -> PipelineResponse:
        """Get a pipeline by name, id or prefix.

        Args:
            name_id_or_prefix: The name, ID or ID prefix of the pipeline.
            workspace: The workspace name/ID to filter by.
            hydrate: Flag deciding whether to hydrate the output model(s)
                by including metadata fields in the response.

        Returns:
            The pipeline.
        """
        return self._get_entity_by_id_or_name_or_prefix(
            get_method=self.zen_store.get_pipeline,
            list_method=self.list_pipelines,
            name_id_or_prefix=name_id_or_prefix,
            workspace=workspace,
            hydrate=hydrate,
        )

    def delete_pipeline(
        self,
        name_id_or_prefix: Union[str, UUID],
        workspace: Optional[Union[str, UUID]] = None,
    ) -> None:
        """Delete a pipeline.

        Args:
            name_id_or_prefix: The name, ID or ID prefix of the pipeline.
            workspace: The workspace name/ID to filter by.
        """
        pipeline = self.get_pipeline(
            name_id_or_prefix=name_id_or_prefix, workspace=workspace
        )
        self.zen_store.delete_pipeline(pipeline_id=pipeline.id)

    @_fail_for_sql_zen_store
    def trigger_pipeline(
        self,
        pipeline_name_or_id: Union[str, UUID, None] = None,
        run_configuration: Union[
            PipelineRunConfiguration, Dict[str, Any], None
        ] = None,
        config_path: Optional[str] = None,
        template_id: Optional[UUID] = None,
        stack_name_or_id: Union[str, UUID, None] = None,
        synchronous: bool = False,
        workspace: Optional[Union[str, UUID]] = None,
    ) -> PipelineRunResponse:
        """Trigger a pipeline from the server.

        Usage examples:
        * Run the latest runnable template for a pipeline:
        ```python
        Client().trigger_pipeline(pipeline_name_or_id=<NAME>)
        ```
        * Run the latest runnable template for a pipeline on a specific stack:
        ```python
        Client().trigger_pipeline(
            pipeline_name_or_id=<NAME>,
            stack_name_or_id=<STACK_NAME_OR_ID>
        )
        ```
        * Run a specific template:
        ```python
        Client().trigger_pipeline(template_id=<ID>)
        ```

        Args:
            pipeline_name_or_id: Name or ID of the pipeline. If this is
                specified, the latest runnable template for this pipeline will
                be used for the run (Runnable here means that the build
                associated with the template is for a remote stack without any
                custom flavor stack components). If not given, a template ID
                that should be run needs to be specified.
            run_configuration: Configuration for the run. Either this or a
                path to a config file can be specified.
            config_path: Path to a YAML configuration file. This file will be
                parsed as a `PipelineRunConfiguration` object. Either this or
                the configuration in code can be specified.
            template_id: ID of the template to run. Either this or a pipeline
                can be specified.
            stack_name_or_id: Name or ID of the stack on which to run the
                pipeline. If not specified, this method will try to find a
                runnable template on any stack.
            synchronous: If `True`, this method will wait until the triggered
                run is finished.
            workspace: The workspace name/ID to filter by.

        Raises:
            RuntimeError: If triggering the pipeline failed.

        Returns:
            Model of the pipeline run.
        """
        from zenml.pipelines.run_utils import (
            validate_run_config_is_runnable_from_server,
            validate_stack_is_runnable_from_server,
            wait_for_pipeline_run_to_finish,
        )

        if Counter([template_id, pipeline_name_or_id])[None] != 1:
            raise RuntimeError(
                "You need to specify exactly one of pipeline or template "
                "to trigger."
            )

        if run_configuration and config_path:
            raise RuntimeError(
                "Only config path or runtime configuration can be specified."
            )

        if config_path:
            run_configuration = PipelineRunConfiguration.from_yaml(config_path)

        if isinstance(run_configuration, Dict):
            run_configuration = PipelineRunConfiguration.model_validate(
                run_configuration
            )

        if run_configuration:
            validate_run_config_is_runnable_from_server(run_configuration)

        if template_id:
            if stack_name_or_id:
                logger.warning(
                    "Template ID and stack specified, ignoring the stack and "
                    "using stack associated with the template instead."
                )

            run = self.zen_store.run_template(
                template_id=template_id,
                run_configuration=run_configuration,
            )
        else:
            assert pipeline_name_or_id
            pipeline = self.get_pipeline(name_id_or_prefix=pipeline_name_or_id)

            stack = None
            if stack_name_or_id:
                stack = self.get_stack(
                    stack_name_or_id, allow_name_prefix_match=False
                )
                validate_stack_is_runnable_from_server(
                    zen_store=self.zen_store, stack=stack
                )

            templates = depaginate(
                self.list_run_templates,
                pipeline_id=pipeline.id,
                stack_id=stack.id if stack else None,
                workspace=workspace or pipeline.workspace.id,
            )

            for template in templates:
                if not template.build:
                    continue

                stack = template.build.stack
                if not stack:
                    continue

                try:
                    validate_stack_is_runnable_from_server(
                        zen_store=self.zen_store, stack=stack
                    )
                except ValueError:
                    continue

                run = self.zen_store.run_template(
                    template_id=template.id,
                    run_configuration=run_configuration,
                )
                break
            else:
                raise RuntimeError(
                    "Unable to find a runnable template for the given stack "
                    "and pipeline."
                )

        if synchronous:
            run = wait_for_pipeline_run_to_finish(run_id=run.id)

        return run

    # -------------------------------- Builds ----------------------------------

    def get_build(
        self,
        id_or_prefix: Union[str, UUID],
        workspace: Optional[Union[str, UUID]] = None,
        hydrate: bool = True,
    ) -> PipelineBuildResponse:
        """Get a build by id or prefix.

        Args:
            id_or_prefix: The id or id prefix of the build.
            workspace: The workspace name/ID to filter by.
            hydrate: Flag deciding whether to hydrate the output model(s)
                by including metadata fields in the response.

        Returns:
            The build.

        Raises:
            KeyError: If no build was found for the given id or prefix.
            ZenKeyError: If multiple builds were found that match the given
                id or prefix.
        """
        from zenml.utils.uuid_utils import is_valid_uuid

        # First interpret as full UUID
        if is_valid_uuid(id_or_prefix):
            if not isinstance(id_or_prefix, UUID):
                id_or_prefix = UUID(id_or_prefix, version=4)

            return self.zen_store.get_build(
                id_or_prefix,
                hydrate=hydrate,
            )

        list_kwargs: Dict[str, Any] = dict(
            id=f"startswith:{id_or_prefix}",
            hydrate=hydrate,
        )
        scope = ""
        if workspace:
            list_kwargs["workspace"] = workspace
            scope = f" in workspace {workspace}"

        entity = self.list_builds(**list_kwargs)

        # If only a single entity is found, return it.
        if entity.total == 1:
            return entity.items[0]

        # If no entity is found, raise an error.
        if entity.total == 0:
            raise KeyError(
                f"No builds have been found that have either an id or prefix "
                f"that matches the provided string '{id_or_prefix}'{scope}."
            )

        raise ZenKeyError(
            f"{entity.total} builds have been found{scope} that have "
            f"an ID that matches the provided "
            f"string '{id_or_prefix}':\n"
            f"{[entity.items]}.\n"
            f"Please use the id to uniquely identify "
            f"only one of the builds."
        )

    def list_builds(
        self,
        sort_by: str = "created",
        page: int = PAGINATION_STARTING_PAGE,
        size: int = PAGE_SIZE_DEFAULT,
        logical_operator: LogicalOperators = LogicalOperators.AND,
        id: Optional[Union[UUID, str]] = None,
        created: Optional[Union[datetime, str]] = None,
        updated: Optional[Union[datetime, str]] = None,
        workspace: Optional[Union[str, UUID]] = None,
        user: Optional[Union[UUID, str]] = None,
        pipeline_id: Optional[Union[str, UUID]] = None,
        stack_id: Optional[Union[str, UUID]] = None,
        container_registry_id: Optional[Union[UUID, str]] = None,
        is_local: Optional[bool] = None,
        contains_code: Optional[bool] = None,
        zenml_version: Optional[str] = None,
        python_version: Optional[str] = None,
        checksum: Optional[str] = None,
        stack_checksum: Optional[str] = None,
        hydrate: bool = False,
    ) -> Page[PipelineBuildResponse]:
        """List all builds.

        Args:
            sort_by: The column to sort by
            page: The page of items
            size: The maximum size of all pages
            logical_operator: Which logical operator to use [and, or]
            id: Use the id of build to filter by.
            created: Use to filter by time of creation
            updated: Use the last updated date for filtering
            workspace: The workspace name/ID to filter by.
            user: Filter by user name/ID.
            pipeline_id: The id of the pipeline to filter by.
            stack_id: The id of the stack to filter by.
            container_registry_id: The id of the container registry to
                filter by.
            is_local: Use to filter local builds.
            contains_code: Use to filter builds that contain code.
            zenml_version: The version of ZenML to filter by.
            python_version: The Python version to filter by.
            checksum: The build checksum to filter by.
            stack_checksum: The stack checksum to filter by.
            hydrate: Flag deciding whether to hydrate the output model(s)
                by including metadata fields in the response.

        Returns:
            A page with builds fitting the filter description
        """
        build_filter_model = PipelineBuildFilter(
            sort_by=sort_by,
            page=page,
            size=size,
            logical_operator=logical_operator,
            id=id,
            created=created,
            updated=updated,
            workspace=workspace or self.active_workspace.id,
            user=user,
            pipeline_id=pipeline_id,
            stack_id=stack_id,
            container_registry_id=container_registry_id,
            is_local=is_local,
            contains_code=contains_code,
            zenml_version=zenml_version,
            python_version=python_version,
            checksum=checksum,
            stack_checksum=stack_checksum,
        )
        return self.zen_store.list_builds(
            build_filter_model=build_filter_model,
            hydrate=hydrate,
        )

    def delete_build(
        self, id_or_prefix: str, workspace: Optional[Union[str, UUID]] = None
    ) -> None:
        """Delete a build.

        Args:
            id_or_prefix: The id or id prefix of the build.
            workspace: The workspace name/ID to filter by.
        """
        build = self.get_build(id_or_prefix=id_or_prefix, workspace=workspace)
        self.zen_store.delete_build(build_id=build.id)

    # --------------------------------- Event Sources -------------------------

    @_fail_for_sql_zen_store
    def create_event_source(
        self,
        name: str,
        configuration: Dict[str, Any],
        flavor: str,
        event_source_subtype: PluginSubType,
        description: str = "",
    ) -> EventSourceResponse:
        """Registers an event source.

        Args:
            name: The name of the event source to create.
            configuration: Configuration for this event source.
            flavor: The flavor of event source.
            event_source_subtype: The event source subtype.
            description: The description of the event source.

        Returns:
            The model of the registered event source.
        """
        event_source = EventSourceRequest(
            name=name,
            configuration=configuration,
            description=description,
            flavor=flavor,
            plugin_type=PluginType.EVENT_SOURCE,
            plugin_subtype=event_source_subtype,
            workspace=self.active_workspace.id,
        )

        return self.zen_store.create_event_source(event_source=event_source)

    @_fail_for_sql_zen_store
    def get_event_source(
        self,
        name_id_or_prefix: Union[UUID, str],
        allow_name_prefix_match: bool = True,
        workspace: Optional[Union[str, UUID]] = None,
        hydrate: bool = True,
    ) -> EventSourceResponse:
        """Get an event source by name, ID or prefix.

        Args:
            name_id_or_prefix: The name, ID or prefix of the stack.
            allow_name_prefix_match: If True, allow matching by name prefix.
            workspace: The workspace name/ID to filter by.
            hydrate: Flag deciding whether to hydrate the output model(s)
                by including metadata fields in the response.

        Returns:
            The event_source.
        """
        return self._get_entity_by_id_or_name_or_prefix(
            get_method=self.zen_store.get_event_source,
            list_method=self.list_event_sources,
            name_id_or_prefix=name_id_or_prefix,
            allow_name_prefix_match=allow_name_prefix_match,
            workspace=workspace,
            hydrate=hydrate,
        )

    def list_event_sources(
        self,
        sort_by: str = "created",
        page: int = PAGINATION_STARTING_PAGE,
        size: int = PAGE_SIZE_DEFAULT,
        logical_operator: LogicalOperators = LogicalOperators.AND,
        id: Optional[Union[UUID, str]] = None,
        created: Optional[datetime] = None,
        updated: Optional[datetime] = None,
        name: Optional[str] = None,
        flavor: Optional[str] = None,
        event_source_type: Optional[str] = None,
        workspace: Optional[Union[str, UUID]] = None,
        user: Optional[Union[UUID, str]] = None,
        hydrate: bool = False,
    ) -> Page[EventSourceResponse]:
        """Lists all event_sources.

        Args:
            sort_by: The column to sort by
            page: The page of items
            size: The maximum size of all pages
            logical_operator: Which logical operator to use [and, or]
            id: Use the id of event_sources to filter by.
            created: Use to filter by time of creation
            updated: Use the last updated date for filtering
            workspace: The workspace name/ID to filter by.
            user: Filter by user name/ID.
            name: The name of the event_source to filter by.
            flavor: The flavor of the event_source to filter by.
            event_source_type: The subtype of the event_source to filter by.
            hydrate: Flag deciding whether to hydrate the output model(s)
                by including metadata fields in the response.

        Returns:
            A page of event_sources.
        """
        event_source_filter_model = EventSourceFilter(
            page=page,
            size=size,
            sort_by=sort_by,
            logical_operator=logical_operator,
            workspace=workspace or self.active_workspace.id,
            user=user,
            name=name,
            flavor=flavor,
            plugin_subtype=event_source_type,
            id=id,
            created=created,
            updated=updated,
        )
        return self.zen_store.list_event_sources(
            event_source_filter_model, hydrate=hydrate
        )

    @_fail_for_sql_zen_store
    def update_event_source(
        self,
        name_id_or_prefix: Union[UUID, str],
        name: Optional[str] = None,
        description: Optional[str] = None,
        configuration: Optional[Dict[str, Any]] = None,
        rotate_secret: Optional[bool] = None,
        is_active: Optional[bool] = None,
        workspace: Optional[Union[str, UUID]] = None,
    ) -> EventSourceResponse:
        """Updates an event_source.

        Args:
            name_id_or_prefix: The name, id or prefix of the event_source to update.
            name: the new name of the event_source.
            description: the new description of the event_source.
            configuration: The event source configuration.
            rotate_secret: Allows rotating of secret, if true, the response will
                contain the new secret value
            is_active: Optional[bool] = Allows for activation/deactivating the
                event source
            workspace: The workspace name/ID to filter by.

        Returns:
            The model of the updated event_source.

        Raises:
            EntityExistsError: If the event_source name is already taken.
        """
        # First, get the eve
        event_source = self.get_event_source(
            name_id_or_prefix=name_id_or_prefix,
            allow_name_prefix_match=False,
            workspace=workspace,
        )

        # Create the update model
        update_model = EventSourceUpdate(
            name=name,
            description=description,
            configuration=configuration,
            rotate_secret=rotate_secret,
            is_active=is_active,
        )

        if name:
            if self.list_event_sources(name=name):
                raise EntityExistsError(
                    "There are already existing event_sources with the name "
                    f"'{name}'."
                )

        updated_event_source = self.zen_store.update_event_source(
            event_source_id=event_source.id,
            event_source_update=update_model,
        )
        return updated_event_source

    @_fail_for_sql_zen_store
    def delete_event_source(
        self,
        name_id_or_prefix: Union[str, UUID],
        workspace: Optional[Union[str, UUID]] = None,
    ) -> None:
        """Deletes an event_source.

        Args:
            name_id_or_prefix: The name, id or prefix id of the event_source
                to deregister.
            workspace: The workspace name/ID to filter by.
        """
        event_source = self.get_event_source(
            name_id_or_prefix=name_id_or_prefix,
            allow_name_prefix_match=False,
            workspace=workspace,
        )

        self.zen_store.delete_event_source(event_source_id=event_source.id)
        logger.info("Deleted event_source with name '%s'.", event_source.name)

    # --------------------------------- Actions -------------------------

    @_fail_for_sql_zen_store
    def create_action(
        self,
        name: str,
        flavor: str,
        action_type: PluginSubType,
        configuration: Dict[str, Any],
        service_account_id: UUID,
        auth_window: Optional[int] = None,
        description: str = "",
    ) -> ActionResponse:
        """Create an action.

        Args:
            name: The name of the action.
            flavor: The flavor of the action,
            action_type: The action subtype.
            configuration: The action configuration.
            service_account_id: The service account that is used to execute the
                action.
            auth_window: The time window in minutes for which the service
                account is authorized to execute the action. Set this to 0 to
                authorize the service account indefinitely (not recommended).
            description: The description of the action.

        Returns:
            The created action
        """
        action = ActionRequest(
            name=name,
            description=description,
            flavor=flavor,
            plugin_subtype=action_type,
            configuration=configuration,
            service_account_id=service_account_id,
            auth_window=auth_window,
            workspace=self.active_workspace.id,
        )

        return self.zen_store.create_action(action=action)

    @_fail_for_sql_zen_store
    def get_action(
        self,
        name_id_or_prefix: Union[UUID, str],
        allow_name_prefix_match: bool = True,
        workspace: Optional[Union[str, UUID]] = None,
        hydrate: bool = True,
    ) -> ActionResponse:
        """Get an action by name, ID or prefix.

        Args:
            name_id_or_prefix: The name, ID or prefix of the action.
            allow_name_prefix_match: If True, allow matching by name prefix.
            workspace: The workspace name/ID to filter by.
            hydrate: Flag deciding whether to hydrate the output model(s)
                by including metadata fields in the response.

        Returns:
            The action.
        """
        return self._get_entity_by_id_or_name_or_prefix(
            get_method=self.zen_store.get_action,
            list_method=self.list_actions,
            name_id_or_prefix=name_id_or_prefix,
            allow_name_prefix_match=allow_name_prefix_match,
            workspace=workspace,
            hydrate=hydrate,
        )

    @_fail_for_sql_zen_store
    def list_actions(
        self,
        sort_by: str = "created",
        page: int = PAGINATION_STARTING_PAGE,
        size: int = PAGE_SIZE_DEFAULT,
        logical_operator: LogicalOperators = LogicalOperators.AND,
        id: Optional[Union[UUID, str]] = None,
        created: Optional[datetime] = None,
        updated: Optional[datetime] = None,
        name: Optional[str] = None,
        flavor: Optional[str] = None,
        action_type: Optional[str] = None,
        workspace: Optional[Union[str, UUID]] = None,
        user: Optional[Union[UUID, str]] = None,
        hydrate: bool = False,
    ) -> Page[ActionResponse]:
        """List actions.

        Args:
            sort_by: The column to sort by
            page: The page of items
            size: The maximum size of all pages
            logical_operator: Which logical operator to use [and, or]
            id: Use the id of the action to filter by.
            created: Use to filter by time of creation
            updated: Use the last updated date for filtering
            workspace: The workspace name/ID to filter by.
            user: Filter by user name/ID.
            name: The name of the action to filter by.
            flavor: The flavor of the action to filter by.
            action_type: The type of the action to filter by.
            hydrate: Flag deciding whether to hydrate the output model(s)
                by including metadata fields in the response.

        Returns:
            A page of actions.
        """
        filter_model = ActionFilter(
            page=page,
            size=size,
            sort_by=sort_by,
            logical_operator=logical_operator,
            workspace=workspace or self.active_workspace.id,
            user=user,
            name=name,
            id=id,
            flavor=flavor,
            plugin_subtype=action_type,
            created=created,
            updated=updated,
        )
        return self.zen_store.list_actions(filter_model, hydrate=hydrate)

    @_fail_for_sql_zen_store
    def update_action(
        self,
        name_id_or_prefix: Union[UUID, str],
        name: Optional[str] = None,
        description: Optional[str] = None,
        configuration: Optional[Dict[str, Any]] = None,
        service_account_id: Optional[UUID] = None,
        auth_window: Optional[int] = None,
        workspace: Optional[Union[str, UUID]] = None,
    ) -> ActionResponse:
        """Update an action.

        Args:
            name_id_or_prefix: The name, id or prefix of the action to update.
            name: The new name of the action.
            description: The new description of the action.
            configuration: The new configuration of the action.
            service_account_id: The new service account that is used to execute
                the action.
            auth_window: The new time window in minutes for which the service
                account is authorized to execute the action. Set this to 0 to
                authorize the service account indefinitely (not recommended).
            workspace: The workspace name/ID to filter by.

        Returns:
            The updated action.
        """
        action = self.get_action(
            name_id_or_prefix=name_id_or_prefix,
            allow_name_prefix_match=False,
            workspace=workspace,
        )

        update_model = ActionUpdate(
            name=name,
            description=description,
            configuration=configuration,
            service_account_id=service_account_id,
            auth_window=auth_window,
        )

        return self.zen_store.update_action(
            action_id=action.id,
            action_update=update_model,
        )

    @_fail_for_sql_zen_store
    def delete_action(
        self,
        name_id_or_prefix: Union[str, UUID],
        workspace: Optional[Union[str, UUID]] = None,
    ) -> None:
        """Delete an action.

        Args:
            name_id_or_prefix: The name, id or prefix id of the action
                to delete.
            workspace: The workspace name/ID to filter by.
        """
        action = self.get_action(
            name_id_or_prefix=name_id_or_prefix,
            allow_name_prefix_match=False,
            workspace=workspace,
        )

        self.zen_store.delete_action(action_id=action.id)
        logger.info("Deleted action with name '%s'.", action.name)

    # --------------------------------- Triggers -------------------------

    @_fail_for_sql_zen_store
    def create_trigger(
        self,
        name: str,
        event_source_id: UUID,
        event_filter: Dict[str, Any],
        action_id: UUID,
        description: str = "",
    ) -> TriggerResponse:
        """Registers a trigger.

        Args:
            name: The name of the trigger to create.
            event_source_id: The id of the event source id
            event_filter: The event filter
            action_id: The ID of the action that should be triggered.
            description: The description of the trigger

        Returns:
            The created trigger.
        """
        trigger = TriggerRequest(
            name=name,
            description=description,
            event_source_id=event_source_id,
            event_filter=event_filter,
            action_id=action_id,
            workspace=self.active_workspace.id,
        )

        return self.zen_store.create_trigger(trigger=trigger)

    @_fail_for_sql_zen_store
    def get_trigger(
        self,
        name_id_or_prefix: Union[UUID, str],
        allow_name_prefix_match: bool = True,
        workspace: Optional[Union[str, UUID]] = None,
        hydrate: bool = True,
    ) -> TriggerResponse:
        """Get a trigger by name, ID or prefix.

        Args:
            name_id_or_prefix: The name, ID or prefix of the trigger.
            allow_name_prefix_match: If True, allow matching by name prefix.
            workspace: The workspace name/ID to filter by.
            hydrate: Flag deciding whether to hydrate the output model(s)
                by including metadata fields in the response.

        Returns:
            The trigger.
        """
        return self._get_entity_by_id_or_name_or_prefix(
            get_method=self.zen_store.get_trigger,
            list_method=self.list_triggers,
            name_id_or_prefix=name_id_or_prefix,
            allow_name_prefix_match=allow_name_prefix_match,
            workspace=workspace,
            hydrate=hydrate,
        )

    @_fail_for_sql_zen_store
    def list_triggers(
        self,
        sort_by: str = "created",
        page: int = PAGINATION_STARTING_PAGE,
        size: int = PAGE_SIZE_DEFAULT,
        logical_operator: LogicalOperators = LogicalOperators.AND,
        id: Optional[Union[UUID, str]] = None,
        created: Optional[datetime] = None,
        updated: Optional[datetime] = None,
        name: Optional[str] = None,
        event_source_id: Optional[UUID] = None,
        action_id: Optional[UUID] = None,
        event_source_flavor: Optional[str] = None,
        event_source_subtype: Optional[str] = None,
        action_flavor: Optional[str] = None,
        action_subtype: Optional[str] = None,
        workspace: Optional[Union[str, UUID]] = None,
        user: Optional[Union[UUID, str]] = None,
        hydrate: bool = False,
    ) -> Page[TriggerResponse]:
        """Lists all triggers.

        Args:
            sort_by: The column to sort by
            page: The page of items
            size: The maximum size of all pages
            logical_operator: Which logical operator to use [and, or]
            id: Use the id of triggers to filter by.
            created: Use to filter by time of creation
            updated: Use the last updated date for filtering
            workspace: The workspace name/ID to filter by.
            user: Filter by user name/ID.
            name: The name of the trigger to filter by.
            event_source_id: The event source associated with the trigger.
            action_id: The action associated with the trigger.
            event_source_flavor: Flavor of the event source associated with the
                trigger.
            event_source_subtype: Type of the event source associated with the
                trigger.
            action_flavor: Flavor of the action associated with the trigger.
            action_subtype: Type of the action associated with the trigger.
            hydrate: Flag deciding whether to hydrate the output model(s)
                by including metadata fields in the response.

        Returns:
            A page of triggers.
        """
        trigger_filter_model = TriggerFilter(
            page=page,
            size=size,
            sort_by=sort_by,
            logical_operator=logical_operator,
            workspace=workspace or self.active_workspace.id,
            user=user,
            name=name,
            event_source_id=event_source_id,
            action_id=action_id,
            event_source_flavor=event_source_flavor,
            event_source_subtype=event_source_subtype,
            action_flavor=action_flavor,
            action_subtype=action_subtype,
            id=id,
            created=created,
            updated=updated,
        )
        return self.zen_store.list_triggers(
            trigger_filter_model, hydrate=hydrate
        )

    @_fail_for_sql_zen_store
    def update_trigger(
        self,
        name_id_or_prefix: Union[UUID, str],
        name: Optional[str] = None,
        description: Optional[str] = None,
        event_filter: Optional[Dict[str, Any]] = None,
        is_active: Optional[bool] = None,
        workspace: Optional[Union[str, UUID]] = None,
    ) -> TriggerResponse:
        """Updates a trigger.

        Args:
            name_id_or_prefix: The name, id or prefix of the trigger to update.
            name: the new name of the trigger.
            description: the new description of the trigger.
            event_filter: The event filter configuration.
            is_active: Whether the trigger is active or not.
            workspace: The workspace name/ID to filter by.

        Returns:
            The model of the updated trigger.

        Raises:
            EntityExistsError: If the trigger name is already taken.
        """
        # First, get the eve
        trigger = self.get_trigger(
            name_id_or_prefix=name_id_or_prefix,
            allow_name_prefix_match=False,
            workspace=workspace,
        )

        # Create the update model
        update_model = TriggerUpdate(
            name=name,
            description=description,
            event_filter=event_filter,
            is_active=is_active,
        )

        if name:
            if self.list_triggers(name=name):
                raise EntityExistsError(
                    "There are already is an existing trigger with the name "
                    f"'{name}'."
                )

        updated_trigger = self.zen_store.update_trigger(
            trigger_id=trigger.id,
            trigger_update=update_model,
        )
        return updated_trigger

    @_fail_for_sql_zen_store
    def delete_trigger(
        self,
        name_id_or_prefix: Union[str, UUID],
        workspace: Optional[Union[str, UUID]] = None,
    ) -> None:
        """Deletes an trigger.

        Args:
            name_id_or_prefix: The name, id or prefix id of the trigger
                to deregister.
            workspace: The workspace name/ID to filter by.
        """
        trigger = self.get_trigger(
            name_id_or_prefix=name_id_or_prefix,
            allow_name_prefix_match=False,
            workspace=workspace,
        )

        self.zen_store.delete_trigger(trigger_id=trigger.id)
        logger.info("Deleted trigger with name '%s'.", trigger.name)

    # ------------------------------ Deployments -------------------------------

    def get_deployment(
        self,
        id_or_prefix: Union[str, UUID],
        workspace: Optional[Union[str, UUID]] = None,
        hydrate: bool = True,
    ) -> PipelineDeploymentResponse:
        """Get a deployment by id or prefix.

        Args:
            id_or_prefix: The id or id prefix of the deployment.
            workspace: The workspace name/ID to filter by.
            hydrate: Flag deciding whether to hydrate the output model(s)
                by including metadata fields in the response.

        Returns:
            The deployment.

        Raises:
            KeyError: If no deployment was found for the given id or prefix.
            ZenKeyError: If multiple deployments were found that match the given
                id or prefix.
        """
        from zenml.utils.uuid_utils import is_valid_uuid

        # First interpret as full UUID
        if is_valid_uuid(id_or_prefix):
            id_ = (
                UUID(id_or_prefix)
                if isinstance(id_or_prefix, str)
                else id_or_prefix
            )
            return self.zen_store.get_deployment(id_, hydrate=hydrate)

        list_kwargs: Dict[str, Any] = dict(
            id=f"startswith:{id_or_prefix}",
            hydrate=hydrate,
        )
        scope = ""
        if workspace:
            list_kwargs["workspace"] = workspace
            scope = f" in workspace {workspace}"

        entity = self.list_deployments(**list_kwargs)

        # If only a single entity is found, return it.
        if entity.total == 1:
            return entity.items[0]

        # If no entity is found, raise an error.
        if entity.total == 0:
            raise KeyError(
                f"No deployment have been found that have either an id or "
                f"prefix that matches the provided string '{id_or_prefix}'{scope}."
            )

        raise ZenKeyError(
            f"{entity.total} deployments have been found{scope} that have "
            f"an ID that matches the provided "
            f"string '{id_or_prefix}':\n"
            f"{[entity.items]}.\n"
            f"Please use the id to uniquely identify "
            f"only one of the deployments."
        )

    def list_deployments(
        self,
        sort_by: str = "created",
        page: int = PAGINATION_STARTING_PAGE,
        size: int = PAGE_SIZE_DEFAULT,
        logical_operator: LogicalOperators = LogicalOperators.AND,
        id: Optional[Union[UUID, str]] = None,
        created: Optional[Union[datetime, str]] = None,
        updated: Optional[Union[datetime, str]] = None,
        workspace: Optional[Union[str, UUID]] = None,
        user: Optional[Union[UUID, str]] = None,
        pipeline_id: Optional[Union[str, UUID]] = None,
        stack_id: Optional[Union[str, UUID]] = None,
        build_id: Optional[Union[str, UUID]] = None,
        template_id: Optional[Union[str, UUID]] = None,
        hydrate: bool = False,
    ) -> Page[PipelineDeploymentResponse]:
        """List all deployments.

        Args:
            sort_by: The column to sort by
            page: The page of items
            size: The maximum size of all pages
            logical_operator: Which logical operator to use [and, or]
            id: Use the id of build to filter by.
            created: Use to filter by time of creation
            updated: Use the last updated date for filtering
            workspace: The workspace name/ID to filter by.
            user: Filter by user name/ID.
            pipeline_id: The id of the pipeline to filter by.
            stack_id: The id of the stack to filter by.
            build_id: The id of the build to filter by.
            template_id: The ID of the template to filter by.
            hydrate: Flag deciding whether to hydrate the output model(s)
                by including metadata fields in the response.

        Returns:
            A page with deployments fitting the filter description
        """
        deployment_filter_model = PipelineDeploymentFilter(
            sort_by=sort_by,
            page=page,
            size=size,
            logical_operator=logical_operator,
            id=id,
            created=created,
            updated=updated,
            workspace=workspace or self.active_workspace.id,
            user=user,
            pipeline_id=pipeline_id,
            stack_id=stack_id,
            build_id=build_id,
            template_id=template_id,
        )
        return self.zen_store.list_deployments(
            deployment_filter_model=deployment_filter_model,
            hydrate=hydrate,
        )

    def delete_deployment(
        self,
        id_or_prefix: str,
        workspace: Optional[Union[str, UUID]] = None,
    ) -> None:
        """Delete a deployment.

        Args:
            id_or_prefix: The id or id prefix of the deployment.
            workspace: The workspace name/ID to filter by.
        """
        deployment = self.get_deployment(
            id_or_prefix=id_or_prefix,
            workspace=workspace,
            hydrate=False,
        )
        self.zen_store.delete_deployment(deployment_id=deployment.id)

    # ------------------------------ Run templates -----------------------------

    def create_run_template(
        self,
        name: str,
        deployment_id: UUID,
        description: Optional[str] = None,
        tags: Optional[List[str]] = None,
    ) -> RunTemplateResponse:
        """Create a run template.

        Args:
            name: The name of the run template.
            deployment_id: ID of the deployment which this template should be
                based off of.
            description: The description of the run template.
            tags: Tags associated with the run template.

        Returns:
            The created run template.
        """
        return self.zen_store.create_run_template(
            template=RunTemplateRequest(
                name=name,
                description=description,
                source_deployment_id=deployment_id,
                tags=tags,
                workspace=self.active_workspace.id,
            )
        )

    def get_run_template(
        self,
        name_id_or_prefix: Union[str, UUID],
        workspace: Optional[Union[str, UUID]] = None,
        hydrate: bool = True,
    ) -> RunTemplateResponse:
        """Get a run template.

        Args:
            name_id_or_prefix: Name/ID/ID prefix of the template to get.
            workspace: The workspace name/ID to filter by.
            hydrate: Flag deciding whether to hydrate the output model(s)
                by including metadata fields in the response.

        Returns:
            The run template.
        """
        return self._get_entity_by_id_or_name_or_prefix(
            get_method=self.zen_store.get_run_template,
            list_method=self.list_run_templates,
            name_id_or_prefix=name_id_or_prefix,
            allow_name_prefix_match=False,
            workspace=workspace,
            hydrate=hydrate,
        )

    def list_run_templates(
        self,
        sort_by: str = "created",
        page: int = PAGINATION_STARTING_PAGE,
        size: int = PAGE_SIZE_DEFAULT,
        logical_operator: LogicalOperators = LogicalOperators.AND,
        created: Optional[Union[datetime, str]] = None,
        updated: Optional[Union[datetime, str]] = None,
        id: Optional[Union[UUID, str]] = None,
        name: Optional[str] = None,
        tag: Optional[str] = None,
        workspace: Optional[Union[str, UUID]] = None,
        pipeline_id: Optional[Union[str, UUID]] = None,
        build_id: Optional[Union[str, UUID]] = None,
        stack_id: Optional[Union[str, UUID]] = None,
        code_repository_id: Optional[Union[str, UUID]] = None,
        user: Optional[Union[UUID, str]] = None,
        pipeline: Optional[Union[UUID, str]] = None,
        stack: Optional[Union[UUID, str]] = None,
        hydrate: bool = False,
    ) -> Page[RunTemplateResponse]:
        """Get a page of run templates.

        Args:
            sort_by: The column to sort by.
            page: The page of items.
            size: The maximum size of all pages.
            logical_operator: Which logical operator to use [and, or].
            created: Filter by the creation date.
            updated: Filter by the last updated date.
            id: Filter by run template ID.
            name: Filter by run template name.
            tag: Filter by run template tags.
            workspace: Filter by workspace name/ID.
            pipeline_id: Filter by pipeline ID.
            build_id: Filter by build ID.
            stack_id: Filter by stack ID.
            code_repository_id: Filter by code repository ID.
            user: Filter by user name/ID.
            pipeline: Filter by pipeline name/ID.
            stack: Filter by stack name/ID.
            hydrate: Flag deciding whether to hydrate the output model(s)
                by including metadata fields in the response.

        Returns:
            A page of run templates.
        """
        filter = RunTemplateFilter(
            sort_by=sort_by,
            page=page,
            size=size,
            logical_operator=logical_operator,
            created=created,
            updated=updated,
            id=id,
            name=name,
            tag=tag,
            workspace=workspace,
            pipeline_id=pipeline_id,
            build_id=build_id,
            stack_id=stack_id,
            code_repository_id=code_repository_id,
            user=user,
            pipeline=pipeline,
            stack=stack,
        )

        return self.zen_store.list_run_templates(
            template_filter_model=filter, hydrate=hydrate
        )

    def update_run_template(
        self,
        name_id_or_prefix: Union[str, UUID],
        name: Optional[str] = None,
        description: Optional[str] = None,
        add_tags: Optional[List[str]] = None,
        remove_tags: Optional[List[str]] = None,
        workspace: Optional[Union[str, UUID]] = None,
    ) -> RunTemplateResponse:
        """Update a run template.

        Args:
            name_id_or_prefix: Name/ID/ID prefix of the template to update.
            name: The new name of the run template.
            description: The new description of the run template.
            add_tags: Tags to add to the run template.
            remove_tags: Tags to remove from the run template.
            workspace: The workspace name/ID to filter by.

        Returns:
            The updated run template.
        """
        if is_valid_uuid(name_id_or_prefix):
            template_id = (
                UUID(name_id_or_prefix)
                if isinstance(name_id_or_prefix, str)
                else name_id_or_prefix
            )
        else:
            template_id = self.get_run_template(
                name_id_or_prefix,
                workspace=workspace,
                hydrate=False,
            ).id

        return self.zen_store.update_run_template(
            template_id=template_id,
            template_update=RunTemplateUpdate(
                name=name,
                description=description,
                add_tags=add_tags,
                remove_tags=remove_tags,
            ),
        )

    def delete_run_template(
        self,
        name_id_or_prefix: Union[str, UUID],
        workspace: Optional[Union[str, UUID]] = None,
    ) -> None:
        """Delete a run template.

        Args:
            name_id_or_prefix: Name/ID/ID prefix of the template to delete.
            workspace: The workspace name/ID to filter by.
        """
        if is_valid_uuid(name_id_or_prefix):
            template_id = (
                UUID(name_id_or_prefix)
                if isinstance(name_id_or_prefix, str)
                else name_id_or_prefix
            )
        else:
            template_id = self.get_run_template(
                name_id_or_prefix,
                workspace=workspace,
                hydrate=False,
            ).id

        self.zen_store.delete_run_template(template_id=template_id)

    # ------------------------------- Schedules --------------------------------

    def get_schedule(
        self,
        name_id_or_prefix: Union[str, UUID],
        allow_name_prefix_match: bool = True,
        workspace: Optional[Union[str, UUID]] = None,
        hydrate: bool = True,
    ) -> ScheduleResponse:
        """Get a schedule by name, id or prefix.

        Args:
            name_id_or_prefix: The name, id or prefix of the schedule.
            allow_name_prefix_match: If True, allow matching by name prefix.
            workspace: The workspace name/ID to filter by.
            hydrate: Flag deciding whether to hydrate the output model(s)
                by including metadata fields in the response.

        Returns:
            The schedule.
        """
        return self._get_entity_by_id_or_name_or_prefix(
            get_method=self.zen_store.get_schedule,
            list_method=self.list_schedules,
            name_id_or_prefix=name_id_or_prefix,
            allow_name_prefix_match=allow_name_prefix_match,
            workspace=workspace,
            hydrate=hydrate,
        )

    def list_schedules(
        self,
        sort_by: str = "created",
        page: int = PAGINATION_STARTING_PAGE,
        size: int = PAGE_SIZE_DEFAULT,
        logical_operator: LogicalOperators = LogicalOperators.AND,
        id: Optional[Union[UUID, str]] = None,
        created: Optional[Union[datetime, str]] = None,
        updated: Optional[Union[datetime, str]] = None,
        name: Optional[str] = None,
        workspace: Optional[Union[str, UUID]] = None,
        user: Optional[Union[UUID, str]] = None,
        pipeline_id: Optional[Union[str, UUID]] = None,
        orchestrator_id: Optional[Union[str, UUID]] = None,
        active: Optional[Union[str, bool]] = None,
        cron_expression: Optional[str] = None,
        start_time: Optional[Union[datetime, str]] = None,
        end_time: Optional[Union[datetime, str]] = None,
        interval_second: Optional[int] = None,
        catchup: Optional[Union[str, bool]] = None,
        hydrate: bool = False,
        run_once_start_time: Optional[Union[datetime, str]] = None,
    ) -> Page[ScheduleResponse]:
        """List schedules.

        Args:
            sort_by: The column to sort by
            page: The page of items
            size: The maximum size of all pages
            logical_operator: Which logical operator to use [and, or]
            id: Use the id of stacks to filter by.
            created: Use to filter by time of creation
            updated: Use the last updated date for filtering
            name: The name of the stack to filter by.
            workspace: The workspace name/ID to filter by.
            user: Filter by user name/ID.
            pipeline_id: The id of the pipeline to filter by.
            orchestrator_id: The id of the orchestrator to filter by.
            active: Use to filter by active status.
            cron_expression: Use to filter by cron expression.
            start_time: Use to filter by start time.
            end_time: Use to filter by end time.
            interval_second: Use to filter by interval second.
            catchup: Use to filter by catchup.
            hydrate: Flag deciding whether to hydrate the output model(s)
                by including metadata fields in the response.
            run_once_start_time: Use to filter by run once start time.

        Returns:
            A list of schedules.
        """
        schedule_filter_model = ScheduleFilter(
            sort_by=sort_by,
            page=page,
            size=size,
            logical_operator=logical_operator,
            id=id,
            created=created,
            updated=updated,
            name=name,
            workspace=workspace or self.active_workspace.id,
            user=user,
            pipeline_id=pipeline_id,
            orchestrator_id=orchestrator_id,
            active=active,
            cron_expression=cron_expression,
            start_time=start_time,
            end_time=end_time,
            interval_second=interval_second,
            catchup=catchup,
            run_once_start_time=run_once_start_time,
        )
        return self.zen_store.list_schedules(
            schedule_filter_model=schedule_filter_model,
            hydrate=hydrate,
        )

    def delete_schedule(
        self,
        name_id_or_prefix: Union[str, UUID],
        workspace: Optional[Union[str, UUID]] = None,
    ) -> None:
        """Delete a schedule.

        Args:
            name_id_or_prefix: The name, id or prefix id of the schedule
                to delete.
            workspace: The workspace name/ID to filter by.
        """
        schedule = self.get_schedule(
            name_id_or_prefix=name_id_or_prefix,
            allow_name_prefix_match=False,
            workspace=workspace,
        )
        logger.warning(
            f"Deleting schedule '{name_id_or_prefix}'... This will only delete "
            "the reference of the schedule from ZenML. Please make sure to "
            "manually stop/delete this schedule in your orchestrator as well!"
        )
        self.zen_store.delete_schedule(schedule_id=schedule.id)

    # ----------------------------- Pipeline runs ------------------------------

    def get_pipeline_run(
        self,
        name_id_or_prefix: Union[str, UUID],
        allow_name_prefix_match: bool = True,
        workspace: Optional[Union[str, UUID]] = None,
        hydrate: bool = True,
    ) -> PipelineRunResponse:
        """Gets a pipeline run by name, ID, or prefix.

        Args:
            name_id_or_prefix: Name, ID, or prefix of the pipeline run.
            allow_name_prefix_match: If True, allow matching by name prefix.
            workspace: The workspace name/ID to filter by.
            hydrate: Flag deciding whether to hydrate the output model(s)
                by including metadata fields in the response.

        Returns:
            The pipeline run.
        """
        return self._get_entity_by_id_or_name_or_prefix(
            get_method=self.zen_store.get_run,
            list_method=self.list_pipeline_runs,
            name_id_or_prefix=name_id_or_prefix,
            allow_name_prefix_match=allow_name_prefix_match,
            workspace=workspace,
            hydrate=hydrate,
        )

    def list_pipeline_runs(
        self,
        sort_by: str = "desc:created",
        page: int = PAGINATION_STARTING_PAGE,
        size: int = PAGE_SIZE_DEFAULT,
        logical_operator: LogicalOperators = LogicalOperators.AND,
        id: Optional[Union[UUID, str]] = None,
        created: Optional[Union[datetime, str]] = None,
        updated: Optional[Union[datetime, str]] = None,
        name: Optional[str] = None,
        workspace: Optional[Union[str, UUID]] = None,
        pipeline_id: Optional[Union[str, UUID]] = None,
        pipeline_name: Optional[str] = None,
        stack_id: Optional[Union[str, UUID]] = None,
        schedule_id: Optional[Union[str, UUID]] = None,
        build_id: Optional[Union[str, UUID]] = None,
        deployment_id: Optional[Union[str, UUID]] = None,
        code_repository_id: Optional[Union[str, UUID]] = None,
        template_id: Optional[Union[str, UUID]] = None,
        model_version_id: Optional[Union[str, UUID]] = None,
        orchestrator_run_id: Optional[str] = None,
        status: Optional[str] = None,
        start_time: Optional[Union[datetime, str]] = None,
        end_time: Optional[Union[datetime, str]] = None,
        unlisted: Optional[bool] = None,
        templatable: Optional[bool] = None,
        tag: Optional[str] = None,
        tags: Optional[List[str]] = None,
        user: Optional[Union[UUID, str]] = None,
        run_metadata: Optional[Dict[str, Any]] = None,
        pipeline: Optional[Union[UUID, str]] = None,
        code_repository: Optional[Union[UUID, str]] = None,
        model: Optional[Union[UUID, str]] = None,
        stack: Optional[Union[UUID, str]] = None,
        stack_component: Optional[Union[UUID, str]] = None,
        hydrate: bool = False,
    ) -> Page[PipelineRunResponse]:
        """List all pipeline runs.

        Args:
            sort_by: The column to sort by
            page: The page of items
            size: The maximum size of all pages
            logical_operator: Which logical operator to use [and, or]
            id: The id of the runs to filter by.
            created: Use to filter by time of creation
            updated: Use the last updated date for filtering
            workspace: The workspace name/ID to filter by.
            pipeline_id: The id of the pipeline to filter by.
            pipeline_name: DEPRECATED. Use `pipeline` instead to filter by
                pipeline name.
            stack_id: The id of the stack to filter by.
            schedule_id: The id of the schedule to filter by.
            build_id: The id of the build to filter by.
            deployment_id: The id of the deployment to filter by.
            code_repository_id: The id of the code repository to filter by.
            template_id: The ID of the template to filter by.
            model_version_id: The ID of the model version to filter by.
            orchestrator_run_id: The run id of the orchestrator to filter by.
            name: The name of the run to filter by.
            status: The status of the pipeline run
            start_time: The start_time for the pipeline run
            end_time: The end_time for the pipeline run
            unlisted: If the runs should be unlisted or not.
            templatable: If the runs should be templatable or not.
            tag: Tag to filter by.
            tags: Tags to filter by.
            user: The name/ID of the user to filter by.
            run_metadata: The run_metadata of the run to filter by.
            pipeline: The name/ID of the pipeline to filter by.
            code_repository: Filter by code repository name/ID.
            model: Filter by model name/ID.
            stack: Filter by stack name/ID.
            stack_component: Filter by stack component name/ID.
            hydrate: Flag deciding whether to hydrate the output model(s)
                by including metadata fields in the response.

        Returns:
            A page with Pipeline Runs fitting the filter description
        """
        runs_filter_model = PipelineRunFilter(
            sort_by=sort_by,
            page=page,
            size=size,
            logical_operator=logical_operator,
            id=id,
            created=created,
            updated=updated,
            name=name,
            workspace=workspace or self.active_workspace.id,
            pipeline_id=pipeline_id,
            pipeline_name=pipeline_name,
            schedule_id=schedule_id,
            build_id=build_id,
            deployment_id=deployment_id,
            code_repository_id=code_repository_id,
            template_id=template_id,
            model_version_id=model_version_id,
            orchestrator_run_id=orchestrator_run_id,
            stack_id=stack_id,
            status=status,
            start_time=start_time,
            end_time=end_time,
            tag=tag,
            tags=tags,
            unlisted=unlisted,
            user=user,
            run_metadata=run_metadata,
            pipeline=pipeline,
            code_repository=code_repository,
            stack=stack,
            model=model,
            stack_component=stack_component,
            templatable=templatable,
        )
        return self.zen_store.list_runs(
            runs_filter_model=runs_filter_model,
            hydrate=hydrate,
        )

    def delete_pipeline_run(
        self,
        name_id_or_prefix: Union[str, UUID],
        workspace: Optional[Union[str, UUID]] = None,
    ) -> None:
        """Deletes a pipeline run.

        Args:
            name_id_or_prefix: Name, ID, or prefix of the pipeline run.
            workspace: The workspace name/ID to filter by.
        """
        run = self.get_pipeline_run(
            name_id_or_prefix=name_id_or_prefix,
            allow_name_prefix_match=False,
            workspace=workspace,
        )
        self.zen_store.delete_run(run_id=run.id)

    # -------------------------------- Step run --------------------------------

    def get_run_step(
        self,
        step_run_id: UUID,
        hydrate: bool = True,
    ) -> StepRunResponse:
        """Get a step run by ID.

        Args:
            step_run_id: The ID of the step run to get.
            hydrate: Flag deciding whether to hydrate the output model(s)
                by including metadata fields in the response.

        Returns:
            The step run.
        """
        return self.zen_store.get_run_step(
            step_run_id,
            hydrate=hydrate,
        )

    def list_run_steps(
        self,
        sort_by: str = "created",
        page: int = PAGINATION_STARTING_PAGE,
        size: int = PAGE_SIZE_DEFAULT,
        logical_operator: LogicalOperators = LogicalOperators.AND,
        id: Optional[Union[UUID, str]] = None,
        created: Optional[Union[datetime, str]] = None,
        updated: Optional[Union[datetime, str]] = None,
        name: Optional[str] = None,
        cache_key: Optional[str] = None,
        code_hash: Optional[str] = None,
        status: Optional[str] = None,
        start_time: Optional[Union[datetime, str]] = None,
        end_time: Optional[Union[datetime, str]] = None,
        pipeline_run_id: Optional[Union[str, UUID]] = None,
        deployment_id: Optional[Union[str, UUID]] = None,
        original_step_run_id: Optional[Union[str, UUID]] = None,
        workspace: Optional[Union[str, UUID]] = None,
        user: Optional[Union[UUID, str]] = None,
        model_version_id: Optional[Union[str, UUID]] = None,
        model: Optional[Union[UUID, str]] = None,
        run_metadata: Optional[Dict[str, Any]] = None,
        hydrate: bool = False,
    ) -> Page[StepRunResponse]:
        """List all pipelines.

        Args:
            sort_by: The column to sort by
            page: The page of items
            size: The maximum size of all pages
            logical_operator: Which logical operator to use [and, or]
            id: Use the id of runs to filter by.
            created: Use to filter by time of creation
            updated: Use the last updated date for filtering
            start_time: Use to filter by the time when the step started running
            end_time: Use to filter by the time when the step finished running
            workspace: The workspace name/ID to filter by.
            user: Filter by user name/ID.
            pipeline_run_id: The id of the pipeline run to filter by.
            deployment_id: The id of the deployment to filter by.
            original_step_run_id: The id of the original step run to filter by.
            model_version_id: The ID of the model version to filter by.
            model: Filter by model name/ID.
            name: The name of the step run to filter by.
            cache_key: The cache key of the step run to filter by.
            code_hash: The code hash of the step run to filter by.
            status: The name of the run to filter by.
            run_metadata: Filter by run metadata.
            hydrate: Flag deciding whether to hydrate the output model(s)
                by including metadata fields in the response.

        Returns:
            A page with Pipeline fitting the filter description
        """
        step_run_filter_model = StepRunFilter(
            sort_by=sort_by,
            page=page,
            size=size,
            logical_operator=logical_operator,
            id=id,
            cache_key=cache_key,
            code_hash=code_hash,
            pipeline_run_id=pipeline_run_id,
            deployment_id=deployment_id,
            original_step_run_id=original_step_run_id,
            status=status,
            created=created,
            updated=updated,
            start_time=start_time,
            end_time=end_time,
            name=name,
            workspace=workspace or self.active_workspace.id,
            user=user,
            model_version_id=model_version_id,
            model=model,
            run_metadata=run_metadata,
        )
        return self.zen_store.list_run_steps(
            step_run_filter_model=step_run_filter_model,
            hydrate=hydrate,
        )

    # ------------------------------- Artifacts -------------------------------

    def get_artifact(
        self,
        name_id_or_prefix: Union[str, UUID],
        workspace: Optional[Union[str, UUID]] = None,
        hydrate: bool = False,
    ) -> ArtifactResponse:
        """Get an artifact by name, id or prefix.

        Args:
            name_id_or_prefix: The name, ID or prefix of the artifact to get.
            workspace: The workspace name/ID to filter by.
            hydrate: Flag deciding whether to hydrate the output model(s)
                by including metadata fields in the response.

        Returns:
            The artifact.
        """
        return self._get_entity_by_id_or_name_or_prefix(
            get_method=self.zen_store.get_artifact,
            list_method=self.list_artifacts,
            name_id_or_prefix=name_id_or_prefix,
            workspace=workspace,
            hydrate=hydrate,
        )

    def list_artifacts(
        self,
        sort_by: str = "created",
        page: int = PAGINATION_STARTING_PAGE,
        size: int = PAGE_SIZE_DEFAULT,
        logical_operator: LogicalOperators = LogicalOperators.AND,
        id: Optional[Union[UUID, str]] = None,
        created: Optional[Union[datetime, str]] = None,
        updated: Optional[Union[datetime, str]] = None,
        name: Optional[str] = None,
        has_custom_name: Optional[bool] = None,
        user: Optional[Union[UUID, str]] = None,
        workspace: Optional[Union[str, UUID]] = None,
        hydrate: bool = False,
        tag: Optional[str] = None,
        tags: Optional[List[str]] = None,
    ) -> Page[ArtifactResponse]:
        """Get a list of artifacts.

        Args:
            sort_by: The column to sort by
            page: The page of items
            size: The maximum size of all pages
            logical_operator: Which logical operator to use [and, or]
            id: Use the id of artifact to filter by.
            created: Use to filter by time of creation
            updated: Use the last updated date for filtering
            name: The name of the artifact to filter by.
            has_custom_name: Filter artifacts with/without custom names.
            user: Filter by user name or ID.
            workspace: The workspace name/ID to filter by.
            hydrate: Flag deciding whether to hydrate the output model(s)
                by including metadata fields in the response.
            tag: Filter artifacts by tag.
            tags: Tags to filter by.

        Returns:
            A list of artifacts.
        """
        artifact_filter_model = ArtifactFilter(
            sort_by=sort_by,
            page=page,
            size=size,
            logical_operator=logical_operator,
            id=id,
            created=created,
            updated=updated,
            name=name,
            has_custom_name=has_custom_name,
            tag=tag,
<<<<<<< HEAD
            tags=tags,
=======
            user=user,
>>>>>>> 9fb74381
            workspace=workspace or self.active_workspace.id,
        )
        return self.zen_store.list_artifacts(
            artifact_filter_model,
            hydrate=hydrate,
        )

    def update_artifact(
        self,
        name_id_or_prefix: Union[str, UUID],
        new_name: Optional[str] = None,
        add_tags: Optional[List[str]] = None,
        remove_tags: Optional[List[str]] = None,
        has_custom_name: Optional[bool] = None,
        workspace: Optional[Union[str, UUID]] = None,
    ) -> ArtifactResponse:
        """Update an artifact.

        Args:
            name_id_or_prefix: The name, ID or prefix of the artifact to update.
            new_name: The new name of the artifact.
            add_tags: Tags to add to the artifact.
            remove_tags: Tags to remove from the artifact.
            has_custom_name: Whether the artifact has a custom name.
            workspace: The workspace name/ID to filter by.

        Returns:
            The updated artifact.
        """
        artifact = self.get_artifact(
            name_id_or_prefix=name_id_or_prefix,
            workspace=workspace,
        )
        artifact_update = ArtifactUpdate(
            name=new_name,
            add_tags=add_tags,
            remove_tags=remove_tags,
            has_custom_name=has_custom_name,
        )
        return self.zen_store.update_artifact(
            artifact_id=artifact.id, artifact_update=artifact_update
        )

    def delete_artifact(
        self,
        name_id_or_prefix: Union[str, UUID],
        workspace: Optional[Union[str, UUID]] = None,
    ) -> None:
        """Delete an artifact.

        Args:
            name_id_or_prefix: The name, ID or prefix of the artifact to delete.
            workspace: The workspace name/ID to filter by.
        """
        artifact = self.get_artifact(
            name_id_or_prefix=name_id_or_prefix,
            workspace=workspace,
        )
        self.zen_store.delete_artifact(artifact_id=artifact.id)
        logger.info(f"Deleted artifact '{artifact.name}'.")

    def prune_artifacts(
        self,
        only_versions: bool = True,
        delete_from_artifact_store: bool = False,
        workspace: Optional[Union[str, UUID]] = None,
    ) -> None:
        """Delete all unused artifacts and artifact versions.

        Args:
            only_versions: Only delete artifact versions, keeping artifacts
            delete_from_artifact_store: Delete data from artifact metadata
            workspace: The workspace name/ID to filter by.
        """
        if delete_from_artifact_store:
            unused_artifact_versions = depaginate(
                self.list_artifact_versions,
                only_unused=True,
                workspace=workspace,
            )
            for unused_artifact_version in unused_artifact_versions:
                self._delete_artifact_from_artifact_store(
                    unused_artifact_version
                )

        workspace = workspace or self.active_workspace.id

        self.zen_store.prune_artifact_versions(
            workspace_name_or_id=workspace, only_versions=only_versions
        )
        logger.info("All unused artifacts and artifact versions deleted.")

    # --------------------------- Artifact Versions ---------------------------

    def get_artifact_version(
        self,
        name_id_or_prefix: Union[str, UUID],
        version: Optional[str] = None,
        workspace: Optional[Union[str, UUID]] = None,
        hydrate: bool = True,
    ) -> ArtifactVersionResponse:
        """Get an artifact version by ID or artifact name.

        Args:
            name_id_or_prefix: Either the ID of the artifact version or the
                name of the artifact.
            version: The version of the artifact to get. Only used if
                `name_id_or_prefix` is the name of the artifact. If not
                specified, the latest version is returned.
            workspace: The workspace name/ID to filter by.
            hydrate: Flag deciding whether to hydrate the output model(s)
                by including metadata fields in the response.

        Returns:
            The artifact version.
        """
        from zenml import get_step_context

        if cll := client_lazy_loader(
            method_name="get_artifact_version",
            name_id_or_prefix=name_id_or_prefix,
            version=version,
            workspace=workspace,
            hydrate=hydrate,
        ):
            return cll  # type: ignore[return-value]

        artifact = self._get_entity_version_by_id_or_name_or_prefix(
            get_method=self.zen_store.get_artifact_version,
            list_method=self.list_artifact_versions,
            name_id_or_prefix=name_id_or_prefix,
            version=version,
            workspace=workspace,
            hydrate=hydrate,
        )
        try:
            step_run = get_step_context().step_run
            client = Client()
            client.zen_store.update_run_step(
                step_run_id=step_run.id,
                step_run_update=StepRunUpdate(
                    loaded_artifact_versions={artifact.name: artifact.id}
                ),
            )
        except RuntimeError:
            pass  # Cannot link to step run if called outside a step
        return artifact

    def list_artifact_versions(
        self,
        sort_by: str = "created",
        page: int = PAGINATION_STARTING_PAGE,
        size: int = PAGE_SIZE_DEFAULT,
        logical_operator: LogicalOperators = LogicalOperators.AND,
        id: Optional[Union[UUID, str]] = None,
        created: Optional[Union[datetime, str]] = None,
        updated: Optional[Union[datetime, str]] = None,
        artifact_id: Optional[Union[str, UUID]] = None,
        name: Optional[str] = None,
        version: Optional[Union[str, int]] = None,
        version_number: Optional[int] = None,
        artifact_store_id: Optional[Union[str, UUID]] = None,
        type: Optional[ArtifactType] = None,
        data_type: Optional[str] = None,
        uri: Optional[str] = None,
        materializer: Optional[str] = None,
        workspace: Optional[Union[str, UUID]] = None,
        model_version_id: Optional[Union[str, UUID]] = None,
        only_unused: Optional[bool] = False,
        has_custom_name: Optional[bool] = None,
        user: Optional[Union[UUID, str]] = None,
        model: Optional[Union[UUID, str]] = None,
        pipeline_run: Optional[Union[UUID, str]] = None,
        run_metadata: Optional[Dict[str, Any]] = None,
        tag: Optional[str] = None,
        tags: Optional[List[str]] = None,
        hydrate: bool = False,
    ) -> Page[ArtifactVersionResponse]:
        """Get a list of artifact versions.

        Args:
            sort_by: The column to sort by
            page: The page of items
            size: The maximum size of all pages
            logical_operator: Which logical operator to use [and, or]
            id: Use the id of artifact version to filter by.
            created: Use to filter by time of creation
            updated: Use the last updated date for filtering
            artifact_id: The id of the artifact to filter by.
            name: The name of the artifact to filter by.
            version: The version of the artifact to filter by.
            version_number: The version number of the artifact to filter by.
            artifact_store_id: The id of the artifact store to filter by.
            type: The type of the artifact to filter by.
            data_type: The data type of the artifact to filter by.
            uri: The uri of the artifact to filter by.
            materializer: The materializer of the artifact to filter by.
            workspace: The workspace name/ID to filter by.
            model_version_id: Filter by model version ID.
            only_unused: Only return artifact versions that are not used in
                any pipeline runs.
            has_custom_name: Filter artifacts with/without custom names.
            tag: A tag to filter by.
            tags: Tags to filter by.
            user: Filter by user name or ID.
            model: Filter by model name or ID.
            pipeline_run: Filter by pipeline run name or ID.
            run_metadata: Filter by run metadata.
            hydrate: Flag deciding whether to hydrate the output model(s)
                by including metadata fields in the response.

        Returns:
            A list of artifact versions.
        """
        artifact_version_filter_model = ArtifactVersionFilter(
            sort_by=sort_by,
            page=page,
            size=size,
            logical_operator=logical_operator,
            id=id,
            created=created,
            updated=updated,
            artifact_id=artifact_id,
            name=name,
            version=str(version) if version else None,
            version_number=version_number,
            artifact_store_id=artifact_store_id,
            type=type,
            data_type=data_type,
            uri=uri,
            materializer=materializer,
            workspace=workspace or self.active_workspace.id,
            model_version_id=model_version_id,
            only_unused=only_unused,
            has_custom_name=has_custom_name,
            tag=tag,
            tags=tags,
            user=user,
            model=model,
            pipeline_run=pipeline_run,
            run_metadata=run_metadata,
        )
        return self.zen_store.list_artifact_versions(
            artifact_version_filter_model,
            hydrate=hydrate,
        )

    def update_artifact_version(
        self,
        name_id_or_prefix: Union[str, UUID],
        version: Optional[str] = None,
        add_tags: Optional[List[str]] = None,
        remove_tags: Optional[List[str]] = None,
        workspace: Optional[Union[str, UUID]] = None,
    ) -> ArtifactVersionResponse:
        """Update an artifact version.

        Args:
            name_id_or_prefix: The name, ID or prefix of the artifact to update.
            version: The version of the artifact to update. Only used if
                `name_id_or_prefix` is the name of the artifact. If not
                specified, the latest version is updated.
            add_tags: Tags to add to the artifact version.
            remove_tags: Tags to remove from the artifact version.
            workspace: The workspace name/ID to filter by.

        Returns:
            The updated artifact version.
        """
        artifact_version = self.get_artifact_version(
            name_id_or_prefix=name_id_or_prefix,
            version=version,
            workspace=workspace,
        )
        artifact_version_update = ArtifactVersionUpdate(
            add_tags=add_tags, remove_tags=remove_tags
        )
        return self.zen_store.update_artifact_version(
            artifact_version_id=artifact_version.id,
            artifact_version_update=artifact_version_update,
        )

    def delete_artifact_version(
        self,
        name_id_or_prefix: Union[str, UUID],
        version: Optional[str] = None,
        delete_metadata: bool = True,
        delete_from_artifact_store: bool = False,
        workspace: Optional[Union[str, UUID]] = None,
    ) -> None:
        """Delete an artifact version.

        By default, this will delete only the metadata of the artifact from the
        database, not the actual object stored in the artifact store.

        Args:
            name_id_or_prefix: The ID of artifact version or name or prefix of the artifact to
                delete.
            version: The version of the artifact to delete.
            delete_metadata: If True, delete the metadata of the artifact
                version from the database.
            delete_from_artifact_store: If True, delete the artifact object
                    itself from the artifact store.
            workspace: The workspace name/ID to filter by.
        """
        artifact_version = self.get_artifact_version(
            name_id_or_prefix=name_id_or_prefix,
            version=version,
            workspace=workspace,
        )
        if delete_from_artifact_store:
            self._delete_artifact_from_artifact_store(
                artifact_version=artifact_version
            )
        if delete_metadata:
            self._delete_artifact_version(artifact_version=artifact_version)

    def _delete_artifact_version(
        self, artifact_version: ArtifactVersionResponse
    ) -> None:
        """Delete the metadata of an artifact version from the database.

        Args:
            artifact_version: The artifact version to delete.

        Raises:
            ValueError: If the artifact version is still used in any runs.
        """
        if artifact_version not in depaginate(
            self.list_artifact_versions, only_unused=True
        ):
            raise ValueError(
                "The metadata of artifact versions that are used in runs "
                "cannot be deleted. Please delete all runs that use this "
                "artifact first."
            )
        self.zen_store.delete_artifact_version(artifact_version.id)
        logger.info(
            f"Deleted version '{artifact_version.version}' of artifact "
            f"'{artifact_version.artifact.name}'."
        )

    def _delete_artifact_from_artifact_store(
        self, artifact_version: ArtifactVersionResponse
    ) -> None:
        """Delete an artifact object from the artifact store.

        Args:
            artifact_version: The artifact version to delete.

        Raises:
            Exception: If the artifact store is inaccessible.
        """
        from zenml.artifact_stores.base_artifact_store import BaseArtifactStore
        from zenml.stack.stack_component import StackComponent

        if not artifact_version.artifact_store_id:
            logger.warning(
                f"Artifact '{artifact_version.uri}' does not have an artifact "
                "store associated with it. Skipping deletion from artifact "
                "store."
            )
            return
        try:
            artifact_store_model = self.get_stack_component(
                component_type=StackComponentType.ARTIFACT_STORE,
                name_id_or_prefix=artifact_version.artifact_store_id,
            )
            artifact_store = StackComponent.from_model(artifact_store_model)
            assert isinstance(artifact_store, BaseArtifactStore)
            artifact_store.rmtree(artifact_version.uri)
        except Exception as e:
            logger.error(
                f"Failed to delete artifact '{artifact_version.uri}' from the "
                "artifact store. This might happen if your local client "
                "does not have access to the artifact store or does not "
                "have the required integrations installed. Full error: "
                f"{e}"
            )
            raise e
        else:
            logger.info(
                f"Deleted artifact '{artifact_version.uri}' from the artifact "
                "store."
            )

    # ------------------------------ Run Metadata ------------------------------

    def create_run_metadata(
        self,
        metadata: Dict[str, "MetadataType"],
        resources: List[RunMetadataResource],
        stack_component_id: Optional[UUID] = None,
        publisher_step_id: Optional[UUID] = None,
    ) -> None:
        """Create run metadata.

        Args:
            metadata: The metadata to create as a dictionary of key-value pairs.
            resources: The list of IDs and types of the resources for that the
                metadata was produced.
            stack_component_id: The ID of the stack component that produced
                the metadata.
            publisher_step_id: The ID of the step execution that publishes
                this metadata automatically.
        """
        from zenml.metadata.metadata_types import get_metadata_type

        values: Dict[str, "MetadataType"] = {}
        types: Dict[str, "MetadataTypeEnum"] = {}
        for key, value in metadata.items():
            # Skip metadata that is too large to be stored in the database.
            if len(json.dumps(value)) > TEXT_FIELD_MAX_LENGTH:
                logger.warning(
                    f"Metadata value for key '{key}' is too large to be "
                    "stored in the database. Skipping."
                )
                continue
            # Skip metadata that is not of a supported type.
            try:
                metadata_type = get_metadata_type(value)
            except ValueError as e:
                logger.warning(
                    f"Metadata value for key '{key}' is not of a supported "
                    f"type. Skipping. Full error: {e}"
                )
                continue
            values[key] = value
            types[key] = metadata_type

        run_metadata = RunMetadataRequest(
            workspace=self.active_workspace.id,
            resources=resources,
            stack_component_id=stack_component_id,
            publisher_step_id=publisher_step_id,
            values=values,
            types=types,
        )
        self.zen_store.create_run_metadata(run_metadata)

    # -------------------------------- Secrets ---------------------------------

    def create_secret(
        self,
        name: str,
        values: Dict[str, str],
        private: bool = False,
    ) -> SecretResponse:
        """Creates a new secret.

        Args:
            name: The name of the secret.
            values: The values of the secret.
            private: Whether the secret is private. A private secret is only
                accessible to the user who created it.

        Returns:
            The created secret (in model form).

        Raises:
            NotImplementedError: If centralized secrets management is not
                enabled.
        """
        create_secret_request = SecretRequest(
            name=name,
            values=values,
            private=private,
        )
        try:
            return self.zen_store.create_secret(secret=create_secret_request)
        except NotImplementedError:
            raise NotImplementedError(
                "centralized secrets management is not supported or explicitly "
                "disabled in the target ZenML deployment."
            )

    def get_secret(
        self,
        name_id_or_prefix: Union[str, UUID],
        private: Optional[bool] = None,
        allow_partial_name_match: bool = True,
        allow_partial_id_match: bool = True,
        hydrate: bool = True,
    ) -> SecretResponse:
        """Get a secret.

        Get a secret identified by a name, ID or prefix of the name or ID and
        optionally a scope.

        If a private status is not provided, privately scoped secrets will be
        searched for first, followed by publicly scoped secrets. When a name or
        prefix is used instead of a UUID value, each scope is first searched for
        an exact match, then for a ID prefix or name substring match before
        moving on to the next scope.

        Args:
            name_id_or_prefix: The name, ID or prefix to the id of the secret
                to get.
            private: Whether the secret is private. If not set, all secrets will
                be searched for, prioritizing privately scoped secrets.
            allow_partial_name_match: If True, allow partial name matches.
            allow_partial_id_match: If True, allow partial ID matches.
            hydrate: Flag deciding whether to hydrate the output model(s)
                by including metadata fields in the response.

        Returns:
            The secret.

        Raises:
            KeyError: If no secret is found.
            ZenKeyError: If multiple secrets are found.
            NotImplementedError: If centralized secrets management is not
                enabled.
        """
        from zenml.utils.uuid_utils import is_valid_uuid

        try:
            # First interpret as full UUID
            if is_valid_uuid(name_id_or_prefix):
                # Fetch by ID; filter by scope if provided
                secret = self.zen_store.get_secret(
                    secret_id=UUID(name_id_or_prefix)
                    if isinstance(name_id_or_prefix, str)
                    else name_id_or_prefix,
                    hydrate=hydrate,
                )
                if private is not None and secret.private != private:
                    raise KeyError(
                        f"No secret found with ID {str(name_id_or_prefix)}"
                    )

                return secret
        except NotImplementedError:
            raise NotImplementedError(
                "centralized secrets management is not supported or explicitly "
                "disabled in the target ZenML deployment."
            )

        # If not a UUID, try to find by name and then by prefix
        assert not isinstance(name_id_or_prefix, UUID)

        # Private statuses to search in order of priority
        search_private_statuses = (
            [False, True] if private is None else [private]
        )

        secrets = self.list_secrets(
            logical_operator=LogicalOperators.OR,
            name=f"contains:{name_id_or_prefix}"
            if allow_partial_name_match
            else f"equals:{name_id_or_prefix}",
            id=f"startswith:{name_id_or_prefix}"
            if allow_partial_id_match
            else None,
            hydrate=hydrate,
        )

        for search_private_status in search_private_statuses:
            partial_matches: List[SecretResponse] = []
            for secret in secrets.items:
                if secret.private != search_private_status:
                    continue
                # Exact match
                if secret.name == name_id_or_prefix:
                    # Need to fetch the secret again to get the secret values
                    return self.zen_store.get_secret(
                        secret_id=secret.id,
                        hydrate=hydrate,
                    )
                # Partial match
                partial_matches.append(secret)

            if len(partial_matches) > 1:
                match_summary = "\n".join(
                    [
                        f"[{secret.id}]: name = {secret.name}"
                        for secret in partial_matches
                    ]
                )
                raise ZenKeyError(
                    f"{len(partial_matches)} secrets have been found that have "
                    f"a name or ID that matches the provided "
                    f"string '{name_id_or_prefix}':\n"
                    f"{match_summary}.\n"
                    f"Please use the id to uniquely identify "
                    f"only one of the secrets."
                )

            # If only a single secret is found, return it
            if len(partial_matches) == 1:
                # Need to fetch the secret again to get the secret values
                return self.zen_store.get_secret(
                    secret_id=partial_matches[0].id,
                    hydrate=hydrate,
                )
        private_status = ""
        if private is not None:
            private_status = "private " if private else "public "
        msg = (
            f"No {private_status}secret found with name, ID or prefix "
            f"'{name_id_or_prefix}'"
        )

        raise KeyError(msg)

    def list_secrets(
        self,
        sort_by: str = "created",
        page: int = PAGINATION_STARTING_PAGE,
        size: int = PAGE_SIZE_DEFAULT,
        logical_operator: LogicalOperators = LogicalOperators.AND,
        id: Optional[Union[UUID, str]] = None,
        created: Optional[datetime] = None,
        updated: Optional[datetime] = None,
        name: Optional[str] = None,
        private: Optional[bool] = None,
        user: Optional[Union[UUID, str]] = None,
        hydrate: bool = False,
    ) -> Page[SecretResponse]:
        """Fetches all the secret models.

        The returned secrets do not contain the secret values. To get the
        secret values, use `get_secret` individually for each secret.

        Args:
            sort_by: The column to sort by
            page: The page of items
            size: The maximum size of all pages
            logical_operator: Which logical operator to use [and, or]
            id: Use the id of secrets to filter by.
            created: Use to secrets by time of creation
            updated: Use the last updated date for filtering
            name: The name of the secret to filter by.
            private: The private status of the secret to filter by.
            user: Filter by user name/ID.
            hydrate: Flag deciding whether to hydrate the output model(s)
                by including metadata fields in the response.

        Returns:
            A list of all the secret models without the secret values.

        Raises:
            NotImplementedError: If centralized secrets management is not
                enabled.
        """
        secret_filter_model = SecretFilter(
            page=page,
            size=size,
            sort_by=sort_by,
            logical_operator=logical_operator,
            user=user,
            name=name,
            private=private,
            id=id,
            created=created,
            updated=updated,
        )
        try:
            return self.zen_store.list_secrets(
                secret_filter_model=secret_filter_model,
                hydrate=hydrate,
            )
        except NotImplementedError:
            raise NotImplementedError(
                "centralized secrets management is not supported or explicitly "
                "disabled in the target ZenML deployment."
            )

    def update_secret(
        self,
        name_id_or_prefix: Union[str, UUID],
        private: Optional[bool] = None,
        new_name: Optional[str] = None,
        update_private: Optional[bool] = None,
        add_or_update_values: Optional[Dict[str, str]] = None,
        remove_values: Optional[List[str]] = None,
    ) -> SecretResponse:
        """Updates a secret.

        Args:
            name_id_or_prefix: The name, id or prefix of the id for the
                secret to update.
            private: The private status of the secret to update.
            new_name: The new name of the secret.
            update_private: New value used to update the private status of the
                secret.
            add_or_update_values: The values to add or update.
            remove_values: The values to remove.

        Returns:
            The updated secret.

        Raises:
            KeyError: If trying to remove a value that doesn't exist.
            ValueError: If a key is provided in both add_or_update_values and
                remove_values.
        """
        secret = self.get_secret(
            name_id_or_prefix=name_id_or_prefix,
            private=private,
            # Don't allow partial name matches, but allow partial ID matches
            allow_partial_name_match=False,
            allow_partial_id_match=True,
            hydrate=True,
        )

        secret_update = SecretUpdate(name=new_name or secret.name)

        if update_private:
            secret_update.private = update_private
        values: Dict[str, Optional[SecretStr]] = {}
        if add_or_update_values:
            values.update(
                {
                    key: SecretStr(value)
                    for key, value in add_or_update_values.items()
                }
            )
        if remove_values:
            for key in remove_values:
                if key not in secret.values:
                    raise KeyError(
                        f"Cannot remove value '{key}' from secret "
                        f"'{secret.name}' because it does not exist."
                    )
                if key in values:
                    raise ValueError(
                        f"Key '{key}' is supplied both in the values to add or "
                        f"update and the values to be removed."
                    )
                values[key] = None
        if values:
            secret_update.values = values

        return Client().zen_store.update_secret(
            secret_id=secret.id, secret_update=secret_update
        )

    def delete_secret(
        self, name_id_or_prefix: str, private: Optional[bool] = None
    ) -> None:
        """Deletes a secret.

        Args:
            name_id_or_prefix: The name or ID of the secret.
            private: The private status of the secret to delete.
        """
        secret = self.get_secret(
            name_id_or_prefix=name_id_or_prefix,
            private=private,
            # Don't allow partial name matches, but allow partial ID matches
            allow_partial_name_match=False,
            allow_partial_id_match=True,
        )

        self.zen_store.delete_secret(secret_id=secret.id)

    def get_secret_by_name_and_private_status(
        self,
        name: str,
        private: Optional[bool] = None,
        hydrate: bool = True,
    ) -> SecretResponse:
        """Fetches a registered secret with a given name and optional private status.

        This is a version of get_secret that restricts the search to a given
        name and an optional private status, without doing any prefix or UUID
        matching.

        If no private status is provided, the search will be done first for
        private secrets, then for public secrets.

        Args:
            name: The name of the secret to get.
            private: The private status of the secret to get.
            hydrate: Flag deciding whether to hydrate the output model(s)
                by including metadata fields in the response.

        Returns:
            The registered secret.

        Raises:
            KeyError: If no secret exists for the given name in the given scope.
        """
        logger.debug(
            f"Fetching the secret with name '{name}' and private status "
            f"'{private}'."
        )

        # Private statuses to search in order of priority
        search_private_statuses = (
            [False, True] if private is None else [private]
        )

        for search_private_status in search_private_statuses:
            secrets = self.list_secrets(
                logical_operator=LogicalOperators.AND,
                name=f"equals:{name}",
                private=search_private_status,
                hydrate=hydrate,
            )

            if len(secrets.items) >= 1:
                # Need to fetch the secret again to get the secret values
                return self.zen_store.get_secret(
                    secret_id=secrets.items[0].id, hydrate=hydrate
                )

        private_status = ""
        if private is not None:
            private_status = "private " if private else "public "
        msg = f"No {private_status}secret with name '{name}' was found"

        raise KeyError(msg)

    def list_secrets_by_private_status(
        self,
        private: bool,
        hydrate: bool = False,
    ) -> Page[SecretResponse]:
        """Fetches the list of secrets with a given private status.

        The returned secrets do not contain the secret values. To get the
        secret values, use `get_secret` individually for each secret.

        Args:
            private: The private status of the secrets to search for.
            hydrate: Flag deciding whether to hydrate the output model(s)
                by including metadata fields in the response.

        Returns:
            The list of secrets in the given scope without the secret values.
        """
        logger.debug(f"Fetching the secrets with private status '{private}'.")

        return self.list_secrets(private=private, hydrate=hydrate)

    def backup_secrets(
        self,
        ignore_errors: bool = True,
        delete_secrets: bool = False,
    ) -> None:
        """Backs up all secrets to the configured backup secrets store.

        Args:
            ignore_errors: Whether to ignore individual errors during the backup
                process and attempt to backup all secrets.
            delete_secrets: Whether to delete the secrets that have been
                successfully backed up from the primary secrets store. Setting
                this flag effectively moves all secrets from the primary secrets
                store to the backup secrets store.
        """
        self.zen_store.backup_secrets(
            ignore_errors=ignore_errors, delete_secrets=delete_secrets
        )

    def restore_secrets(
        self,
        ignore_errors: bool = False,
        delete_secrets: bool = False,
    ) -> None:
        """Restore all secrets from the configured backup secrets store.

        Args:
            ignore_errors: Whether to ignore individual errors during the
                restore process and attempt to restore all secrets.
            delete_secrets: Whether to delete the secrets that have been
                successfully restored from the backup secrets store. Setting
                this flag effectively moves all secrets from the backup secrets
                store to the primary secrets store.
        """
        self.zen_store.restore_secrets(
            ignore_errors=ignore_errors, delete_secrets=delete_secrets
        )

    # --------------------------- Code repositories ---------------------------

    @staticmethod
    def _validate_code_repository_config(
        source: Source, config: Dict[str, Any]
    ) -> None:
        """Validate a code repository config.

        Args:
            source: The code repository source.
            config: The code repository config.

        Raises:
            RuntimeError: If the provided config is invalid.
        """
        from zenml.code_repositories import BaseCodeRepository

        code_repo_class: Type[BaseCodeRepository] = (
            source_utils.load_and_validate_class(
                source=source, expected_class=BaseCodeRepository
            )
        )
        try:
            code_repo_class.validate_config(config)
        except Exception as e:
            raise RuntimeError(
                "Failed to validate code repository config."
            ) from e

    def create_code_repository(
        self,
        name: str,
        config: Dict[str, Any],
        source: Source,
        description: Optional[str] = None,
        logo_url: Optional[str] = None,
    ) -> CodeRepositoryResponse:
        """Create a new code repository.

        Args:
            name: Name of the code repository.
            config: The configuration for the code repository.
            source: The code repository implementation source.
            description: The code repository description.
            logo_url: URL of a logo (png, jpg or svg) for the code repository.

        Returns:
            The created code repository.
        """
        self._validate_code_repository_config(source=source, config=config)
        repo_request = CodeRepositoryRequest(
            workspace=self.active_workspace.id,
            name=name,
            config=config,
            source=source,
            description=description,
            logo_url=logo_url,
        )
        return self.zen_store.create_code_repository(
            code_repository=repo_request
        )

    def get_code_repository(
        self,
        name_id_or_prefix: Union[str, UUID],
        allow_name_prefix_match: bool = True,
        workspace: Optional[Union[str, UUID]] = None,
        hydrate: bool = True,
    ) -> CodeRepositoryResponse:
        """Get a code repository by name, id or prefix.

        Args:
            name_id_or_prefix: The name, ID or ID prefix of the code repository.
            allow_name_prefix_match: If True, allow matching by name prefix.
            workspace: The workspace name/ID to filter by.
            hydrate: Flag deciding whether to hydrate the output model(s)
                by including metadata fields in the response.

        Returns:
            The code repository.
        """
        return self._get_entity_by_id_or_name_or_prefix(
            get_method=self.zen_store.get_code_repository,
            list_method=self.list_code_repositories,
            name_id_or_prefix=name_id_or_prefix,
            allow_name_prefix_match=allow_name_prefix_match,
            hydrate=hydrate,
            workspace=workspace,
        )

    def list_code_repositories(
        self,
        sort_by: str = "created",
        page: int = PAGINATION_STARTING_PAGE,
        size: int = PAGE_SIZE_DEFAULT,
        logical_operator: LogicalOperators = LogicalOperators.AND,
        id: Optional[Union[UUID, str]] = None,
        created: Optional[Union[datetime, str]] = None,
        updated: Optional[Union[datetime, str]] = None,
        name: Optional[str] = None,
        workspace: Optional[Union[str, UUID]] = None,
        user: Optional[Union[UUID, str]] = None,
        hydrate: bool = False,
    ) -> Page[CodeRepositoryResponse]:
        """List all code repositories.

        Args:
            sort_by: The column to sort by.
            page: The page of items.
            size: The maximum size of all pages.
            logical_operator: Which logical operator to use [and, or].
            id: Use the id of the code repository to filter by.
            created: Use to filter by time of creation.
            updated: Use the last updated date for filtering.
            name: The name of the code repository to filter by.
            workspace: The workspace name/ID to filter by.
            user: Filter by user name/ID.
            hydrate: Flag deciding whether to hydrate the output model(s)
                by including metadata fields in the response.

        Returns:
            A page of code repositories matching the filter description.
        """
        filter_model = CodeRepositoryFilter(
            sort_by=sort_by,
            page=page,
            size=size,
            logical_operator=logical_operator,
            id=id,
            created=created,
            updated=updated,
            name=name,
            workspace=workspace or self.active_workspace.id,
            user=user,
        )
        return self.zen_store.list_code_repositories(
            filter_model=filter_model,
            hydrate=hydrate,
        )

    def update_code_repository(
        self,
        name_id_or_prefix: Union[UUID, str],
        name: Optional[str] = None,
        description: Optional[str] = None,
        logo_url: Optional[str] = None,
        config: Optional[Dict[str, Any]] = None,
        workspace: Optional[Union[str, UUID]] = None,
    ) -> CodeRepositoryResponse:
        """Update a code repository.

        Args:
            name_id_or_prefix: Name, ID or prefix of the code repository to
                update.
            name: New name of the code repository.
            description: New description of the code repository.
            logo_url: New logo URL of the code repository.
            config: New configuration options for the code repository. Will
                be used to update the existing configuration values. To remove
                values from the existing configuration, set the value for that
                key to `None`.
            workspace: The workspace name/ID to filter by.

        Returns:
            The updated code repository.
        """
        repo = self.get_code_repository(
            name_id_or_prefix=name_id_or_prefix,
            allow_name_prefix_match=False,
            workspace=workspace,
        )
        update = CodeRepositoryUpdate(
            name=name, description=description, logo_url=logo_url
        )
        if config is not None:
            combined_config = repo.config
            combined_config.update(config)
            combined_config = {
                k: v for k, v in combined_config.items() if v is not None
            }

            self._validate_code_repository_config(
                source=repo.source, config=combined_config
            )
            update.config = combined_config

        return self.zen_store.update_code_repository(
            code_repository_id=repo.id, update=update
        )

    def delete_code_repository(
        self,
        name_id_or_prefix: Union[str, UUID],
        workspace: Optional[Union[str, UUID]] = None,
    ) -> None:
        """Delete a code repository.

        Args:
            name_id_or_prefix: The name, ID or prefix of the code repository.
            workspace: The workspace name/ID to filter by.
        """
        repo = self.get_code_repository(
            name_id_or_prefix=name_id_or_prefix,
            allow_name_prefix_match=False,
            workspace=workspace,
        )
        self.zen_store.delete_code_repository(code_repository_id=repo.id)

    # --------------------------- Service Connectors ---------------------------

    def create_service_connector(
        self,
        name: str,
        connector_type: str,
        resource_type: Optional[str] = None,
        auth_method: Optional[str] = None,
        configuration: Optional[Dict[str, str]] = None,
        resource_id: Optional[str] = None,
        description: str = "",
        expiration_seconds: Optional[int] = None,
        expires_at: Optional[datetime] = None,
        expires_skew_tolerance: Optional[int] = None,
        labels: Optional[Dict[str, str]] = None,
        auto_configure: bool = False,
        verify: bool = True,
        list_resources: bool = True,
        register: bool = True,
    ) -> Tuple[
        Optional[
            Union[
                ServiceConnectorResponse,
                ServiceConnectorRequest,
            ]
        ],
        Optional[ServiceConnectorResourcesModel],
    ]:
        """Create, validate and/or register a service connector.

        Args:
            name: The name of the service connector.
            connector_type: The service connector type.
            auth_method: The authentication method of the service connector.
                May be omitted if auto-configuration is used.
            resource_type: The resource type for the service connector.
            configuration: The configuration of the service connector.
            resource_id: The resource id of the service connector.
            description: The description of the service connector.
            expiration_seconds: The expiration time of the service connector.
            expires_at: The expiration time of the service connector.
            expires_skew_tolerance: The allowed expiration skew for the service
                connector credentials.
            labels: The labels of the service connector.
            auto_configure: Whether to automatically configure the service
                connector from the local environment.
            verify: Whether to verify that the service connector configuration
                and credentials can be used to gain access to the resource.
            list_resources: Whether to also list the resources that the service
                connector can give access to (if verify is True).
            register: Whether to register the service connector or not.

        Returns:
            The model of the registered service connector and the resources
            that the service connector can give access to (if verify is True).

        Raises:
            ValueError: If the arguments are invalid.
            KeyError: If the service connector type is not found.
            NotImplementedError: If auto-configuration is not supported or
                not implemented for the service connector type.
            AuthorizationException: If the connector verification failed due
                to authorization issues.
        """
        from zenml.service_connectors.service_connector_registry import (
            service_connector_registry,
        )

        connector_instance: Optional[ServiceConnector] = None
        connector_resources: Optional[ServiceConnectorResourcesModel] = None

        # Get the service connector type class
        try:
            connector = self.zen_store.get_service_connector_type(
                connector_type=connector_type,
            )
        except KeyError:
            raise KeyError(
                f"Service connector type {connector_type} not found."
                "Please check that you have installed all required "
                "Python packages and ZenML integrations and try again."
            )

        if not resource_type and len(connector.resource_types) == 1:
            resource_type = connector.resource_types[0].resource_type

        # If auto_configure is set, we will try to automatically configure the
        # service connector from the local environment
        if auto_configure:
            if not connector.supports_auto_configuration:
                raise NotImplementedError(
                    f"The {connector.name} service connector type "
                    "does not support auto-configuration."
                )
            if not connector.local:
                raise NotImplementedError(
                    f"The {connector.name} service connector type "
                    "implementation is not available locally. Please "
                    "check that you have installed all required Python "
                    "packages and ZenML integrations and try again, or "
                    "skip auto-configuration."
                )

            assert connector.connector_class is not None

            connector_instance = connector.connector_class.auto_configure(
                resource_type=resource_type,
                auth_method=auth_method,
                resource_id=resource_id,
            )
            assert connector_instance is not None
            connector_request = connector_instance.to_model(
                name=name,
                workspace=self.active_workspace.id,
                description=description or "",
                labels=labels,
            )

            if verify:
                # Prefer to verify the connector config server-side if the
                # implementation if available there, because it ensures
                # that the connector can be shared with other users or used
                # from other machines and because some auth methods rely on the
                # server-side authentication environment
                if connector.remote:
                    connector_resources = (
                        self.zen_store.verify_service_connector_config(
                            connector_request,
                            list_resources=list_resources,
                        )
                    )
                else:
                    connector_resources = connector_instance.verify(
                        list_resources=list_resources,
                    )

                if connector_resources.error:
                    # Raise an exception if the connector verification failed
                    raise AuthorizationException(connector_resources.error)

        else:
            if not auth_method:
                if len(connector.auth_methods) == 1:
                    auth_method = connector.auth_methods[0].auth_method
                else:
                    raise ValueError(
                        f"Multiple authentication methods are available for "
                        f"the {connector.name} service connector type. Please "
                        f"specify one of the following: "
                        f"{list(connector.auth_method_dict.keys())}."
                    )

            connector_request = ServiceConnectorRequest(
                name=name,
                connector_type=connector_type,
                description=description,
                auth_method=auth_method,
                expiration_seconds=expiration_seconds,
                expires_at=expires_at,
                expires_skew_tolerance=expires_skew_tolerance,
                workspace=self.active_workspace.id,
                labels=labels or {},
            )
            # Validate and configure the resources
            connector_request.validate_and_configure_resources(
                connector_type=connector,
                resource_types=resource_type,
                resource_id=resource_id,
                configuration=configuration,
            )
            if verify:
                # Prefer to verify the connector config server-side if the
                # implementation if available there, because it ensures
                # that the connector can be shared with other users or used
                # from other machines and because some auth methods rely on the
                # server-side authentication environment
                if connector.remote:
                    connector_resources = (
                        self.zen_store.verify_service_connector_config(
                            connector_request,
                            list_resources=list_resources,
                        )
                    )
                else:
                    connector_instance = (
                        service_connector_registry.instantiate_connector(
                            model=connector_request
                        )
                    )
                    connector_resources = connector_instance.verify(
                        list_resources=list_resources,
                    )

                if connector_resources.error:
                    # Raise an exception if the connector verification failed
                    raise AuthorizationException(connector_resources.error)

                # For resource types that don't support multi-instances, it's
                # better to save the default resource ID in the connector, if
                # available. Otherwise, we'll need to instantiate the connector
                # again to get the default resource ID.
                connector_request.resource_id = (
                    connector_request.resource_id
                    or connector_resources.get_default_resource_id()
                )

        if not register:
            return connector_request, connector_resources

        # Register the new model
        connector_response = self.zen_store.create_service_connector(
            service_connector=connector_request
        )

        if connector_resources:
            connector_resources.id = connector_response.id
            connector_resources.name = connector_response.name
            connector_resources.connector_type = (
                connector_response.connector_type
            )

        return connector_response, connector_resources

    def get_service_connector(
        self,
        name_id_or_prefix: Union[str, UUID],
        allow_name_prefix_match: bool = True,
        load_secrets: bool = False,
        hydrate: bool = True,
    ) -> ServiceConnectorResponse:
        """Fetches a registered service connector.

        Args:
            name_id_or_prefix: The id of the service connector to fetch.
            allow_name_prefix_match: If True, allow matching by name prefix.
            load_secrets: If True, load the secrets for the service connector.
            hydrate: Flag deciding whether to hydrate the output model(s)
                by including metadata fields in the response.

        Returns:
            The registered service connector.
        """
        connector = self._get_entity_by_id_or_name_or_prefix(
            get_method=self.zen_store.get_service_connector,
            list_method=self.list_service_connectors,
            name_id_or_prefix=name_id_or_prefix,
            allow_name_prefix_match=allow_name_prefix_match,
            hydrate=hydrate,
        )

        if load_secrets and connector.secret_id:
            client = Client()
            try:
                secret = client.get_secret(
                    name_id_or_prefix=connector.secret_id,
                    allow_partial_id_match=False,
                    allow_partial_name_match=False,
                )
            except KeyError as err:
                logger.error(
                    "Unable to retrieve secret values associated with "
                    f"service connector '{connector.name}': {err}"
                )
            else:
                # Add secret values to connector configuration
                connector.secrets.update(secret.values)

        return connector

    def list_service_connectors(
        self,
        sort_by: str = "created",
        page: int = PAGINATION_STARTING_PAGE,
        size: int = PAGE_SIZE_DEFAULT,
        logical_operator: LogicalOperators = LogicalOperators.AND,
        id: Optional[Union[UUID, str]] = None,
        created: Optional[datetime] = None,
        updated: Optional[datetime] = None,
        name: Optional[str] = None,
        connector_type: Optional[str] = None,
        auth_method: Optional[str] = None,
        resource_type: Optional[str] = None,
        resource_id: Optional[str] = None,
        user: Optional[Union[UUID, str]] = None,
        labels: Optional[Dict[str, Optional[str]]] = None,
        secret_id: Optional[Union[str, UUID]] = None,
        hydrate: bool = False,
    ) -> Page[ServiceConnectorResponse]:
        """Lists all registered service connectors.

        Args:
            sort_by: The column to sort by
            page: The page of items
            size: The maximum size of all pages
            logical_operator: Which logical operator to use [and, or]
            id: The id of the service connector to filter by.
            created: Filter service connectors by time of creation
            updated: Use the last updated date for filtering
            connector_type: Use the service connector type for filtering
            auth_method: Use the service connector auth method for filtering
            resource_type: Filter service connectors by the resource type that
                they can give access to.
            resource_id: Filter service connectors by the resource id that
                they can give access to.
            user: Filter by user name/ID.
            name: The name of the service connector to filter by.
            labels: The labels of the service connector to filter by.
            secret_id: Filter by the id of the secret that is referenced by the
                service connector.
            hydrate: Flag deciding whether to hydrate the output model(s)
                by including metadata fields in the response.

        Returns:
            A page of service connectors.
        """
        connector_filter_model = ServiceConnectorFilter(
            page=page,
            size=size,
            sort_by=sort_by,
            logical_operator=logical_operator,
            user=user,
            name=name,
            connector_type=connector_type,
            auth_method=auth_method,
            resource_type=resource_type,
            resource_id=resource_id,
            id=id,
            created=created,
            updated=updated,
            labels=labels,
            secret_id=secret_id,
        )
        return self.zen_store.list_service_connectors(
            filter_model=connector_filter_model,
            hydrate=hydrate,
        )

    def update_service_connector(
        self,
        name_id_or_prefix: Union[UUID, str],
        name: Optional[str] = None,
        auth_method: Optional[str] = None,
        resource_type: Optional[str] = None,
        configuration: Optional[Dict[str, str]] = None,
        resource_id: Optional[str] = None,
        description: Optional[str] = None,
        expires_at: Optional[datetime] = None,
        expires_skew_tolerance: Optional[int] = None,
        expiration_seconds: Optional[int] = None,
        labels: Optional[Dict[str, Optional[str]]] = None,
        verify: bool = True,
        list_resources: bool = True,
        update: bool = True,
    ) -> Tuple[
        Optional[
            Union[
                ServiceConnectorResponse,
                ServiceConnectorUpdate,
            ]
        ],
        Optional[ServiceConnectorResourcesModel],
    ]:
        """Validate and/or register an updated service connector.

        If the `resource_type`, `resource_id` and `expiration_seconds`
        parameters are set to their "empty" values (empty string for resource
        type and resource ID, 0 for expiration seconds), the existing values
        will be removed from the service connector. Setting them to None or
        omitting them will not affect the existing values.

        If supplied, the `configuration` parameter is a full replacement of the
        existing configuration rather than a partial update.

        Labels can be updated or removed by setting the label value to None.

        Args:
            name_id_or_prefix: The name, id or prefix of the service connector
                to update.
            name: The new name of the service connector.
            auth_method: The new authentication method of the service connector.
            resource_type: The new resource type for the service connector.
                If set to the empty string, the existing resource type will be
                removed.
            configuration: The new configuration of the service connector. If
                set, this needs to be a full replacement of the existing
                configuration rather than a partial update.
            resource_id: The new resource id of the service connector.
                If set to the empty string, the existing resource ID will be
                removed.
            description: The description of the service connector.
            expires_at: The new UTC expiration time of the service connector.
            expires_skew_tolerance: The allowed expiration skew for the service
                connector credentials.
            expiration_seconds: The expiration time of the service connector.
                If set to 0, the existing expiration time will be removed.
            labels: The service connector to update or remove. If a label value
                is set to None, the label will be removed.
            verify: Whether to verify that the service connector configuration
                and credentials can be used to gain access to the resource.
            list_resources: Whether to also list the resources that the service
                connector can give access to (if verify is True).
            update: Whether to update the service connector or not.

        Returns:
            The model of the registered service connector and the resources
            that the service connector can give access to (if verify is True).

        Raises:
            AuthorizationException: If the service connector verification
                fails due to invalid credentials or insufficient permissions.
        """
        from zenml.service_connectors.service_connector_registry import (
            service_connector_registry,
        )

        connector_model = self.get_service_connector(
            name_id_or_prefix,
            allow_name_prefix_match=False,
            load_secrets=True,
        )

        connector_instance: Optional[ServiceConnector] = None
        connector_resources: Optional[ServiceConnectorResourcesModel] = None

        if isinstance(connector_model.connector_type, str):
            connector = self.get_service_connector_type(
                connector_model.connector_type
            )
        else:
            connector = connector_model.connector_type

        resource_types: Optional[Union[str, List[str]]] = None
        if resource_type == "":
            resource_types = None
        elif resource_type is None:
            resource_types = connector_model.resource_types
        else:
            resource_types = resource_type

        if not resource_type and len(connector.resource_types) == 1:
            resource_types = connector.resource_types[0].resource_type

        if resource_id == "":
            resource_id = None
        elif resource_id is None:
            resource_id = connector_model.resource_id

        if expiration_seconds == 0:
            expiration_seconds = None
        elif expiration_seconds is None:
            expiration_seconds = connector_model.expiration_seconds

        connector_update = ServiceConnectorUpdate(
            name=name or connector_model.name,
            connector_type=connector.connector_type,
            description=description or connector_model.description,
            auth_method=auth_method or connector_model.auth_method,
            expires_at=expires_at,
            expires_skew_tolerance=expires_skew_tolerance,
            expiration_seconds=expiration_seconds,
        )

        # Validate and configure the resources
        if configuration is not None:
            # The supplied configuration is a drop-in replacement for the
            # existing configuration and secrets
            connector_update.validate_and_configure_resources(
                connector_type=connector,
                resource_types=resource_types,
                resource_id=resource_id,
                configuration=configuration,
            )
        else:
            connector_update.validate_and_configure_resources(
                connector_type=connector,
                resource_types=resource_types,
                resource_id=resource_id,
                configuration=connector_model.configuration,
                secrets=connector_model.secrets,
            )

        # Add the labels
        if labels is not None:
            # Apply the new label values, but don't keep any labels that
            # have been set to None in the update
            connector_update.labels = {
                **{
                    label: value
                    for label, value in connector_model.labels.items()
                    if label not in labels
                },
                **{
                    label: value
                    for label, value in labels.items()
                    if value is not None
                },
            }
        else:
            connector_update.labels = connector_model.labels

        if verify:
            # Prefer to verify the connector config server-side if the
            # implementation, if available there, because it ensures
            # that the connector can be shared with other users or used
            # from other machines and because some auth methods rely on the
            # server-side authentication environment

            # Convert the update model to a request model for validation
            connector_request_dict = connector_update.model_dump()
            connector_request_dict.update(
                workspace=self.active_workspace.id,
            )
            connector_request = ServiceConnectorRequest.model_validate(
                connector_request_dict
            )

            if connector.remote:
                connector_resources = (
                    self.zen_store.verify_service_connector_config(
                        service_connector=connector_request,
                        list_resources=list_resources,
                    )
                )
            else:
                connector_instance = (
                    service_connector_registry.instantiate_connector(
                        model=connector_request,
                    )
                )
                connector_resources = connector_instance.verify(
                    list_resources=list_resources
                )

            if connector_resources.error:
                raise AuthorizationException(connector_resources.error)

            # For resource types that don't support multi-instances, it's
            # better to save the default resource ID in the connector, if
            # available. Otherwise, we'll need to instantiate the connector
            # again to get the default resource ID.
            connector_update.resource_id = (
                connector_update.resource_id
                or connector_resources.get_default_resource_id()
            )

        if not update:
            return connector_update, connector_resources

        # Update the model
        connector_response = self.zen_store.update_service_connector(
            service_connector_id=connector_model.id,
            update=connector_update,
        )

        if connector_resources:
            connector_resources.id = connector_response.id
            connector_resources.name = connector_response.name
            connector_resources.connector_type = (
                connector_response.connector_type
            )

        return connector_response, connector_resources

    def delete_service_connector(
        self,
        name_id_or_prefix: Union[str, UUID],
    ) -> None:
        """Deletes a registered service connector.

        Args:
            name_id_or_prefix: The ID or name of the service connector to delete.
        """
        service_connector = self.get_service_connector(
            name_id_or_prefix=name_id_or_prefix,
            allow_name_prefix_match=False,
        )

        self.zen_store.delete_service_connector(
            service_connector_id=service_connector.id
        )
        logger.info(
            "Removed service connector (type: %s) with name '%s'.",
            service_connector.type,
            service_connector.name,
        )

    def verify_service_connector(
        self,
        name_id_or_prefix: Union[UUID, str],
        resource_type: Optional[str] = None,
        resource_id: Optional[str] = None,
        list_resources: bool = True,
    ) -> "ServiceConnectorResourcesModel":
        """Verifies if a service connector has access to one or more resources.

        Args:
            name_id_or_prefix: The name, id or prefix of the service connector
                to verify.
            resource_type: The type of the resource for which to verify access.
                If not provided, the resource type from the service connector
                configuration will be used.
            resource_id: The ID of the resource for which to verify access. If
                not provided, the resource ID from the service connector
                configuration will be used.
            list_resources: Whether to list the resources that the service
                connector has access to.

        Returns:
            The list of resources that the service connector has access to,
            scoped to the supplied resource type and ID, if provided.

        Raises:
            AuthorizationException: If the service connector does not have
                access to the resources.
        """
        from zenml.service_connectors.service_connector_registry import (
            service_connector_registry,
        )

        # Get the service connector model
        service_connector = self.get_service_connector(
            name_id_or_prefix=name_id_or_prefix,
            allow_name_prefix_match=False,
        )

        connector_type = self.get_service_connector_type(
            service_connector.type
        )

        # Prefer to verify the connector config server-side if the
        # implementation if available there, because it ensures
        # that the connector can be shared with other users or used
        # from other machines and because some auth methods rely on the
        # server-side authentication environment
        if connector_type.remote:
            connector_resources = self.zen_store.verify_service_connector(
                service_connector_id=service_connector.id,
                resource_type=resource_type,
                resource_id=resource_id,
                list_resources=list_resources,
            )
        else:
            connector_instance = (
                service_connector_registry.instantiate_connector(
                    model=service_connector
                )
            )
            connector_resources = connector_instance.verify(
                resource_type=resource_type,
                resource_id=resource_id,
                list_resources=list_resources,
            )

        if connector_resources.error:
            raise AuthorizationException(connector_resources.error)

        return connector_resources

    def login_service_connector(
        self,
        name_id_or_prefix: Union[UUID, str],
        resource_type: Optional[str] = None,
        resource_id: Optional[str] = None,
        **kwargs: Any,
    ) -> "ServiceConnector":
        """Use a service connector to authenticate a local client/SDK.

        Args:
            name_id_or_prefix: The name, id or prefix of the service connector
                to use.
            resource_type: The type of the resource to connect to. If not
                provided, the resource type from the service connector
                configuration will be used.
            resource_id: The ID of a particular resource instance to configure
                the local client to connect to. If the connector instance is
                already configured with a resource ID that is not the same or
                equivalent to the one requested, a `ValueError` exception is
                raised. May be omitted for connectors and resource types that do
                not support multiple resource instances.
            kwargs: Additional implementation specific keyword arguments to use
                to configure the client.

        Returns:
            The service connector client instance that was used to configure the
            local client.
        """
        connector_client = self.get_service_connector_client(
            name_id_or_prefix=name_id_or_prefix,
            resource_type=resource_type,
            resource_id=resource_id,
            verify=False,
        )

        connector_client.configure_local_client(
            **kwargs,
        )

        return connector_client

    def get_service_connector_client(
        self,
        name_id_or_prefix: Union[UUID, str],
        resource_type: Optional[str] = None,
        resource_id: Optional[str] = None,
        verify: bool = False,
    ) -> "ServiceConnector":
        """Get the client side of a service connector instance to use with a local client.

        Args:
            name_id_or_prefix: The name, id or prefix of the service connector
                to use.
            resource_type: The type of the resource to connect to. If not
                provided, the resource type from the service connector
                configuration will be used.
            resource_id: The ID of a particular resource instance to configure
                the local client to connect to. If the connector instance is
                already configured with a resource ID that is not the same or
                equivalent to the one requested, a `ValueError` exception is
                raised. May be omitted for connectors and resource types that do
                not support multiple resource instances.
            verify: Whether to verify that the service connector configuration
                and credentials can be used to gain access to the resource.

        Returns:
            The client side of the indicated service connector instance that can
            be used to connect to the resource locally.
        """
        from zenml.service_connectors.service_connector_registry import (
            service_connector_registry,
        )

        # Get the service connector model
        service_connector = self.get_service_connector(
            name_id_or_prefix=name_id_or_prefix,
            allow_name_prefix_match=False,
        )

        connector_type = self.get_service_connector_type(
            service_connector.type
        )

        # Prefer to fetch the connector client from the server if the
        # implementation if available there, because some auth methods rely on
        # the server-side authentication environment
        if connector_type.remote:
            connector_client_model = (
                self.zen_store.get_service_connector_client(
                    service_connector_id=service_connector.id,
                    resource_type=resource_type,
                    resource_id=resource_id,
                )
            )

            connector_client = (
                service_connector_registry.instantiate_connector(
                    model=connector_client_model
                )
            )

            if verify:
                # Verify the connector client on the local machine, because the
                # server-side implementation may not be able to do so
                connector_client.verify()
        else:
            connector_instance = (
                service_connector_registry.instantiate_connector(
                    model=service_connector
                )
            )

            # Fetch the connector client
            connector_client = connector_instance.get_connector_client(
                resource_type=resource_type,
                resource_id=resource_id,
            )

        return connector_client

    def list_service_connector_resources(
        self,
        connector_type: Optional[str] = None,
        resource_type: Optional[str] = None,
        resource_id: Optional[str] = None,
        workspace_id: Optional[UUID] = None,
    ) -> List[ServiceConnectorResourcesModel]:
        """List resources that can be accessed by service connectors.

        Args:
            connector_type: The type of service connector to filter by.
            resource_type: The type of resource to filter by.
            resource_id: The ID of a particular resource instance to filter by.
            workspace_id: The ID of the workspace to filter by. If not provided,
                the active workspace will be used.

        Returns:
            The matching list of resources that available service
            connectors have access to.
        """
        return self.zen_store.list_service_connector_resources(
            ServiceConnectorFilter(
                workspace_id=workspace_id or self.active_workspace.id,
                connector_type=connector_type,
                resource_type=resource_type,
                resource_id=resource_id,
            )
        )

    def list_service_connector_types(
        self,
        connector_type: Optional[str] = None,
        resource_type: Optional[str] = None,
        auth_method: Optional[str] = None,
    ) -> List[ServiceConnectorTypeModel]:
        """Get a list of service connector types.

        Args:
            connector_type: Filter by connector type.
            resource_type: Filter by resource type.
            auth_method: Filter by authentication method.

        Returns:
            List of service connector types.
        """
        return self.zen_store.list_service_connector_types(
            connector_type=connector_type,
            resource_type=resource_type,
            auth_method=auth_method,
        )

    def get_service_connector_type(
        self,
        connector_type: str,
    ) -> ServiceConnectorTypeModel:
        """Returns the requested service connector type.

        Args:
            connector_type: the service connector type identifier.

        Returns:
            The requested service connector type.
        """
        return self.zen_store.get_service_connector_type(
            connector_type=connector_type,
        )

    #########
    # Model
    #########

    def create_model(
        self,
        name: str,
        license: Optional[str] = None,
        description: Optional[str] = None,
        audience: Optional[str] = None,
        use_cases: Optional[str] = None,
        limitations: Optional[str] = None,
        trade_offs: Optional[str] = None,
        ethics: Optional[str] = None,
        tags: Optional[List[str]] = None,
        save_models_to_registry: bool = True,
    ) -> ModelResponse:
        """Creates a new model in Model Control Plane.

        Args:
            name: The name of the model.
            license: The license under which the model is created.
            description: The description of the model.
            audience: The target audience of the model.
            use_cases: The use cases of the model.
            limitations: The known limitations of the model.
            trade_offs: The tradeoffs of the model.
            ethics: The ethical implications of the model.
            tags: Tags associated with the model.
            save_models_to_registry: Whether to save the model to the
                registry.

        Returns:
            The newly created model.
        """
        return self.zen_store.create_model(
            model=ModelRequest(
                name=name,
                license=license,
                description=description,
                audience=audience,
                use_cases=use_cases,
                limitations=limitations,
                trade_offs=trade_offs,
                ethics=ethics,
                tags=tags,
                workspace=self.active_workspace.id,
                save_models_to_registry=save_models_to_registry,
            )
        )

    def delete_model(
        self,
        model_name_or_id: Union[str, UUID],
        workspace: Optional[Union[str, UUID]] = None,
    ) -> None:
        """Deletes a model from Model Control Plane.

        Args:
            model_name_or_id: name or id of the model to be deleted.
            workspace: The workspace name/ID to filter by.
        """
        model = self.get_model(
            model_name_or_id=model_name_or_id, workspace=workspace
        )
        self.zen_store.delete_model(model_id=model.id)

    def update_model(
        self,
        model_name_or_id: Union[str, UUID],
        name: Optional[str] = None,
        license: Optional[str] = None,
        description: Optional[str] = None,
        audience: Optional[str] = None,
        use_cases: Optional[str] = None,
        limitations: Optional[str] = None,
        trade_offs: Optional[str] = None,
        ethics: Optional[str] = None,
        add_tags: Optional[List[str]] = None,
        remove_tags: Optional[List[str]] = None,
        save_models_to_registry: Optional[bool] = None,
        workspace: Optional[Union[str, UUID]] = None,
    ) -> ModelResponse:
        """Updates an existing model in Model Control Plane.

        Args:
            model_name_or_id: name or id of the model to be deleted.
            name: The name of the model.
            license: The license under which the model is created.
            description: The description of the model.
            audience: The target audience of the model.
            use_cases: The use cases of the model.
            limitations: The known limitations of the model.
            trade_offs: The tradeoffs of the model.
            ethics: The ethical implications of the model.
            add_tags: Tags to add to the model.
            remove_tags: Tags to remove from to the model.
            save_models_to_registry: Whether to save the model to the
                registry.
            workspace: The workspace name/ID to filter by.

        Returns:
            The updated model.
        """
        model = self.get_model(
            model_name_or_id=model_name_or_id, workspace=workspace
        )
        return self.zen_store.update_model(
            model_id=model.id,
            model_update=ModelUpdate(
                name=name,
                license=license,
                description=description,
                audience=audience,
                use_cases=use_cases,
                limitations=limitations,
                trade_offs=trade_offs,
                ethics=ethics,
                add_tags=add_tags,
                remove_tags=remove_tags,
                save_models_to_registry=save_models_to_registry,
            ),
        )

    def get_model(
        self,
        model_name_or_id: Union[str, UUID],
        workspace: Optional[Union[str, UUID]] = None,
        hydrate: bool = True,
        bypass_lazy_loader: bool = False,
    ) -> ModelResponse:
        """Get an existing model from Model Control Plane.

        Args:
            model_name_or_id: name or id of the model to be retrieved.
            workspace: The workspace name/ID to filter by.
            hydrate: Flag deciding whether to hydrate the output model(s)
                by including metadata fields in the response.
            bypass_lazy_loader: Whether to bypass the lazy loader.

        Returns:
            The model of interest.
        """
        if not bypass_lazy_loader:
            if cll := client_lazy_loader(
                "get_model",
                model_name_or_id=model_name_or_id,
                hydrate=hydrate,
                workspace=workspace,
            ):
                return cll  # type: ignore[return-value]

        return self._get_entity_by_id_or_name_or_prefix(
            get_method=self.zen_store.get_model,
            list_method=self.list_models,
            name_id_or_prefix=model_name_or_id,
            workspace=workspace,
            hydrate=hydrate,
        )

    def list_models(
        self,
        sort_by: str = "created",
        page: int = PAGINATION_STARTING_PAGE,
        size: int = PAGE_SIZE_DEFAULT,
        logical_operator: LogicalOperators = LogicalOperators.AND,
        created: Optional[Union[datetime, str]] = None,
        updated: Optional[Union[datetime, str]] = None,
        name: Optional[str] = None,
        id: Optional[Union[UUID, str]] = None,
        user: Optional[Union[UUID, str]] = None,
        workspace: Optional[Union[str, UUID]] = None,
        hydrate: bool = False,
        tag: Optional[str] = None,
        tags: Optional[List[str]] = None,
    ) -> Page[ModelResponse]:
        """Get models by filter from Model Control Plane.

        Args:
            sort_by: The column to sort by
            page: The page of items
            size: The maximum size of all pages
            logical_operator: Which logical operator to use [and, or]
            created: Use to filter by time of creation
            updated: Use the last updated date for filtering
            name: The name of the model to filter by.
            id: The id of the model to filter by.
            user: Filter by user name/ID.
            workspace: The workspace name/ID to filter by.
            hydrate: Flag deciding whether to hydrate the output model(s)
                by including metadata fields in the response.
            tag: The tag of the model to filter by.
            tags: Tags to filter by.

        Returns:
            A page object with all models.
        """
        filter = ModelFilter(
            name=name,
            id=id,
            sort_by=sort_by,
            page=page,
            size=size,
            logical_operator=logical_operator,
            created=created,
            updated=updated,
            tag=tag,
            tags=tags,
            user=user,
            workspace=workspace or self.active_workspace.id,
        )

        return self.zen_store.list_models(
            model_filter_model=filter, hydrate=hydrate
        )

    #################
    # Model Versions
    #################

    def create_model_version(
        self,
        model_name_or_id: Union[str, UUID],
        name: Optional[str] = None,
        description: Optional[str] = None,
        tags: Optional[List[str]] = None,
        workspace: Optional[Union[str, UUID]] = None,
    ) -> ModelVersionResponse:
        """Creates a new model version in Model Control Plane.

        Args:
            model_name_or_id: the name or id of the model to create model
                version in.
            name: the name of the Model Version to be created.
            description: the description of the Model Version to be created.
            tags: Tags associated with the model.
            workspace: The workspace name/ID to filter by.

        Returns:
            The newly created model version.
        """
        model = self.get_model(
            model_name_or_id=model_name_or_id, workspace=workspace
        )
        return self.zen_store.create_model_version(
            model_version=ModelVersionRequest(
                name=name,
                description=description,
                workspace=workspace or self.active_workspace.id,
                model=model.id,
                tags=tags,
            )
        )

    def delete_model_version(
        self,
        model_version_id: UUID,
    ) -> None:
        """Deletes a model version from Model Control Plane.

        Args:
            model_version_id: Id of the model version to be deleted.
        """
        self.zen_store.delete_model_version(
            model_version_id=model_version_id,
        )

    def get_model_version(
        self,
        model_name_or_id: Optional[Union[str, UUID]] = None,
        model_version_name_or_number_or_id: Optional[
            Union[str, int, ModelStages, UUID]
        ] = None,
        workspace: Optional[Union[str, UUID]] = None,
        hydrate: bool = True,
    ) -> ModelVersionResponse:
        """Get an existing model version from Model Control Plane.

        Args:
            model_name_or_id: name or id of the model containing the model
                version.
            model_version_name_or_number_or_id: name, id, stage or number of
                the model version to be retrieved. If skipped - latest version
                is retrieved.
            workspace: The workspace name/ID to filter by.
            hydrate: Flag deciding whether to hydrate the output model(s)
                by including metadata fields in the response.

        Returns:
            The model version of interest.

        Raises:
            RuntimeError: In case method inputs don't adhere to restrictions.
            KeyError: In case no model version with the identifiers exists.
            ValueError: In case retrieval is attempted using non UUID model version
                identifier and no model identifier provided.
        """
        if (
            not is_valid_uuid(model_version_name_or_number_or_id)
            and model_name_or_id is None
        ):
            raise ValueError(
                "No model identifier provided and model version identifier "
                f"`{model_version_name_or_number_or_id}` is not a valid UUID."
            )
        if cll := client_lazy_loader(
            "get_model_version",
            model_name_or_id=model_name_or_id,
            model_version_name_or_number_or_id=model_version_name_or_number_or_id,
            workspace=workspace,
            hydrate=hydrate,
        ):
            return cll  # type: ignore[return-value]

        if model_version_name_or_number_or_id is None:
            model_version_name_or_number_or_id = ModelStages.LATEST

        if isinstance(model_version_name_or_number_or_id, UUID):
            return self.zen_store.get_model_version(
                model_version_id=model_version_name_or_number_or_id,
                hydrate=hydrate,
            )
        elif isinstance(model_version_name_or_number_or_id, int):
            model_versions = self.zen_store.list_model_versions(
                model_version_filter_model=ModelVersionFilter(
                    model=model_name_or_id,
                    number=model_version_name_or_number_or_id,
                    workspace=workspace or self.active_workspace.id,
                ),
                hydrate=hydrate,
            ).items
        elif isinstance(model_version_name_or_number_or_id, str):
            if model_version_name_or_number_or_id == ModelStages.LATEST:
                model_versions = self.zen_store.list_model_versions(
                    model_version_filter_model=ModelVersionFilter(
                        model=model_name_or_id,
                        sort_by=f"{SorterOps.DESCENDING}:number",
                        workspace=workspace or self.active_workspace.id,
                    ),
                    hydrate=hydrate,
                ).items

                if len(model_versions) > 0:
                    model_versions = [model_versions[0]]
                else:
                    model_versions = []
            elif model_version_name_or_number_or_id in ModelStages.values():
                model_versions = self.zen_store.list_model_versions(
                    model_version_filter_model=ModelVersionFilter(
                        model=model_name_or_id,
                        stage=model_version_name_or_number_or_id,
                        workspace=workspace or self.active_workspace.id,
                    ),
                    hydrate=hydrate,
                ).items
            else:
                model_versions = self.zen_store.list_model_versions(
                    model_version_filter_model=ModelVersionFilter(
                        model=model_name_or_id,
                        name=model_version_name_or_number_or_id,
                        workspace=workspace or self.active_workspace.id,
                    ),
                    hydrate=hydrate,
                ).items
        else:
            raise RuntimeError(
                f"The model version identifier "
                f"`{model_version_name_or_number_or_id}` is not"
                f"of the correct type."
            )

        if len(model_versions) == 1:
            return model_versions[0]
        elif len(model_versions) == 0:
            raise KeyError(
                f"No model version found for model "
                f"`{model_name_or_id}` with version identifier "
                f"`{model_version_name_or_number_or_id}`."
            )
        else:
            raise RuntimeError(
                f"The model version identifier "
                f"`{model_version_name_or_number_or_id}` is not"
                f"unique for model `{model_name_or_id}`."
            )

    def list_model_versions(
        self,
        model_name_or_id: Union[str, UUID],
        sort_by: str = "number",
        page: int = PAGINATION_STARTING_PAGE,
        size: int = PAGE_SIZE_DEFAULT,
        logical_operator: LogicalOperators = LogicalOperators.AND,
        created: Optional[Union[datetime, str]] = None,
        updated: Optional[Union[datetime, str]] = None,
        name: Optional[str] = None,
        id: Optional[Union[UUID, str]] = None,
        number: Optional[int] = None,
        stage: Optional[Union[str, ModelStages]] = None,
        run_metadata: Optional[Dict[str, str]] = None,
        user: Optional[Union[UUID, str]] = None,
        hydrate: bool = False,
        tag: Optional[str] = None,
        tags: Optional[List[str]] = None,
        workspace: Optional[Union[str, UUID]] = None,
    ) -> Page[ModelVersionResponse]:
        """Get model versions by filter from Model Control Plane.

        Args:
            model_name_or_id: name or id of the model containing the model
                version.
            sort_by: The column to sort by
            page: The page of items
            size: The maximum size of all pages
            logical_operator: Which logical operator to use [and, or]
            created: Use to filter by time of creation
            updated: Use the last updated date for filtering
            name: name or id of the model version.
            id: id of the model version.
            number: number of the model version.
            stage: stage of the model version.
            run_metadata: run metadata of the model version.
            user: Filter by user name/ID.
            hydrate: Flag deciding whether to hydrate the output model(s)
                by including metadata fields in the response.
            tag: The tag to filter by.
            tags: Tags to filter by.
            workspace: The workspace name/ID to filter by.

        Returns:
            A page object with all model versions.
        """
        model_version_filter_model = ModelVersionFilter(
            page=page,
            size=size,
            sort_by=sort_by,
            logical_operator=logical_operator,
            created=created,
            updated=updated,
            name=name,
            id=id,
            number=number,
            stage=stage,
            run_metadata=run_metadata,
            tag=tag,
            tags=tags,
            user=user,
            model=model_name_or_id,
            workspace=workspace or self.active_workspace.id,
        )

        return self.zen_store.list_model_versions(
            model_version_filter_model=model_version_filter_model,
            hydrate=hydrate,
        )

    def update_model_version(
        self,
        model_name_or_id: Union[str, UUID],
        version_name_or_id: Union[str, UUID],
        stage: Optional[Union[str, ModelStages]] = None,
        force: bool = False,
        name: Optional[str] = None,
        description: Optional[str] = None,
        add_tags: Optional[List[str]] = None,
        remove_tags: Optional[List[str]] = None,
        workspace: Optional[Union[str, UUID]] = None,
    ) -> ModelVersionResponse:
        """Get all model versions by filter.

        Args:
            model_name_or_id: The name or ID of the model containing model version.
            version_name_or_id: The name or ID of model version to be updated.
            stage: Target model version stage to be set.
            force: Whether existing model version in target stage should be
                silently archived or an error should be raised.
            name: Target model version name to be set.
            description: Target model version description to be set.
            add_tags: Tags to add to the model version.
            remove_tags: Tags to remove from to the model version.
            workspace: The workspace name/ID to filter by.

        Returns:
            An updated model version.
        """
        if not is_valid_uuid(model_name_or_id):
            model = self.get_model(model_name_or_id, workspace=workspace)
            model_name_or_id = model.id
            workspace = workspace or model.workspace.id
        if not is_valid_uuid(version_name_or_id):
            version_name_or_id = self.get_model_version(
                model_name_or_id, version_name_or_id, workspace=workspace
            ).id

        return self.zen_store.update_model_version(
            model_version_id=version_name_or_id,  # type:ignore[arg-type]
            model_version_update_model=ModelVersionUpdate(
                stage=stage,
                force=force,
                name=name,
                description=description,
                add_tags=add_tags,
                remove_tags=remove_tags,
            ),
        )

    #################################################
    # Model Versions Artifacts
    #################################################

    def list_model_version_artifact_links(
        self,
        sort_by: str = "created",
        page: int = PAGINATION_STARTING_PAGE,
        size: int = PAGE_SIZE_DEFAULT,
        logical_operator: LogicalOperators = LogicalOperators.AND,
        created: Optional[Union[datetime, str]] = None,
        updated: Optional[Union[datetime, str]] = None,
        model_version_id: Optional[Union[UUID, str]] = None,
        artifact_version_id: Optional[Union[UUID, str]] = None,
        artifact_name: Optional[str] = None,
        only_data_artifacts: Optional[bool] = None,
        only_model_artifacts: Optional[bool] = None,
        only_deployment_artifacts: Optional[bool] = None,
        has_custom_name: Optional[bool] = None,
        user: Optional[Union[UUID, str]] = None,
        hydrate: bool = False,
    ) -> Page[ModelVersionArtifactResponse]:
        """Get model version to artifact links by filter in Model Control Plane.

        Args:
            sort_by: The column to sort by
            page: The page of items
            size: The maximum size of all pages
            logical_operator: Which logical operator to use [and, or]
            created: Use to filter by time of creation
            updated: Use the last updated date for filtering
            model_version_id: Use the model version id for filtering
            artifact_version_id: Use the artifact id for filtering
            artifact_name: Use the artifact name for filtering
            only_data_artifacts: Use to filter by data artifacts
            only_model_artifacts: Use to filter by model artifacts
            only_deployment_artifacts: Use to filter by deployment artifacts
            has_custom_name: Filter artifacts with/without custom names.
            user: Filter by user name/ID.
            hydrate: Flag deciding whether to hydrate the output model(s)
                by including metadata fields in the response.

        Returns:
            A page of all model version to artifact links.
        """
        return self.zen_store.list_model_version_artifact_links(
            ModelVersionArtifactFilter(
                sort_by=sort_by,
                logical_operator=logical_operator,
                page=page,
                size=size,
                created=created,
                updated=updated,
                model_version_id=model_version_id,
                artifact_version_id=artifact_version_id,
                artifact_name=artifact_name,
                only_data_artifacts=only_data_artifacts,
                only_model_artifacts=only_model_artifacts,
                only_deployment_artifacts=only_deployment_artifacts,
                has_custom_name=has_custom_name,
                user=user,
            ),
            hydrate=hydrate,
        )

    def delete_model_version_artifact_link(
        self, model_version_id: UUID, artifact_version_id: UUID
    ) -> None:
        """Delete model version to artifact link in Model Control Plane.

        Args:
            model_version_id: The id of the model version holding the link.
            artifact_version_id: The id of the artifact version to be deleted.

        Raises:
            RuntimeError: If more than one artifact link is found for given filters.
        """
        artifact_links = self.list_model_version_artifact_links(
            model_version_id=model_version_id,
            artifact_version_id=artifact_version_id,
        )
        if artifact_links.items:
            if artifact_links.total > 1:
                raise RuntimeError(
                    "More than one artifact link found for give model version "
                    f"`{model_version_id}` and artifact version "
                    f"`{artifact_version_id}`. This should not be happening and "
                    "might indicate a corrupted state of your ZenML database. "
                    "Please seek support via Community Slack."
                )
            self.zen_store.delete_model_version_artifact_link(
                model_version_id=model_version_id,
                model_version_artifact_link_name_or_id=artifact_links.items[
                    0
                ].id,
            )

    def delete_all_model_version_artifact_links(
        self, model_version_id: UUID, only_links: bool
    ) -> None:
        """Delete all model version to artifact links in Model Control Plane.

        Args:
            model_version_id: The id of the model version holding the link.
            only_links: If true, only delete the link to the artifact.
        """
        self.zen_store.delete_all_model_version_artifact_links(
            model_version_id, only_links
        )

    #################################################
    # Model Versions Pipeline Runs
    #
    # Only view capabilities are exposed via client.
    #################################################

    def list_model_version_pipeline_run_links(
        self,
        sort_by: str = "created",
        page: int = PAGINATION_STARTING_PAGE,
        size: int = PAGE_SIZE_DEFAULT,
        logical_operator: LogicalOperators = LogicalOperators.AND,
        created: Optional[Union[datetime, str]] = None,
        updated: Optional[Union[datetime, str]] = None,
        model_version_id: Optional[Union[UUID, str]] = None,
        pipeline_run_id: Optional[Union[UUID, str]] = None,
        pipeline_run_name: Optional[str] = None,
        user: Optional[Union[UUID, str]] = None,
        hydrate: bool = False,
    ) -> Page[ModelVersionPipelineRunResponse]:
        """Get all model version to pipeline run links by filter.

        Args:
            sort_by: The column to sort by
            page: The page of items
            size: The maximum size of all pages
            logical_operator: Which logical operator to use [and, or]
            created: Use to filter by time of creation
            updated: Use the last updated date for filtering
            model_version_id: Use the model version id for filtering
            pipeline_run_id: Use the pipeline run id for filtering
            pipeline_run_name: Use the pipeline run name for filtering
            user: Filter by user name or ID.
            hydrate: Flag deciding whether to hydrate the output model(s)
                by including metadata fields in the response

        Returns:
            A page of all model version to pipeline run links.
        """
        return self.zen_store.list_model_version_pipeline_run_links(
            ModelVersionPipelineRunFilter(
                sort_by=sort_by,
                logical_operator=logical_operator,
                page=page,
                size=size,
                created=created,
                updated=updated,
                model_version_id=model_version_id,
                pipeline_run_id=pipeline_run_id,
                pipeline_run_name=pipeline_run_name,
                user=user,
            ),
            hydrate=hydrate,
        )

    # --------------------------- Authorized Devices ---------------------------

    def list_authorized_devices(
        self,
        sort_by: str = "created",
        page: int = PAGINATION_STARTING_PAGE,
        size: int = PAGE_SIZE_DEFAULT,
        logical_operator: LogicalOperators = LogicalOperators.AND,
        id: Optional[Union[UUID, str]] = None,
        created: Optional[Union[datetime, str]] = None,
        updated: Optional[Union[datetime, str]] = None,
        expires: Optional[Union[datetime, str]] = None,
        client_id: Union[UUID, str, None] = None,
        status: Union[OAuthDeviceStatus, str, None] = None,
        trusted_device: Union[bool, str, None] = None,
        user: Optional[Union[UUID, str]] = None,
        failed_auth_attempts: Union[int, str, None] = None,
        last_login: Optional[Union[datetime, str, None]] = None,
        hydrate: bool = False,
    ) -> Page[OAuthDeviceResponse]:
        """List all authorized devices.

        Args:
            sort_by: The column to sort by.
            page: The page of items.
            size: The maximum size of all pages.
            logical_operator: Which logical operator to use [and, or].
            id: Use the id of the code repository to filter by.
            created: Use to filter by time of creation.
            updated: Use the last updated date for filtering.
            expires: Use the expiration date for filtering.
            client_id: Use the client id for filtering.
            status: Use the status for filtering.
            user: Filter by user name/ID.
            trusted_device: Use the trusted device flag for filtering.
            failed_auth_attempts: Use the failed auth attempts for filtering.
            last_login: Use the last login date for filtering.
            hydrate: Flag deciding whether to hydrate the output model(s)
                by including metadata fields in the response.

        Returns:
            A page of authorized devices matching the filter.
        """
        filter_model = OAuthDeviceFilter(
            sort_by=sort_by,
            page=page,
            size=size,
            logical_operator=logical_operator,
            id=id,
            created=created,
            updated=updated,
            expires=expires,
            client_id=client_id,
            user=user,
            status=status,
            trusted_device=trusted_device,
            failed_auth_attempts=failed_auth_attempts,
            last_login=last_login,
        )
        return self.zen_store.list_authorized_devices(
            filter_model=filter_model,
            hydrate=hydrate,
        )

    def get_authorized_device(
        self,
        id_or_prefix: Union[UUID, str],
        allow_id_prefix_match: bool = True,
        hydrate: bool = True,
    ) -> OAuthDeviceResponse:
        """Get an authorized device by id or prefix.

        Args:
            id_or_prefix: The ID or ID prefix of the authorized device.
            allow_id_prefix_match: If True, allow matching by ID prefix.
            hydrate: Flag deciding whether to hydrate the output model(s)
                by including metadata fields in the response.

        Returns:
            The requested authorized device.

        Raises:
            KeyError: If no authorized device is found with the given ID or
                prefix.
        """
        if isinstance(id_or_prefix, str):
            try:
                id_or_prefix = UUID(id_or_prefix)
            except ValueError:
                if not allow_id_prefix_match:
                    raise KeyError(
                        f"No authorized device found with id or prefix "
                        f"'{id_or_prefix}'."
                    )
        if isinstance(id_or_prefix, UUID):
            return self.zen_store.get_authorized_device(
                id_or_prefix, hydrate=hydrate
            )
        return self._get_entity_by_prefix(
            get_method=self.zen_store.get_authorized_device,
            list_method=self.list_authorized_devices,
            partial_id_or_name=id_or_prefix,
            allow_name_prefix_match=False,
            hydrate=hydrate,
        )

    def update_authorized_device(
        self,
        id_or_prefix: Union[UUID, str],
        locked: Optional[bool] = None,
    ) -> OAuthDeviceResponse:
        """Update an authorized device.

        Args:
            id_or_prefix: The ID or ID prefix of the authorized device.
            locked: Whether to lock or unlock the authorized device.

        Returns:
            The updated authorized device.
        """
        device = self.get_authorized_device(
            id_or_prefix=id_or_prefix, allow_id_prefix_match=False
        )
        return self.zen_store.update_authorized_device(
            device_id=device.id,
            update=OAuthDeviceUpdate(
                locked=locked,
            ),
        )

    def delete_authorized_device(
        self,
        id_or_prefix: Union[str, UUID],
    ) -> None:
        """Delete an authorized device.

        Args:
            id_or_prefix: The ID or ID prefix of the authorized device.
        """
        device = self.get_authorized_device(
            id_or_prefix=id_or_prefix,
            allow_id_prefix_match=False,
        )
        self.zen_store.delete_authorized_device(device.id)

    # --------------------------- Trigger Executions ---------------------------

    def get_trigger_execution(
        self,
        trigger_execution_id: UUID,
        hydrate: bool = True,
    ) -> TriggerExecutionResponse:
        """Get a trigger execution by ID.

        Args:
            trigger_execution_id: The ID of the trigger execution to get.
            hydrate: Flag deciding whether to hydrate the output model(s)
                by including metadata fields in the response.

        Returns:
            The trigger execution.
        """
        return self.zen_store.get_trigger_execution(
            trigger_execution_id=trigger_execution_id, hydrate=hydrate
        )

    def list_trigger_executions(
        self,
        sort_by: str = "created",
        page: int = PAGINATION_STARTING_PAGE,
        size: int = PAGE_SIZE_DEFAULT,
        logical_operator: LogicalOperators = LogicalOperators.AND,
        trigger_id: Optional[UUID] = None,
        user: Optional[Union[UUID, str]] = None,
        workspace: Optional[Union[UUID, str]] = None,
        hydrate: bool = False,
    ) -> Page[TriggerExecutionResponse]:
        """List all trigger executions matching the given filter criteria.

        Args:
            sort_by: The column to sort by.
            page: The page of items.
            size: The maximum size of all pages.
            logical_operator: Which logical operator to use [and, or].
            trigger_id: ID of the trigger to filter by.
            user: Filter by user name/ID.
            workspace: Filter by workspace name/ID.
            hydrate: Flag deciding whether to hydrate the output model(s)
                by including metadata fields in the response.

        Returns:
            A list of all trigger executions matching the filter criteria.
        """
        filter_model = TriggerExecutionFilter(
            trigger_id=trigger_id,
            sort_by=sort_by,
            page=page,
            size=size,
            user=user,
            logical_operator=logical_operator,
            workspace=workspace or self.active_workspace.id,
        )
        return self.zen_store.list_trigger_executions(
            trigger_execution_filter_model=filter_model, hydrate=hydrate
        )

    def delete_trigger_execution(self, trigger_execution_id: UUID) -> None:
        """Delete a trigger execution.

        Args:
            trigger_execution_id: The ID of the trigger execution to delete.
        """
        self.zen_store.delete_trigger_execution(
            trigger_execution_id=trigger_execution_id
        )

    # ---- utility prefix matching get functions -----

    def _get_entity_by_id_or_name_or_prefix(
        self,
        get_method: Callable[..., AnyResponse],
        list_method: Callable[..., Page[AnyResponse]],
        name_id_or_prefix: Union[str, UUID],
        allow_name_prefix_match: bool = True,
        workspace: Optional[Union[str, UUID]] = None,
        hydrate: bool = True,
    ) -> AnyResponse:
        """Fetches an entity using the id, name, or partial id/name.

        Args:
            get_method: The method to use to fetch the entity by id.
            list_method: The method to use to fetch all entities.
            name_id_or_prefix: The id, name or partial id of the entity to
                fetch.
            allow_name_prefix_match: If True, allow matching by name prefix.
            hydrate: Flag deciding whether to hydrate the output model(s)
                by including metadata fields in the response.
            workspace: The workspace name/ID to filter by.

        Returns:
            The entity with the given name, id or partial id.

        Raises:
            ZenKeyError: If there is more than one entity with that name
                or id prefix.
        """
        from zenml.utils.uuid_utils import is_valid_uuid

        entity_label = get_method.__name__.replace("get_", "") + "s"

        # First interpret as full UUID
        if is_valid_uuid(name_id_or_prefix):
            return get_method(name_id_or_prefix, hydrate=hydrate)

        # If not a UUID, try to find by name
        assert not isinstance(name_id_or_prefix, UUID)
        list_kwargs: Dict[str, Any] = dict(
            name=f"equals:{name_id_or_prefix}",
            hydrate=hydrate,
        )
        scope = ""
        if workspace:
            scope = f"in workspace {workspace} "
            list_kwargs["workspace"] = workspace
        entity = list_method(**list_kwargs)

        # If only a single entity is found, return it
        if entity.total == 1:
            return entity.items[0]

        # If still no match, try with prefix now
        if entity.total == 0:
            return self._get_entity_by_prefix(
                get_method=get_method,
                list_method=list_method,
                partial_id_or_name=name_id_or_prefix,
                allow_name_prefix_match=allow_name_prefix_match,
                workspace=workspace,
                hydrate=hydrate,
            )

        # If more than one entity with the same name is found, raise an error.
        formatted_entity_items = [
            f"- {item.name}: (id: {item.id})\n"
            if hasattr(item, "name")
            else f"- {item.id}\n"
            for item in entity.items
        ]
        raise ZenKeyError(
            f"{entity.total} {entity_label} have been found {scope}that have "
            f"a name that matches the provided "
            f"string '{name_id_or_prefix}':\n"
            f"{formatted_entity_items}.\n"
            f"Please use the id to uniquely identify "
            f"only one of the {entity_label}s."
        )

    def _get_entity_version_by_id_or_name_or_prefix(
        self,
        get_method: Callable[..., AnyResponse],
        list_method: Callable[..., Page[AnyResponse]],
        name_id_or_prefix: Union[str, UUID],
        version: Optional[str],
        workspace: Optional[Union[str, UUID]] = None,
        hydrate: bool = True,
    ) -> "AnyResponse":
        from zenml.utils.uuid_utils import is_valid_uuid

        entity_label = get_method.__name__.replace("get_", "") + "s"

        if is_valid_uuid(name_id_or_prefix):
            if version:
                logger.warning(
                    "You specified both an ID as well as a version of the "
                    f"{entity_label}. Ignoring the version and fetching the "
                    f"{entity_label} by ID."
                )
            if not isinstance(name_id_or_prefix, UUID):
                name_id_or_prefix = UUID(name_id_or_prefix, version=4)

            return get_method(name_id_or_prefix, hydrate=hydrate)

        assert not isinstance(name_id_or_prefix, UUID)
        list_kwargs: Dict[str, Any] = dict(
            size=1,
            sort_by="desc:created",
            name=name_id_or_prefix,
            version=version,
            hydrate=hydrate,
        )
        scope = ""
        if workspace:
            scope = f" in workspace {workspace}"
            list_kwargs["workspace"] = workspace
        exact_name_matches = list_method(**list_kwargs)

        if len(exact_name_matches) == 1:
            # If the name matches exactly, use the explicitly specified version
            # or fallback to the latest if not given
            return exact_name_matches.items[0]

        partial_id_matches = list_method(
            id=f"startswith:{name_id_or_prefix}",
            hydrate=hydrate,
        )
        if partial_id_matches.total == 1:
            if version:
                logger.warning(
                    "You specified both a partial ID as well as a version of "
                    f"the {entity_label}. Ignoring the version and fetching "
                    f"the {entity_label} by partial ID."
                )
            return partial_id_matches[0]
        elif partial_id_matches.total == 0:
            raise KeyError(
                f"No {entity_label} found for name, ID or prefix "
                f"{name_id_or_prefix}{scope}."
            )
        else:
            raise ZenKeyError(
                f"{partial_id_matches.total} {entity_label} have been found"
                f"{scope} that have an id prefix that matches the provided "
                f"string '{name_id_or_prefix}':\n"
                f"{partial_id_matches.items}.\n"
                f"Please provide more characters to uniquely identify "
                f"only one of the {entity_label}s."
            )

    def _get_entity_by_prefix(
        self,
        get_method: Callable[..., AnyResponse],
        list_method: Callable[..., Page[AnyResponse]],
        partial_id_or_name: str,
        allow_name_prefix_match: bool,
        workspace: Optional[Union[str, UUID]] = None,
        hydrate: bool = True,
    ) -> AnyResponse:
        """Fetches an entity using a partial ID or name.

        Args:
            get_method: The method to use to fetch the entity by id.
            list_method: The method to use to fetch all entities.
            partial_id_or_name: The partial ID or name of the entity to fetch.
            allow_name_prefix_match: If True, allow matching by name prefix.
            hydrate: Flag deciding whether to hydrate the output model(s)
                by including metadata fields in the response.
            workspace: The workspace name/ID to filter by.

        Returns:
            The entity with the given partial ID or name.

        Raises:
            KeyError: If no entity with the given partial ID or name is found.
            ZenKeyError: If there is more than one entity with that partial ID
                or name.
        """
        list_method_args: Dict[str, Any] = {
            "logical_operator": LogicalOperators.OR,
            "id": f"startswith:{partial_id_or_name}",
            "hydrate": hydrate,
        }
        if allow_name_prefix_match:
            list_method_args["name"] = f"startswith:{partial_id_or_name}"
        scope = ""
        if workspace:
            scope = f"in workspace {workspace} "
            list_method_args["workspace"] = workspace

        entity = list_method(**list_method_args)

        # If only a single entity is found, return it.
        if entity.total == 1:
            return entity.items[0]

        irregular_plurals = {"code_repository": "code_repositories"}
        entity_label = irregular_plurals.get(
            get_method.__name__.replace("get_", ""),
            get_method.__name__.replace("get_", "") + "s",
        )

        prefix_description = (
            "a name/ID prefix" if allow_name_prefix_match else "an ID prefix"
        )
        # If no entity is found, raise an error.
        if entity.total == 0:
            raise KeyError(
                f"No {entity_label} have been found{scope} that have "
                f"{prefix_description} that matches the provided string "
                f"'{partial_id_or_name}'."
            )

        # If more than one entity is found, raise an error.
        ambiguous_entities: List[str] = []
        for model in entity.items:
            model_name = getattr(model, "name", None)
            if model_name:
                ambiguous_entities.append(f"{model_name}: {model.id}")
            else:
                ambiguous_entities.append(str(model.id))
        raise ZenKeyError(
            f"{entity.total} {entity_label} have been found{scope} that have "
            f"{prefix_description} that matches the provided "
            f"string '{partial_id_or_name}':\n"
            f"{ambiguous_entities}.\n"
            f"Please provide more characters to uniquely identify "
            f"only one of the {entity_label}s."
        )

    # ---------------------------- Service Accounts ----------------------------

    def create_service_account(
        self,
        name: str,
        description: str = "",
    ) -> ServiceAccountResponse:
        """Create a new service account.

        Args:
            name: The name of the service account.
            description: The description of the service account.

        Returns:
            The created service account.
        """
        service_account = ServiceAccountRequest(
            name=name, description=description, active=True
        )
        created_service_account = self.zen_store.create_service_account(
            service_account=service_account
        )

        return created_service_account

    def get_service_account(
        self,
        name_id_or_prefix: Union[str, UUID],
        allow_name_prefix_match: bool = True,
        hydrate: bool = True,
    ) -> ServiceAccountResponse:
        """Gets a service account.

        Args:
            name_id_or_prefix: The name or ID of the service account.
            allow_name_prefix_match: If True, allow matching by name prefix.
            hydrate: Flag deciding whether to hydrate the output model(s)
                by including metadata fields in the response.

        Returns:
            The ServiceAccount
        """
        return self._get_entity_by_id_or_name_or_prefix(
            get_method=self.zen_store.get_service_account,
            list_method=self.list_service_accounts,
            name_id_or_prefix=name_id_or_prefix,
            allow_name_prefix_match=allow_name_prefix_match,
            hydrate=hydrate,
        )

    def list_service_accounts(
        self,
        sort_by: str = "created",
        page: int = PAGINATION_STARTING_PAGE,
        size: int = PAGE_SIZE_DEFAULT,
        logical_operator: LogicalOperators = LogicalOperators.AND,
        id: Optional[Union[UUID, str]] = None,
        created: Optional[Union[datetime, str]] = None,
        updated: Optional[Union[datetime, str]] = None,
        name: Optional[str] = None,
        description: Optional[str] = None,
        active: Optional[bool] = None,
        hydrate: bool = False,
    ) -> Page[ServiceAccountResponse]:
        """List all service accounts.

        Args:
            sort_by: The column to sort by
            page: The page of items
            size: The maximum size of all pages
            logical_operator: Which logical operator to use [and, or]
            id: Use the id of stacks to filter by.
            created: Use to filter by time of creation
            updated: Use the last updated date for filtering
            name: Use the service account name for filtering
            description: Use the service account description for filtering
            active: Use the service account active status for filtering
            hydrate: Flag deciding whether to hydrate the output model(s)
                by including metadata fields in the response.

        Returns:
            The list of service accounts matching the filter description.
        """
        return self.zen_store.list_service_accounts(
            ServiceAccountFilter(
                sort_by=sort_by,
                page=page,
                size=size,
                logical_operator=logical_operator,
                id=id,
                created=created,
                updated=updated,
                name=name,
                description=description,
                active=active,
            ),
            hydrate=hydrate,
        )

    def update_service_account(
        self,
        name_id_or_prefix: Union[str, UUID],
        updated_name: Optional[str] = None,
        description: Optional[str] = None,
        active: Optional[bool] = None,
    ) -> ServiceAccountResponse:
        """Update a service account.

        Args:
            name_id_or_prefix: The name or ID of the service account to update.
            updated_name: The new name of the service account.
            description: The new description of the service account.
            active: The new active status of the service account.

        Returns:
            The updated service account.
        """
        service_account = self.get_service_account(
            name_id_or_prefix=name_id_or_prefix, allow_name_prefix_match=False
        )
        service_account_update = ServiceAccountUpdate(
            name=updated_name,
            description=description,
            active=active,
        )

        return self.zen_store.update_service_account(
            service_account_name_or_id=service_account.id,
            service_account_update=service_account_update,
        )

    def delete_service_account(
        self,
        name_id_or_prefix: Union[str, UUID],
    ) -> None:
        """Delete a service account.

        Args:
            name_id_or_prefix: The name or ID of the service account to delete.
        """
        service_account = self.get_service_account(
            name_id_or_prefix=name_id_or_prefix, allow_name_prefix_match=False
        )
        self.zen_store.delete_service_account(
            service_account_name_or_id=service_account.id
        )

    # -------------------------------- API Keys --------------------------------

    def create_api_key(
        self,
        service_account_name_id_or_prefix: Union[str, UUID],
        name: str,
        description: str = "",
        set_key: bool = False,
    ) -> APIKeyResponse:
        """Create a new API key and optionally set it as the active API key.

        Args:
            service_account_name_id_or_prefix: The name, ID or prefix of the
                service account to create the API key for.
            name: Name of the API key.
            description: The description of the API key.
            set_key: Whether to set the created API key as the active API key.

        Returns:
            The created API key.
        """
        service_account = self.get_service_account(
            name_id_or_prefix=service_account_name_id_or_prefix,
            allow_name_prefix_match=False,
        )
        request = APIKeyRequest(
            name=name,
            description=description,
        )
        api_key = self.zen_store.create_api_key(
            service_account_id=service_account.id, api_key=request
        )
        assert api_key.key is not None

        if set_key:
            self.set_api_key(key=api_key.key)

        return api_key

    def set_api_key(self, key: str) -> None:
        """Configure the client with an API key.

        Args:
            key: The API key to use.

        Raises:
            NotImplementedError: If the client is not connected to a ZenML
                server.
        """
        from zenml.login.credentials_store import get_credentials_store
        from zenml.zen_stores.rest_zen_store import RestZenStore

        zen_store = self.zen_store
        if not zen_store.TYPE == StoreType.REST:
            raise NotImplementedError(
                "API key configuration is only supported if connected to a "
                "ZenML server."
            )

        credentials_store = get_credentials_store()
        assert isinstance(zen_store, RestZenStore)

        credentials_store.set_api_key(server_url=zen_store.url, api_key=key)

        # Force a re-authentication to start using the new API key
        # right away.
        zen_store.authenticate(force=True)

    def list_api_keys(
        self,
        service_account_name_id_or_prefix: Union[str, UUID],
        sort_by: str = "created",
        page: int = PAGINATION_STARTING_PAGE,
        size: int = PAGE_SIZE_DEFAULT,
        logical_operator: LogicalOperators = LogicalOperators.AND,
        id: Optional[Union[UUID, str]] = None,
        created: Optional[Union[datetime, str]] = None,
        updated: Optional[Union[datetime, str]] = None,
        name: Optional[str] = None,
        description: Optional[str] = None,
        active: Optional[bool] = None,
        last_login: Optional[Union[datetime, str]] = None,
        last_rotated: Optional[Union[datetime, str]] = None,
        hydrate: bool = False,
    ) -> Page[APIKeyResponse]:
        """List all API keys.

        Args:
            service_account_name_id_or_prefix: The name, ID or prefix of the
                service account to list the API keys for.
            sort_by: The column to sort by.
            page: The page of items.
            size: The maximum size of all pages.
            logical_operator: Which logical operator to use [and, or].
            id: Use the id of the API key to filter by.
            created: Use to filter by time of creation.
            updated: Use the last updated date for filtering.
            name: The name of the API key to filter by.
            description: The description of the API key to filter by.
            active: Whether the API key is active or not.
            last_login: The last time the API key was used.
            last_rotated: The last time the API key was rotated.
            hydrate: Flag deciding whether to hydrate the output model(s)
                by including metadata fields in the response.

        Returns:
            A page of API keys matching the filter description.
        """
        service_account = self.get_service_account(
            name_id_or_prefix=service_account_name_id_or_prefix,
            allow_name_prefix_match=False,
        )
        filter_model = APIKeyFilter(
            sort_by=sort_by,
            page=page,
            size=size,
            logical_operator=logical_operator,
            id=id,
            created=created,
            updated=updated,
            name=name,
            description=description,
            active=active,
            last_login=last_login,
            last_rotated=last_rotated,
        )
        return self.zen_store.list_api_keys(
            service_account_id=service_account.id,
            filter_model=filter_model,
            hydrate=hydrate,
        )

    def get_api_key(
        self,
        service_account_name_id_or_prefix: Union[str, UUID],
        name_id_or_prefix: Union[str, UUID],
        allow_name_prefix_match: bool = True,
        hydrate: bool = True,
    ) -> APIKeyResponse:
        """Get an API key by name, id or prefix.

        Args:
            service_account_name_id_or_prefix: The name, ID or prefix of the
                service account to get the API key for.
            name_id_or_prefix: The name, ID or ID prefix of the API key.
            allow_name_prefix_match: If True, allow matching by name prefix.
            hydrate: Flag deciding whether to hydrate the output model(s)
                by including metadata fields in the response.

        Returns:
            The API key.
        """
        service_account = self.get_service_account(
            name_id_or_prefix=service_account_name_id_or_prefix,
            allow_name_prefix_match=False,
        )

        def get_api_key_method(
            api_key_name_or_id: str, hydrate: bool = True
        ) -> APIKeyResponse:
            return self.zen_store.get_api_key(
                service_account_id=service_account.id,
                api_key_name_or_id=api_key_name_or_id,
                hydrate=hydrate,
            )

        def list_api_keys_method(
            hydrate: bool = True,
            **filter_args: Any,
        ) -> Page[APIKeyResponse]:
            return self.list_api_keys(
                service_account_name_id_or_prefix=service_account.id,
                hydrate=hydrate,
                **filter_args,
            )

        return self._get_entity_by_id_or_name_or_prefix(
            get_method=get_api_key_method,
            list_method=list_api_keys_method,
            name_id_or_prefix=name_id_or_prefix,
            allow_name_prefix_match=allow_name_prefix_match,
            hydrate=hydrate,
        )

    def update_api_key(
        self,
        service_account_name_id_or_prefix: Union[str, UUID],
        name_id_or_prefix: Union[UUID, str],
        name: Optional[str] = None,
        description: Optional[str] = None,
        active: Optional[bool] = None,
    ) -> APIKeyResponse:
        """Update an API key.

        Args:
            service_account_name_id_or_prefix: The name, ID or prefix of the
                service account to update the API key for.
            name_id_or_prefix: Name, ID or prefix of the API key to update.
            name: New name of the API key.
            description: New description of the API key.
            active: Whether the API key is active or not.

        Returns:
            The updated API key.
        """
        api_key = self.get_api_key(
            service_account_name_id_or_prefix=service_account_name_id_or_prefix,
            name_id_or_prefix=name_id_or_prefix,
            allow_name_prefix_match=False,
        )
        update = APIKeyUpdate(
            name=name, description=description, active=active
        )
        return self.zen_store.update_api_key(
            service_account_id=api_key.service_account.id,
            api_key_name_or_id=api_key.id,
            api_key_update=update,
        )

    def rotate_api_key(
        self,
        service_account_name_id_or_prefix: Union[str, UUID],
        name_id_or_prefix: Union[UUID, str],
        retain_period_minutes: int = 0,
        set_key: bool = False,
    ) -> APIKeyResponse:
        """Rotate an API key.

        Args:
            service_account_name_id_or_prefix: The name, ID or prefix of the
                service account to rotate the API key for.
            name_id_or_prefix: Name, ID or prefix of the API key to update.
            retain_period_minutes: The number of minutes to retain the old API
                key for. If set to 0, the old API key will be invalidated.
            set_key: Whether to set the rotated API key as the active API key.

        Returns:
            The updated API key.
        """
        api_key = self.get_api_key(
            service_account_name_id_or_prefix=service_account_name_id_or_prefix,
            name_id_or_prefix=name_id_or_prefix,
            allow_name_prefix_match=False,
        )
        rotate_request = APIKeyRotateRequest(
            retain_period_minutes=retain_period_minutes
        )
        new_key = self.zen_store.rotate_api_key(
            service_account_id=api_key.service_account.id,
            api_key_name_or_id=api_key.id,
            rotate_request=rotate_request,
        )
        assert new_key.key is not None
        if set_key:
            self.set_api_key(key=new_key.key)

        return new_key

    def delete_api_key(
        self,
        service_account_name_id_or_prefix: Union[str, UUID],
        name_id_or_prefix: Union[str, UUID],
    ) -> None:
        """Delete an API key.

        Args:
            service_account_name_id_or_prefix: The name, ID or prefix of the
                service account to delete the API key for.
            name_id_or_prefix: The name, ID or prefix of the API key.
        """
        api_key = self.get_api_key(
            service_account_name_id_or_prefix=service_account_name_id_or_prefix,
            name_id_or_prefix=name_id_or_prefix,
            allow_name_prefix_match=False,
        )
        self.zen_store.delete_api_key(
            service_account_id=api_key.service_account.id,
            api_key_name_or_id=api_key.id,
        )

    # ---------------------------------- Tags ----------------------------------
    def create_tag(
        self,
        name: str,
        rolling: bool = False,
        color: Optional[Union[str, ColorVariants]] = None,
    ) -> TagResponse:
        """Creates a new tag.

        Args:
            name: the name of the tag.
            rolling: the boolean to decide whether the tag is a rolling tag.
                A rolling tag means that the tag can exist only for:
                    - a pipeline run within the scope of a pipeline
                    - an artifact version within the scope of an artifact
                    - within the scope of run templates
            color: the color of the tag

        Returns:
            The newly created tag.
        """
        request_model = TagRequest(name=name, rolling=rolling)

        if color is not None:
            if isinstance(color, ColorVariants):
                request_model.color = color
            else:
                request_model.color = ColorVariants(color)

        return self.zen_store.create_tag(tag=request_model)

    def delete_tag(
        self,
        tag_name_or_id: Union[str, UUID],
    ) -> None:
        """Deletes a tag.

        Args:
            tag_name_or_id: name or id of the tag to be deleted.
        """
        self.zen_store.delete_tag(
            tag_name_or_id=tag_name_or_id,
        )

    def update_tag(
        self,
        tag_name_or_id: Union[str, UUID],
        name: Optional[str] = None,
        rolling: Optional[bool] = None,
        color: Optional[Union[str, ColorVariants]] = None,
    ) -> TagResponse:
        """Updates an existing tag.

        Args:
            tag_name_or_id: name or UUID of the tag to be updated.
            name: the name of the tag.
            rolling: the boolean to decide whether the tag is a rolling tag.
                A rolling tag means that the tag can be associated with multiple:
                    - pipeline runs within the scope of a pipeline
                    - artifact versions within the scope of an artifact
                    - run templates
            color: the color of the tag

        Returns:
            The updated tag.
        """
        update_model = TagUpdate()

        if name is not None:
            update_model.name = name

        if rolling is not None:
            update_model.rolling = rolling

        if color is not None:
            if isinstance(color, str):
                update_model.color = ColorVariants(color)
            else:
                update_model.color = color

        return self.zen_store.update_tag(
            tag_name_or_id=tag_name_or_id,
            tag_update_model=update_model,
        )

    def get_tag(
        self,
        tag_name_or_id: Union[str, UUID],
        hydrate: bool = True,
    ) -> TagResponse:
        """Get an existing tag.

        Args:
            tag_name_or_id: name or id of the tag to be retrieved.
            hydrate: Flag deciding whether to hydrate the output model(s)
                by including metadata fields in the response.

        Returns:
            The tag of interest.
        """
        return self.zen_store.get_tag(
            tag_name_or_id=tag_name_or_id,
            hydrate=hydrate,
        )

    def list_tags(
        self,
        sort_by: str = "created",
        page: int = PAGINATION_STARTING_PAGE,
        size: int = PAGE_SIZE_DEFAULT,
        logical_operator: LogicalOperators = LogicalOperators.AND,
        id: Optional[Union[UUID, str]] = None,
        user: Optional[Union[UUID, str]] = None,
        created: Optional[Union[datetime, str]] = None,
        updated: Optional[Union[datetime, str]] = None,
        name: Optional[str] = None,
        color: Optional[Union[str, ColorVariants]] = None,
        rolling: Optional[bool] = None,
        hydrate: bool = False,
    ) -> Page[TagResponse]:
        """Get tags by filter.

        Args:
            sort_by: The column to sort by.
            page: The page of items.
            size: The maximum size of all pages.
            logical_operator: Which logical operator to use [and, or].
            id: Use the id of stacks to filter by.
            user: Use the user to filter by.
            created: Use to filter by time of creation.
            updated: Use the last updated date for filtering.
            name: The name of the tag.
            color: The color of the tag.
            rolling: Flag indicating whether the tag is rolling.
            hydrate: Flag deciding whether to hydrate the output model(s)
                by including metadata fields in the response.

        Returns:
            A page of all tags.
        """
        return self.zen_store.list_tags(
            tag_filter_model=TagFilter(
                sort_by=sort_by,
                page=page,
                size=size,
                logical_operator=logical_operator,
                id=id,
                user=user,
                created=created,
                updated=updated,
                name=name,
                color=color,
                rolling=rolling,
            ),
            hydrate=hydrate,
        )

    def attach_tag(
        self,
        tag_name_or_id: Union[str, UUID],
        resources: List[TagResource],
    ) -> None:
        """Attach a tag to resources.

        Args:
            tag_name_or_id: name or id of the tag to be attached.
            resources: the resources to attach the tag to.

        Raises:
            KeyError: If the tag is not found.
        """
        try:
            tag_model = self.get_tag(tag_name_or_id)
        except KeyError:
            if isinstance(tag_name_or_id, str):
                tag_model = self.create_tag(name=tag_name_or_id)
            else:
                raise KeyError(
                    f"Tag with id {tag_name_or_id} not found. "
                    "Please create the tag first."
                )

        self.zen_store.batch_create_tag_resource(
            tag_resources=[
                TagResourceRequest(
                    tag_id=tag_model.id,
                    resource_id=resource.id,
                    resource_type=resource.type,
                )
                for resource in resources
            ]
        )

    def detach_tag(
        self,
        tag_name_or_id: Union[str, UUID],
        resources: List[TagResource],
    ) -> None:
        """Detach a tag from resources.

        Args:
            tag_name_or_id: name or id of the tag to be detached.
            resources: the resources to detach the tag from.
        """
        tag_model = self.get_tag(tag_name_or_id)

        self.zen_store.batch_delete_tag_resource(
            tag_resources=[
                TagResourceRequest(
                    tag_id=tag_model.id,
                    resource_id=resource.id,
                    resource_type=resource.type,
                )
                for resource in resources
            ]
        )<|MERGE_RESOLUTION|>--- conflicted
+++ resolved
@@ -4166,11 +4166,8 @@
             name=name,
             has_custom_name=has_custom_name,
             tag=tag,
-<<<<<<< HEAD
             tags=tags,
-=======
             user=user,
->>>>>>> 9fb74381
             workspace=workspace or self.active_workspace.id,
         )
         return self.zen_store.list_artifacts(

#  Copyright (c) ZenML GmbH 2022. All Rights Reserved.
#
#  Licensed under the Apache License, Version 2.0 (the "License");
#  you may not use this file except in compliance with the License.
#  You may obtain a copy of the License at:
#
#       https://www.apache.org/licenses/LICENSE-2.0
#
#  Unless required by applicable law or agreed to in writing, software
#  distributed under the License is distributed on an "AS IS" BASIS,
#  WITHOUT WARRANTIES OR CONDITIONS OF ANY KIND, either express
#  or implied. See the License for the specific language governing
#  permissions and limitations under the License.
"""Implementation of the SageMaker orchestrator."""

import os
import re
from typing import (
    TYPE_CHECKING,
    Any,
    Dict,
    Iterator,
    List,
    Optional,
    Tuple,
    Type,
    Union,
    cast,
)
from uuid import UUID

import boto3
from botocore.exceptions import WaiterError
from sagemaker.estimator import Estimator
from sagemaker.inputs import TrainingInput
from sagemaker.network import NetworkConfig
from sagemaker.processing import ProcessingInput, ProcessingOutput, Processor
from sagemaker.session import Session
from sagemaker.workflow.entities import PipelineVariable
from sagemaker.workflow.execution_variables import (
    ExecutionVariables,
)
from sagemaker.workflow.pipeline import Pipeline
from sagemaker.workflow.step_collections import (
    StepCollection,
)
from sagemaker.workflow.steps import (
    ProcessingStep,
    Step,
    TrainingStep,
)
from sagemaker.workflow.triggers import PipelineSchedule

from zenml.client import Client
from zenml.config.base_settings import BaseSettings
from zenml.constants import (
    METADATA_ORCHESTRATOR_LOGS_URL,
    METADATA_ORCHESTRATOR_RUN_ID,
    METADATA_ORCHESTRATOR_URL,
)
from zenml.enums import (
    ExecutionStatus,
    MetadataResourceTypes,
    StackComponentType,
)
from zenml.integrations.aws.flavors.sagemaker_orchestrator_flavor import (
    SagemakerOrchestratorConfig,
    SagemakerOrchestratorSettings,
)
from zenml.integrations.aws.orchestrators.sagemaker_orchestrator_entrypoint_config import (
    SAGEMAKER_PROCESSOR_STEP_ENV_VAR_SIZE_LIMIT,
    SagemakerEntrypointConfiguration,
)
from zenml.logger import get_logger
from zenml.metadata.metadata_types import MetadataType, Uri
from zenml.orchestrators import ContainerizedOrchestrator
from zenml.orchestrators.utils import get_orchestrator_run_name
from zenml.stack import StackValidator
from zenml.utils.env_utils import split_environment_variables
from zenml.utils.time_utils import to_utc_timezone, utc_now_tz_aware

if TYPE_CHECKING:
    from zenml.models import PipelineDeploymentResponse, PipelineRunResponse
    from zenml.stack import Stack

ENV_ZENML_SAGEMAKER_RUN_ID = "ZENML_SAGEMAKER_RUN_ID"
MAX_POLLING_ATTEMPTS = 100
POLLING_DELAY = 30

logger = get_logger(__name__)


def dissect_schedule_arn(
    schedule_arn: str,
) -> Tuple[Optional[str], Optional[str]]:
    """Extracts the region and the name from an EventBridge schedule ARN.

    Args:
        schedule_arn: The ARN of the EventBridge schedule.

    Returns:
        Region Name, Schedule Name (including the group name)

    Raises:
        ValueError: If the input is not a properly formatted ARN.
    """
    # Split the ARN into parts
    arn_parts = schedule_arn.split(":")

    # Validate ARN structure
    if len(arn_parts) < 6 or not arn_parts[5].startswith("schedule/"):
        raise ValueError("Invalid EventBridge schedule ARN format.")

    # Extract the region
    region = arn_parts[3]

    # Extract the group name and schedule name
    name = arn_parts[5].split("schedule/")[1]

    return region, name


def dissect_pipeline_execution_arn(
    pipeline_execution_arn: str,
) -> Tuple[Optional[str], Optional[str], Optional[str]]:
    """Extract region name, pipeline name, and execution id from the ARN.

    Args:
        pipeline_execution_arn: the pipeline execution ARN

    Returns:
        Region Name, Pipeline Name, Execution ID in order
    """
    # Extract region_name
    region_match = re.search(r"sagemaker:(.*?):", pipeline_execution_arn)
    region_name = region_match.group(1) if region_match else None

    # Extract pipeline_name
    pipeline_match = re.search(
        r"pipeline/(.*?)/execution", pipeline_execution_arn
    )
    pipeline_name = pipeline_match.group(1) if pipeline_match else None

    # Extract execution_id
    execution_match = re.search(r"execution/(.*)", pipeline_execution_arn)
    execution_id = execution_match.group(1) if execution_match else None

    return region_name, pipeline_name, execution_id


class SagemakerOrchestrator(ContainerizedOrchestrator):
    """Orchestrator responsible for running pipelines on Sagemaker."""

    @property
    def config(self) -> SagemakerOrchestratorConfig:
        """Returns the `SagemakerOrchestratorConfig` config.

        Returns:
            The configuration.
        """
        return cast(SagemakerOrchestratorConfig, self._config)

    @property
    def validator(self) -> Optional[StackValidator]:
        """Validates the stack.

        In the remote case, checks that the stack contains a container registry,
        image builder and only remote components.

        Returns:
            A `StackValidator` instance.
        """

        def _validate_remote_components(
            stack: "Stack",
        ) -> Tuple[bool, str]:
            for component in stack.components.values():
                if not component.config.is_local:
                    continue

                return False, (
                    f"The Sagemaker orchestrator runs pipelines remotely, "
                    f"but the '{component.name}' {component.type.value} is "
                    "a local stack component and will not be available in "
                    "the Sagemaker step.\nPlease ensure that you always "
                    "use non-local stack components with the Sagemaker "
                    "orchestrator."
                )

            return True, ""

        return StackValidator(
            required_components={
                StackComponentType.CONTAINER_REGISTRY,
                StackComponentType.IMAGE_BUILDER,
            },
            custom_validation_function=_validate_remote_components,
        )

    def get_orchestrator_run_id(self) -> str:
        """Returns the run id of the active orchestrator run.

        Important: This needs to be a unique ID and return the same value for
        all steps of a pipeline run.

        Returns:
            The orchestrator run id.

        Raises:
            RuntimeError: If the run id cannot be read from the environment.
        """
        try:
            return os.environ[ENV_ZENML_SAGEMAKER_RUN_ID]
        except KeyError:
            raise RuntimeError(
                "Unable to read run id from environment variable "
                f"{ENV_ZENML_SAGEMAKER_RUN_ID}."
            )

    @property
    def settings_class(self) -> Optional[Type["BaseSettings"]]:
        """Settings class for the Sagemaker orchestrator.

        Returns:
            The settings class.
        """
        return SagemakerOrchestratorSettings

    def _get_sagemaker_session(self) -> Session:
        """Method to create the sagemaker session with proper authentication.

        Returns:
            The Sagemaker Session.

        Raises:
            RuntimeError: If the connector returns the wrong type for the
                session.
        """
        # Get authenticated session
        # Option 1: Service connector
        boto_session: boto3.Session
        if connector := self.get_connector():
            boto_session = connector.connect()
            if not isinstance(boto_session, boto3.Session):
                raise RuntimeError(
                    f"Expected to receive a `boto3.Session` object from the "
                    f"linked connector, but got type `{type(boto_session)}`."
                )
        # Option 2: Explicit configuration
        # Args that are not provided will be taken from the default AWS config.
        else:
            boto_session = boto3.Session(
                aws_access_key_id=self.config.aws_access_key_id,
                aws_secret_access_key=self.config.aws_secret_access_key,
                region_name=self.config.region,
                profile_name=self.config.aws_profile,
            )
            # If a role ARN is provided for authentication, assume the role
            if self.config.aws_auth_role_arn:
                sts = boto_session.client("sts")
                response = sts.assume_role(
                    RoleArn=self.config.aws_auth_role_arn,
                    RoleSessionName="zenml-sagemaker-orchestrator",
                )
                credentials = response["Credentials"]
                boto_session = boto3.Session(
                    aws_access_key_id=credentials["AccessKeyId"],
                    aws_secret_access_key=credentials["SecretAccessKey"],
                    aws_session_token=credentials["SessionToken"],
                    region_name=self.config.region,
                )
        return Session(
            boto_session=boto_session, default_bucket=self.config.bucket
        )

    def prepare_or_run_pipeline(
        self,
        deployment: "PipelineDeploymentResponse",
        stack: "Stack",
        base_environment: Dict[str, str],
        step_environments: Dict[str, Dict[str, str]],
        placeholder_run: Optional["PipelineRunResponse"] = None,
    ) -> Iterator[Dict[str, MetadataType]]:
        """Prepares or runs a pipeline on Sagemaker.

        Args:
            deployment: The deployment to prepare or run.
            stack: The stack to run on.
            base_environment: Base environment shared by all steps. This should
                be set if your orchestrator for example runs one container that
                is responsible for starting all the steps.
            step_environments: Environment variables to set when executing
                specific steps.
            placeholder_run: An optional placeholder run for the deployment.

        Raises:
            RuntimeError: If there is an error creating or scheduling the
                pipeline.
            TypeError: If the network_config passed is not compatible with the
                AWS SageMaker NetworkConfig class.
            ValueError: If the schedule is not valid.

        Yields:
            A dictionary of metadata related to the pipeline run.
        """
        # sagemaker requires pipelineName to use alphanum and hyphens only
        unsanitized_orchestrator_run_name = get_orchestrator_run_name(
            pipeline_name=deployment.pipeline_configuration.name
        )
        # replace all non-alphanum and non-hyphens with hyphens
        orchestrator_run_name = re.sub(
            r"[^a-zA-Z0-9\-]", "-", unsanitized_orchestrator_run_name
        )

        session = self._get_sagemaker_session()

        sagemaker_steps = []
        for step_name, step in deployment.step_configurations.items():
            step_environment = step_environments[step_name]

            # Sagemaker does not allow environment variables longer than 256
            # characters to be passed to Processor steps. If an environment variable
            # is longer than 256 characters, we split it into multiple environment
            # variables (chunks) and re-construct it on the other side using the
            # custom entrypoint configuration.
            split_environment_variables(
                size_limit=SAGEMAKER_PROCESSOR_STEP_ENV_VAR_SIZE_LIMIT,
                env=step_environment,
            )

            step_environment[ENV_ZENML_SAGEMAKER_RUN_ID] = (
                ExecutionVariables.PIPELINE_EXECUTION_ARN
            )

            image = self.get_image(deployment=deployment, step_name=step_name)
            command = SagemakerEntrypointConfiguration.get_entrypoint_command()
            arguments = (
                SagemakerEntrypointConfiguration.get_entrypoint_arguments(
                    step_name=step_name, deployment_id=deployment.id
                )
            )
            entrypoint = command + arguments

            step_settings = cast(
                SagemakerOrchestratorSettings, self.get_settings(step)
            )

            if step_settings.environment:
<<<<<<< HEAD
                user_defined_environment = step_settings.environment.copy()
=======
                split_environment = step_settings.environment.copy()
>>>>>>> d54120c6
                # Sagemaker does not allow environment variables longer than 256
                # characters to be passed to Processor steps. If an environment variable
                # is longer than 256 characters, we split it into multiple environment
                # variables (chunks) and re-construct it on the other side using the
                # custom entrypoint configuration.
                split_environment_variables(
                    size_limit=SAGEMAKER_PROCESSOR_STEP_ENV_VAR_SIZE_LIMIT,
<<<<<<< HEAD
                    env=user_defined_environment,
                )
                step_environment.update(user_defined_environment)
=======
                    env=split_environment,
                )
                environment.update(split_environment)
>>>>>>> d54120c6

            use_training_step = (
                step_settings.use_training_step
                if step_settings.use_training_step is not None
                else (
                    self.config.use_training_step
                    if self.config.use_training_step is not None
                    else True
                )
            )

            # Retrieve Executor arguments provided in the Step settings.
            if use_training_step:
                args_for_step_executor = step_settings.estimator_args or {}
                args_for_step_executor.setdefault(
                    "volume_size", step_settings.volume_size_in_gb
                )
                args_for_step_executor.setdefault(
                    "max_run", step_settings.max_runtime_in_seconds
                )
            else:
                args_for_step_executor = step_settings.processor_args or {}
                args_for_step_executor.setdefault(
                    "volume_size_in_gb", step_settings.volume_size_in_gb
                )
                args_for_step_executor.setdefault(
                    "max_runtime_in_seconds",
                    step_settings.max_runtime_in_seconds,
                )

            # Set default values from configured orchestrator Component to
            # arguments to be used when they are not present in processor_args.
            args_for_step_executor.setdefault(
                "role",
                step_settings.execution_role or self.config.execution_role,
            )

            tags = step_settings.tags
            args_for_step_executor.setdefault(
                "tags",
                (
                    [
                        {"Key": key, "Value": value}
                        for key, value in tags.items()
                    ]
                    if tags
                    else None
                ),
            )

            args_for_step_executor.setdefault(
                "instance_type", step_settings.instance_type
            )

            # Set values that cannot be overwritten
            args_for_step_executor["image_uri"] = image
            args_for_step_executor["instance_count"] = 1
            args_for_step_executor["sagemaker_session"] = session
            args_for_step_executor["base_job_name"] = orchestrator_run_name

            # Convert network_config to sagemaker.network.NetworkConfig if
            # present
            network_config = args_for_step_executor.get("network_config")

            if network_config and isinstance(network_config, dict):
                try:
                    args_for_step_executor["network_config"] = NetworkConfig(
                        **network_config
                    )
                except TypeError:
                    # If the network_config passed is not compatible with the
                    # NetworkConfig class, raise a more informative error.
                    raise TypeError(
                        "Expected a sagemaker.network.NetworkConfig "
                        "compatible object for the network_config argument, "
                        "but the network_config processor argument is invalid."
                        "See https://sagemaker.readthedocs.io/en/stable/api/utility/network.html#sagemaker.network.NetworkConfig "
                        "for more information about the NetworkConfig class."
                    )

            # Construct S3 inputs to container for step
            training_inputs: Optional[
                Union[TrainingInput, Dict[str, TrainingInput]]
            ] = None
            processing_inputs: Optional[List[ProcessingInput]] = None

            if step_settings.input_data_s3_uri is None:
                pass
            elif isinstance(step_settings.input_data_s3_uri, str):
                if use_training_step:
                    training_inputs = TrainingInput(
                        s3_data=step_settings.input_data_s3_uri,
                        input_mode=step_settings.input_data_s3_mode,
                    )
                else:
                    processing_inputs = [
                        ProcessingInput(
                            source=step_settings.input_data_s3_uri,
                            destination="/opt/ml/processing/input/data",
                            s3_input_mode=step_settings.input_data_s3_mode,
                        )
                    ]
            elif isinstance(step_settings.input_data_s3_uri, dict):
                if use_training_step:
                    training_inputs = {}
                    for (
                        channel,
                        s3_uri,
                    ) in step_settings.input_data_s3_uri.items():
                        training_inputs[channel] = TrainingInput(
                            s3_data=s3_uri,
                            input_mode=step_settings.input_data_s3_mode,
                        )
                else:
                    processing_inputs = []
                    for (
                        channel,
                        s3_uri,
                    ) in step_settings.input_data_s3_uri.items():
                        processing_inputs.append(
                            ProcessingInput(
                                source=s3_uri,
                                destination=f"/opt/ml/processing/input/data/{channel}",
                                s3_input_mode=step_settings.input_data_s3_mode,
                            )
                        )

            # Construct S3 outputs from container for step
            outputs = None
            output_path = None

            if step_settings.output_data_s3_uri is None:
                pass
            elif isinstance(step_settings.output_data_s3_uri, str):
                if use_training_step:
                    output_path = step_settings.output_data_s3_uri
                else:
                    outputs = [
                        ProcessingOutput(
                            source="/opt/ml/processing/output/data",
                            destination=step_settings.output_data_s3_uri,
                            s3_upload_mode=step_settings.output_data_s3_mode,
                        )
                    ]
            elif isinstance(step_settings.output_data_s3_uri, dict):
                outputs = []
                for (
                    channel,
                    s3_uri,
                ) in step_settings.output_data_s3_uri.items():
                    outputs.append(
                        ProcessingOutput(
                            source=f"/opt/ml/processing/output/data/{channel}",
                            destination=s3_uri,
                            s3_upload_mode=step_settings.output_data_s3_mode,
                        )
                    )

<<<<<<< HEAD
            # Convert environment to a dict of strings
            step_environment = {
=======
            step_environment: Dict[str, Union[str, PipelineVariable]] = {
>>>>>>> d54120c6
                key: str(value)
                if not isinstance(value, PipelineVariable)
                else value
                for key, value in step_environment.items()
            }

            step_environment[ENV_ZENML_SAGEMAKER_RUN_ID] = (
                ExecutionVariables.PIPELINE_EXECUTION_ARN
            )

            sagemaker_step: Step
            if use_training_step:
                # Create Estimator and TrainingStep
                estimator = Estimator(
                    keep_alive_period_in_seconds=step_settings.keep_alive_period_in_seconds,
                    output_path=output_path,
                    environment=step_environment,
                    container_entry_point=entrypoint,
                    **args_for_step_executor,
                )

                sagemaker_step = TrainingStep(
                    name=step_name,
                    depends_on=cast(
                        Optional[List[Union[str, Step, StepCollection]]],
                        step.spec.upstream_steps,
                    ),
                    inputs=training_inputs,
                    estimator=estimator,
                )
            else:
                # Create Processor and ProcessingStep
<<<<<<< HEAD
                processor = sagemaker.processing.Processor(
                    entrypoint=entrypoint,
=======
                processor = Processor(
                    entrypoint=cast(
                        Optional[List[Union[str, PipelineVariable]]],
                        entrypoint,
                    ),
>>>>>>> d54120c6
                    env=step_environment,
                    **args_for_step_executor,
                )

                sagemaker_step = ProcessingStep(
                    name=step_name,
                    processor=processor,
                    depends_on=cast(
                        Optional[List[Union[str, Step, StepCollection]]],
                        step.spec.upstream_steps,
                    ),
                    inputs=processing_inputs,
                    outputs=outputs,
                )

            sagemaker_steps.append(sagemaker_step)

        # Create the pipeline
        pipeline = Pipeline(
            name=orchestrator_run_name,
            steps=sagemaker_steps,
            sagemaker_session=session,
        )

        settings = cast(
            SagemakerOrchestratorSettings, self.get_settings(deployment)
        )

        pipeline.create(
            role_arn=self.config.execution_role,
            tags=[
                {"Key": key, "Value": value}
                for key, value in settings.pipeline_tags.items()
            ]
            if settings.pipeline_tags
            else None,
        )

        # Handle scheduling if specified
        if deployment.schedule:
            if settings.synchronous:
                logger.warning(
                    "The 'synchronous' setting is ignored for scheduled "
                    "pipelines since they run independently of the "
                    "deployment process."
                )

            schedule_name = orchestrator_run_name
            next_execution = None
            start_date = (
                to_utc_timezone(deployment.schedule.start_time)
                if deployment.schedule.start_time
                else None
            )

            # Create PipelineSchedule based on schedule type
            if deployment.schedule.cron_expression:
                cron_exp = self._validate_cron_expression(
                    deployment.schedule.cron_expression
                )
                schedule = PipelineSchedule(
                    name=schedule_name,
                    cron=cron_exp,
                    start_date=start_date,
                    enabled=True,
                )
            elif deployment.schedule.interval_second:
                # This is necessary because SageMaker's PipelineSchedule rate
                # expressions require minutes as the minimum time unit.
                # Even if a user specifies an interval of less than 60 seconds,
                # it will be rounded up to 1 minute.
                minutes = max(
                    1,
                    int(
                        deployment.schedule.interval_second.total_seconds()
                        / 60
                    ),
                )
                schedule = PipelineSchedule(
                    name=schedule_name,
                    rate=(minutes, "minutes"),
                    start_date=start_date,
                    enabled=True,
                )
                next_execution = (
                    deployment.schedule.start_time or utc_now_tz_aware()
                ) + deployment.schedule.interval_second
            else:
                # One-time schedule
                execution_time = (
                    deployment.schedule.run_once_start_time
                    or deployment.schedule.start_time
                )
                if not execution_time:
                    raise ValueError(
                        "A start time must be specified for one-time "
                        "schedule execution"
                    )
                schedule = PipelineSchedule(
                    name=schedule_name,
                    at=to_utc_timezone(execution_time),
                    enabled=True,
                )
                next_execution = execution_time

            # Get the current role ARN if not explicitly configured
            if self.config.scheduler_role is None:
                logger.info(
                    "No scheduler_role configured. Trying to extract it from "
                    "the client side authentication."
                )
                sts = session.boto_session.client("sts")
                try:
                    scheduler_role_arn = sts.get_caller_identity()["Arn"]
                    # If this is a user ARN, try to get the role ARN
                    if ":user/" in scheduler_role_arn:
                        logger.warning(
                            f"Using IAM user credentials "
                            f"({scheduler_role_arn}). For production "
                            "environments, it's recommended to use IAM roles "
                            "instead."
                        )
                    # If this is an assumed role, extract the role ARN
                    elif ":assumed-role/" in scheduler_role_arn:
                        # Convert assumed-role ARN format to role ARN format
                        # From: arn:aws:sts::123456789012:assumed-role/role-name/session-name
                        # To: arn:aws:iam::123456789012:role/role-name
                        scheduler_role_arn = re.sub(
                            r"arn:aws:sts::(\d+):assumed-role/([^/]+)/.*",
                            r"arn:aws:iam::\1:role/\2",
                            scheduler_role_arn,
                        )
                    elif ":role/" not in scheduler_role_arn:
                        raise RuntimeError(
                            f"Unexpected credential type "
                            f"({scheduler_role_arn}). Please use IAM "
                            f"roles for SageMaker pipeline scheduling."
                        )
                    else:
                        raise RuntimeError(
                            "The ARN of the caller identity "
                            f"`{scheduler_role_arn}` does not "
                            "include a user or a proper role."
                        )
                except Exception:
                    raise RuntimeError(
                        "Failed to get current role ARN. This means the "
                        "your client side credentials that you are "
                        "is not configured correctly to schedule sagemaker "
                        "pipelines. For more information, please check:"
                        "https://docs.zenml.io/stack-components/orchestrators/sagemaker#required-iam-permissions-for-schedules"
                    )
            else:
                scheduler_role_arn = self.config.scheduler_role

            # Attach schedule to pipeline
            triggers = pipeline.put_triggers(
                triggers=[schedule],
                role_arn=scheduler_role_arn,
            )
            logger.info(f"The schedule ARN is: {triggers[0]}")

            try:
                from zenml.models import RunMetadataResource

                schedule_metadata = self.generate_schedule_metadata(
                    schedule_arn=triggers[0]
                )

                Client().create_run_metadata(
                    metadata=schedule_metadata,  # type: ignore[arg-type]
                    resources=[
                        RunMetadataResource(
                            id=deployment.schedule.id,
                            type=MetadataResourceTypes.SCHEDULE,
                        )
                    ],
                )
            except Exception as e:
                logger.debug(
                    "There was an error attaching metadata to the "
                    f"schedule: {e}"
                )

            logger.info(
                f"Successfully scheduled pipeline with name: {schedule_name}\n"
                + (
                    f"First execution will occur at: "
                    f"{next_execution.strftime('%Y-%m-%d %H:%M:%S UTC')}"
                    if next_execution
                    else f"Using cron expression: "
                    f"{deployment.schedule.cron_expression}"
                )
                + (
                    f" (and every {minutes} minutes after)"
                    if deployment.schedule.interval_second
                    else ""
                )
            )
            logger.info(
                "\n\nIn order to cancel the schedule, you can use execute "
                "the following command:\n"
            )
            logger.info(
                f"`aws scheduler delete-schedule --name {schedule_name}`"
            )
        else:
            # Execute the pipeline immediately if no schedule is specified
            execution = pipeline.start()
            logger.warning(
                "Steps can take 5-15 minutes to start running "
                "when using the Sagemaker Orchestrator."
            )

            # Yield metadata based on the generated execution object
            yield from self.compute_metadata(
                execution_arn=execution.arn, settings=settings
            )

            # mainly for testing purposes, we wait for the pipeline to finish
            if settings.synchronous:
                logger.info(
                    "Executing synchronously. Waiting for pipeline to "
                    "finish... \n"
                    "At this point you can `Ctrl-C` out without cancelling the "
                    "execution."
                )
                try:
                    execution.wait(
                        delay=POLLING_DELAY, max_attempts=MAX_POLLING_ATTEMPTS
                    )
                    logger.info("Pipeline completed successfully.")
                except WaiterError:
                    raise RuntimeError(
                        "Timed out while waiting for pipeline execution to "
                        "finish. For long-running pipelines we recommend "
                        "configuring your orchestrator for asynchronous "
                        "execution. The following command does this for you: \n"
                        f"`zenml orchestrator update {self.name} "
                        f"--synchronous=False`"
                    )

    def get_pipeline_run_metadata(
        self, run_id: UUID
    ) -> Dict[str, "MetadataType"]:
        """Get general component-specific metadata for a pipeline run.

        Args:
            run_id: The ID of the pipeline run.

        Returns:
            A dictionary of metadata.
        """
        execution_arn = os.environ[ENV_ZENML_SAGEMAKER_RUN_ID]

        run_metadata: Dict[str, "MetadataType"] = {}

        settings = cast(
            SagemakerOrchestratorSettings,
            self.get_settings(Client().get_pipeline_run(run_id)),
        )

        for metadata in self.compute_metadata(
            execution_arn=execution_arn,
            settings=settings,
        ):
            run_metadata.update(metadata)

        return run_metadata

    def fetch_status(self, run: "PipelineRunResponse") -> ExecutionStatus:
        """Refreshes the status of a specific pipeline run.

        Args:
            run: The run that was executed by this orchestrator.

        Returns:
            the actual status of the pipeline job.

        Raises:
            AssertionError: If the run was not executed by to this orchestrator.
            ValueError: If it fetches an unknown state or if we can not fetch
                the orchestrator run ID.
        """
        # Make sure that the stack exists and is accessible
        if run.stack is None:
            raise ValueError(
                "The stack that the run was executed on is not available "
                "anymore."
            )

        # Make sure that the run belongs to this orchestrator
        assert (
            self.id
            == run.stack.components[StackComponentType.ORCHESTRATOR][0].id
        )

        # Initialize the Sagemaker client
        session = self._get_sagemaker_session()
        sagemaker_client = session.sagemaker_client

        # Fetch the status of the _PipelineExecution
        if METADATA_ORCHESTRATOR_RUN_ID in run.run_metadata:
            run_id = run.run_metadata[METADATA_ORCHESTRATOR_RUN_ID]
        elif run.orchestrator_run_id is not None:
            run_id = run.orchestrator_run_id
        else:
            raise ValueError(
                "Can not find the orchestrator run ID, thus can not fetch "
                "the status."
            )
        status = sagemaker_client.describe_pipeline_execution(
            PipelineExecutionArn=run_id
        )["PipelineExecutionStatus"]

        # Map the potential outputs to ZenML ExecutionStatus. Potential values:
        # https://cloud.google.com/vertex-ai/docs/reference/rest/v1beta1/PipelineState
        if status in ["Executing", "Stopping"]:
            return ExecutionStatus.RUNNING
        elif status in ["Stopped", "Failed"]:
            return ExecutionStatus.FAILED
        elif status in ["Succeeded"]:
            return ExecutionStatus.COMPLETED
        else:
            raise ValueError("Unknown status for the pipeline execution.")

    def compute_metadata(
        self,
        execution_arn: str,
        settings: SagemakerOrchestratorSettings,
    ) -> Iterator[Dict[str, MetadataType]]:
        """Generate run metadata based on the generated Sagemaker Execution.

        Args:
            execution_arn: The ARN of the pipeline execution.
            settings: The Sagemaker orchestrator settings.

        Yields:
            A dictionary of metadata related to the pipeline run.
        """
        # Orchestrator Run ID
        metadata: Dict[str, MetadataType] = {
            "pipeline_execution_arn": execution_arn,
            METADATA_ORCHESTRATOR_RUN_ID: execution_arn,
        }

        # URL to the Sagemaker's pipeline view
        if orchestrator_url := self._compute_orchestrator_url(
            execution_arn=execution_arn
        ):
            metadata[METADATA_ORCHESTRATOR_URL] = Uri(orchestrator_url)

        # URL to the corresponding CloudWatch page
        if logs_url := self._compute_orchestrator_logs_url(
            execution_arn=execution_arn, settings=settings
        ):
            metadata[METADATA_ORCHESTRATOR_LOGS_URL] = Uri(logs_url)

        yield metadata

    def _compute_orchestrator_url(
        self,
        execution_arn: Any,
    ) -> Optional[str]:
        """Generate the Orchestrator Dashboard URL upon pipeline execution.

        Args:
            execution_arn: The ARN of the pipeline execution.

        Returns:
             the URL to the dashboard view in SageMaker.
        """
        try:
            (
                region_name,
                pipeline_name,
                execution_id,
            ) = dissect_pipeline_execution_arn(execution_arn)

            # Get the Sagemaker session
            session = self._get_sagemaker_session()

            # List the Studio domains and get the Studio Domain ID
            domains_response = session.sagemaker_client.list_domains()
            studio_domain_id = domains_response["Domains"][0]["DomainId"]

            return (
                f"https://studio-{studio_domain_id}.studio.{region_name}."
                f"sagemaker.aws/pipelines/view/{pipeline_name}/executions"
                f"/{execution_id}/graph"
            )

        except Exception as e:
            logger.warning(
                f"There was an issue while extracting the pipeline url: {e}"
            )
            return None

    @staticmethod
    def _compute_orchestrator_logs_url(
        execution_arn: Any,
        settings: SagemakerOrchestratorSettings,
    ) -> Optional[str]:
        """Generate the CloudWatch URL upon pipeline execution.

        Args:
            execution_arn: The ARN of the pipeline execution.
            settings: The Sagemaker orchestrator settings.

        Returns:
            the URL querying the pipeline logs in CloudWatch on AWS.
        """
        try:
            region_name, _, execution_id = dissect_pipeline_execution_arn(
                execution_arn
            )

            use_training_jobs = True
            if settings.use_training_step is not None:
                use_training_jobs = settings.use_training_step

            job_type = "Training" if use_training_jobs else "Processing"

            return (
                f"https://{region_name}.console.aws.amazon.com/"
                f"cloudwatch/home?region={region_name}#logsV2:log-groups/log-group"
                f"/$252Faws$252Fsagemaker$252F{job_type}Jobs$3FlogStreamNameFilter"
                f"$3Dpipelines-{execution_id}-"
            )
        except Exception as e:
            logger.warning(
                f"There was an issue while extracting the logs url: {e}"
            )
            return None

    @staticmethod
    def generate_schedule_metadata(schedule_arn: str) -> Dict[str, str]:
        """Attaches metadata to the ZenML Schedules.

        Args:
            schedule_arn: The trigger ARNs that is generated on the AWS side.

        Returns:
            a dictionary containing metadata related to the schedule.
        """
        region, name = dissect_schedule_arn(schedule_arn=schedule_arn)

        return {
            "trigger_url": (
                f"https://{region}.console.aws.amazon.com/scheduler/home"
                f"?region={region}#schedules/{name}"
            ),
        }

    @staticmethod
    def _validate_cron_expression(cron_expression: str) -> str:
        """Validates and formats a cron expression for SageMaker schedules.

        Args:
            cron_expression: The cron expression to validate

        Returns:
            The formatted cron expression

        Raises:
            ValueError: If the cron expression is invalid
        """
        # Strip any "cron(" prefix if it exists
        cron_exp = cron_expression.replace("cron(", "").replace(")", "")

        # Split into components
        parts = cron_exp.split()
        if len(parts) not in [6, 7]:  # AWS cron requires 6 or 7 fields
            raise ValueError(
                f"Invalid cron expression: {cron_expression}. AWS cron "
                "expressions must have 6 or 7 fields: minute hour day-of-month "
                "month day-of-week year(optional). Example: '15 10 ? * 6L "
                "2022-2023'"
            )

        return cron_exp<|MERGE_RESOLUTION|>--- conflicted
+++ resolved
@@ -328,10 +328,6 @@
                 env=step_environment,
             )
 
-            step_environment[ENV_ZENML_SAGEMAKER_RUN_ID] = (
-                ExecutionVariables.PIPELINE_EXECUTION_ARN
-            )
-
             image = self.get_image(deployment=deployment, step_name=step_name)
             command = SagemakerEntrypointConfiguration.get_entrypoint_command()
             arguments = (
@@ -346,11 +342,7 @@
             )
 
             if step_settings.environment:
-<<<<<<< HEAD
-                user_defined_environment = step_settings.environment.copy()
-=======
                 split_environment = step_settings.environment.copy()
->>>>>>> d54120c6
                 # Sagemaker does not allow environment variables longer than 256
                 # characters to be passed to Processor steps. If an environment variable
                 # is longer than 256 characters, we split it into multiple environment
@@ -358,15 +350,9 @@
                 # custom entrypoint configuration.
                 split_environment_variables(
                     size_limit=SAGEMAKER_PROCESSOR_STEP_ENV_VAR_SIZE_LIMIT,
-<<<<<<< HEAD
-                    env=user_defined_environment,
-                )
-                step_environment.update(user_defined_environment)
-=======
                     env=split_environment,
                 )
-                environment.update(split_environment)
->>>>>>> d54120c6
+                step_environment.update(split_environment)
 
             use_training_step = (
                 step_settings.use_training_step
@@ -525,12 +511,7 @@
                         )
                     )
 
-<<<<<<< HEAD
-            # Convert environment to a dict of strings
-            step_environment = {
-=======
             step_environment: Dict[str, Union[str, PipelineVariable]] = {
->>>>>>> d54120c6
                 key: str(value)
                 if not isinstance(value, PipelineVariable)
                 else value
@@ -563,16 +544,11 @@
                 )
             else:
                 # Create Processor and ProcessingStep
-<<<<<<< HEAD
-                processor = sagemaker.processing.Processor(
-                    entrypoint=entrypoint,
-=======
                 processor = Processor(
                     entrypoint=cast(
                         Optional[List[Union[str, PipelineVariable]]],
                         entrypoint,
                     ),
->>>>>>> d54120c6
                     env=step_environment,
                     **args_for_step_executor,
                 )

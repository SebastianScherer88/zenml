#  Copyright (c) ZenML GmbH 2024. All Rights Reserved.
#
#  Licensed under the Apache License, Version 2.0 (the "License");
#  you may not use this file except in compliance with the License.
#  You may obtain a copy of the License at:
#
#       https://www.apache.org/licenses/LICENSE-2.0
#
#  Unless required by applicable law or agreed to in writing, software
#  distributed under the License is distributed on an "AS IS" BASIS,
#  WITHOUT WARRANTIES OR CONDITIONS OF ANY KIND, either express
#  or implied. See the License for the specific language governing
#  permissions and limitations under the License.
"""Entrypoint of the Skypilot master/orchestrator VM."""

import argparse
import socket
import time
from typing import Dict, cast

import sky

from zenml.client import Client
from zenml.entrypoints.step_entrypoint_configuration import (
    StepEntrypointConfiguration,
)
from zenml.enums import ExecutionStatus
from zenml.integrations.skypilot.flavors.skypilot_orchestrator_base_vm_config import (
    SkypilotBaseOrchestratorSettings,
)
from zenml.integrations.skypilot.orchestrators.skypilot_base_vm_orchestrator import (
    ENV_ZENML_SKYPILOT_ORCHESTRATOR_RUN_ID,
    SkypilotBaseOrchestrator,
)
from zenml.integrations.skypilot.utils import (
    create_docker_run_command,
    prepare_docker_setup,
    prepare_launch_kwargs,
    prepare_resources_kwargs,
    prepare_task_kwargs,
    sanitize_cluster_name,
    sky_job_get,
)
from zenml.logger import get_logger
from zenml.orchestrators.dag_runner import NodeStatus, ThreadedDagRunner
from zenml.orchestrators.publish_utils import (
    publish_failed_pipeline_run,
)
from zenml.orchestrators.utils import get_config_environment_vars
from zenml.utils import env_utils

logger = get_logger(__name__)


def parse_args() -> argparse.Namespace:
    """Parse entrypoint arguments.

    Returns:
        Parsed args.
    """
    parser = argparse.ArgumentParser()
    parser.add_argument("--run_name", type=str, required=True)
    parser.add_argument("--snapshot_id", type=str, required=True)
    return parser.parse_args()


def main() -> None:
    """Entrypoint of the Skypilot master/orchestrator VM.

    This is the entrypoint of the Skypilot master/orchestrator VM. It is
    responsible for provisioning the VM and running the pipeline steps in
    separate VMs.

    The VM is provisioned using the `sky` library. The pipeline steps are run
    using the `sky` library as well.

    Raises:
        TypeError: If the active stack's orchestrator is not an instance of
            SkypilotBaseOrchestrator.
        ValueError: If the active stack's container registry is None.
        Exception: If the orchestration or one of the steps fails.
    """
    # Log to the container's stdout so it can be streamed by the client.
    logger.info("Skypilot orchestrator VM started.")

    # Parse / extract args.
    args = parse_args()
    orchestrator_run_id = socket.gethostname()

    run = None

    try:
        snapshot = Client().get_snapshot(args.snapshot_id)

        pipeline_dag = {
            step_name: step.spec.upstream_steps
            for step_name, step in snapshot.step_configurations.items()
        }
        step_command = StepEntrypointConfiguration.get_entrypoint_command()
        entrypoint_str = " ".join(step_command)

        active_stack = Client().active_stack

        orchestrator = active_stack.orchestrator
        if not isinstance(orchestrator, SkypilotBaseOrchestrator):
            raise TypeError(
                "The active stack's orchestrator is not an instance of SkypilotBaseOrchestrator."
            )

        # Set up credentials
        orchestrator.setup_credentials()

        # Set the service connector AWS profile ENV variable
        orchestrator.prepare_environment_variable(set=True)

        # get active container registry
        container_registry = active_stack.container_registry
        if container_registry is None:
            raise ValueError("Container registry cannot be None.")

        # Prepare Docker setup
        setup, task_envs = prepare_docker_setup(
            container_registry_uri=container_registry.config.uri,
            credentials=container_registry.credentials,
            use_sudo=False,  # Entrypoint doesn't use sudo
        )

        unique_resource_configs: Dict[str, str] = {}
        for step_name, step in snapshot.step_configurations.items():
            settings = cast(
                SkypilotBaseOrchestratorSettings,
                orchestrator.get_settings(step),
            )
            # Handle both str and Dict[str, int] types for accelerators
            if isinstance(settings.accelerators, dict):
                accelerators_hashable = frozenset(
                    settings.accelerators.items()
                )
            elif isinstance(settings.accelerators, str):
                accelerators_hashable = frozenset({(settings.accelerators, 1)})
            else:
                accelerators_hashable = None
            resource_config = (
                settings.instance_type,
                settings.cpus,
                settings.memory,
                settings.disk_size,  # Assuming disk_size is part of the settings
                settings.disk_tier,  # Assuming disk_tier is part of the settings
                settings.use_spot,
                settings.job_recovery,
                settings.region,
                settings.zone,
                accelerators_hashable,
            )
            cluster_name_parts = [
                sanitize_cluster_name(str(part))
                for part in resource_config
                if part is not None
            ]
            cluster_name = f"cluster-{orchestrator_run_id}" + "-".join(
                cluster_name_parts
            )
            unique_resource_configs[step_name] = cluster_name

        run = Client().list_pipeline_runs(
            sort_by="asc:created",
            size=1,
            snapshot_id=args.snapshot_id,
            status=ExecutionStatus.INITIALIZING,
        )[0]

        logger.info("Fetching pipeline run: %s", run.id)

        shared_env = get_config_environment_vars()
        shared_env[ENV_ZENML_SKYPILOT_ORCHESTRATOR_RUN_ID] = (
            orchestrator_run_id
        )

        def run_step_on_skypilot_vm(step_name: str) -> None:
            """Run a pipeline step in a separate Skypilot VM.

            Args:
                step_name: Name of the step.

            Raises:
                Exception: If the step execution fails.
            """
            logger.info(f"Running step `{step_name}` on a VM...")
            try:
                cluster_name = unique_resource_configs[step_name]

                image = SkypilotBaseOrchestrator.get_image(
                    snapshot=snapshot, step_name=step_name
                )

                step_args = (
                    StepEntrypointConfiguration.get_entrypoint_arguments(
                        step_name=step_name, snapshot_id=snapshot.id
                    )
                )
                arguments_str = " ".join(step_args)

                step = snapshot.step_configurations[step_name]
                settings = cast(
                    SkypilotBaseOrchestratorSettings,
                    orchestrator.get_settings(step),
                )
<<<<<<< HEAD
                env, secrets = get_config_environment_vars()
                env[ENV_ZENML_SKYPILOT_ORCHESTRATOR_RUN_ID] = (
                    orchestrator_run_id
=======
                step_env = shared_env.copy()
                step_env.update(
                    env_utils.get_step_environment(
                        step_config=step.config, stack=active_stack
                    )
>>>>>>> c7e620d0
                )
                # For now, we don't support separating secrets from environment
                env.update(secrets)

                # Create the Docker run command
                run_command = create_docker_run_command(
                    image=image,
                    entrypoint_str=entrypoint_str,
                    arguments_str=arguments_str,
                    environment=step_env,
                    docker_run_args=settings.docker_run_args,
                    use_sudo=False,  # Entrypoint doesn't use sudo
                )

                task_name = f"{snapshot.id}-{step_name}-{time.time()}"

                # Create task kwargs
                task_kwargs = prepare_task_kwargs(
                    settings=settings,
                    run_command=run_command,
                    setup=setup,
                    task_envs=task_envs,
                    task_name=task_name,
                )

                task = sky.Task(**task_kwargs)

                # Set resources
                resources_kwargs = prepare_resources_kwargs(
                    cloud=orchestrator.cloud,
                    settings=settings,
                    default_instance_type=orchestrator.DEFAULT_INSTANCE_TYPE,
                )

                task = task.set_resources(sky.Resources(**resources_kwargs))

                # Prepare launch parameters
                launch_kwargs = prepare_launch_kwargs(
                    settings=settings,
                )

                # sky.launch now returns a request ID (async). Capture it so we can
                # optionally stream logs and block until completion when desired.
                launch_request_id = sky.launch(
                    task,
                    cluster_name,
                    **launch_kwargs,
                )
                sky_job_get(launch_request_id, True, cluster_name)

                # Pop the resource configuration for this step
                unique_resource_configs.pop(step_name)

                if cluster_name in unique_resource_configs.values():
                    # If there are more steps using this configuration, skip deprovisioning the cluster
                    logger.info(
                        f"Resource configuration for cluster '{cluster_name}' "
                        "is used by subsequent steps. Skipping the deprovisioning of "
                        "the cluster."
                    )
                else:
                    # If there are no more steps using this configuration, down the cluster
                    logger.info(
                        f"Resource configuration for cluster '{cluster_name}' "
                        "is not used by subsequent steps. deprovisioning the cluster."
                    )
                    down_request_id = sky.down(cluster_name)
                    # Wait for the cluster to be terminated
                    sky.stream_and_get(down_request_id)

                logger.info(
                    f"Running step `{step_name}` on a VM is completed."
                )

            except Exception as e:
                logger.error(f"Failed while launching step `{step_name}`: {e}")
                raise

        dag_runner = ThreadedDagRunner(
            dag=pipeline_dag, run_fn=run_step_on_skypilot_vm
        )
        dag_runner.run()

        failed_nodes = []
        for node in dag_runner.nodes:
            if dag_runner.node_states[node] == NodeStatus.FAILED:
                failed_nodes.append(node)

        if failed_nodes:
            raise Exception(f"One or more steps failed: {failed_nodes}")

    except Exception as e:
        logger.error(f"Orchestrator failed: {e}")

        # Try to mark the pipeline run as failed
        if run:
            publish_failed_pipeline_run(run.id)
            logger.info("Marked pipeline run as failed in ZenML.")
        raise


if __name__ == "__main__":
    main()<|MERGE_RESOLUTION|>--- conflicted
+++ resolved
@@ -171,7 +171,7 @@
 
         logger.info("Fetching pipeline run: %s", run.id)
 
-        shared_env = get_config_environment_vars()
+        shared_env, secrets = get_config_environment_vars()
         shared_env[ENV_ZENML_SKYPILOT_ORCHESTRATOR_RUN_ID] = (
             orchestrator_run_id
         )
@@ -205,20 +205,14 @@
                     SkypilotBaseOrchestratorSettings,
                     orchestrator.get_settings(step),
                 )
-<<<<<<< HEAD
-                env, secrets = get_config_environment_vars()
-                env[ENV_ZENML_SKYPILOT_ORCHESTRATOR_RUN_ID] = (
-                    orchestrator_run_id
-=======
                 step_env = shared_env.copy()
                 step_env.update(
                     env_utils.get_step_environment(
                         step_config=step.config, stack=active_stack
                     )
->>>>>>> c7e620d0
                 )
                 # For now, we don't support separating secrets from environment
-                env.update(secrets)
+                step_env.update(secrets)
 
                 # Create the Docker run command
                 run_command = create_docker_run_command(

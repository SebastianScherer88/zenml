#  Copyright (c) ZenML GmbH 2024. All Rights Reserved.
#
#  Licensed under the Apache License, Version 2.0 (the "License");
#  you may not use this file except in compliance with the License.
#  You may obtain a copy of the License at:
#
#       https://www.apache.org/licenses/LICENSE-2.0
#
#  Unless required by applicable law or agreed to in writing, software
#  distributed under the License is distributed on an "AS IS" BASIS,
#  WITHOUT WARRANTIES OR CONDITIONS OF ANY KIND, either express
#  or implied. See the License for the specific language governing
#  permissions and limitations under the License.
"""Entrypoint of the Skypilot master/orchestrator VM."""

import argparse
import socket
import time
from typing import Dict, cast

import sky

from zenml.client import Client
from zenml.entrypoints.step_entrypoint_configuration import (
    StepEntrypointConfiguration,
)
from zenml.enums import ExecutionStatus
from zenml.integrations.skypilot.flavors.skypilot_orchestrator_base_vm_config import (
    SkypilotBaseOrchestratorSettings,
)
from zenml.integrations.skypilot.orchestrators.skypilot_base_vm_orchestrator import (
    ENV_ZENML_SKYPILOT_ORCHESTRATOR_RUN_ID,
    SkypilotBaseOrchestrator,
)
from zenml.integrations.skypilot.utils import (
    create_docker_run_command,
    prepare_docker_setup,
    prepare_launch_kwargs,
    prepare_resources_kwargs,
    prepare_task_kwargs,
    sanitize_cluster_name,
    sky_job_get,
)
from zenml.logger import get_logger
from zenml.orchestrators.dag_runner import NodeStatus, ThreadedDagRunner
from zenml.orchestrators.publish_utils import (
    publish_failed_pipeline_run,
)
from zenml.orchestrators.utils import get_config_environment_vars
from zenml.utils import env_utils

logger = get_logger(__name__)


def parse_args() -> argparse.Namespace:
    """Parse entrypoint arguments.

    Returns:
        Parsed args.
    """
    parser = argparse.ArgumentParser()
    parser.add_argument("--run_name", type=str, required=True)
    parser.add_argument("--deployment_id", type=str, required=True)
    return parser.parse_args()


def main() -> None:
    """Entrypoint of the Skypilot master/orchestrator VM.

    This is the entrypoint of the Skypilot master/orchestrator VM. It is
    responsible for provisioning the VM and running the pipeline steps in
    separate VMs.

    The VM is provisioned using the `sky` library. The pipeline steps are run
    using the `sky` library as well.

    Raises:
        TypeError: If the active stack's orchestrator is not an instance of
            SkypilotBaseOrchestrator.
        ValueError: If the active stack's container registry is None.
        Exception: If the orchestration or one of the steps fails.
    """
    # Log to the container's stdout so it can be streamed by the client.
    logger.info("Skypilot orchestrator VM started.")

    # Parse / extract args.
    args = parse_args()
    orchestrator_run_id = socket.gethostname()

    run = None

    try:
        deployment = Client().get_deployment(args.deployment_id)

        pipeline_dag = {
            step_name: step.spec.upstream_steps
            for step_name, step in deployment.step_configurations.items()
        }
        step_command = StepEntrypointConfiguration.get_entrypoint_command()
        entrypoint_str = " ".join(step_command)

        active_stack = Client().active_stack

<<<<<<< HEAD
    shared_env = get_config_environment_vars()

    def run_step_on_skypilot_vm(step_name: str) -> None:
        """Run a pipeline step in a separate Skypilot VM.
=======
        orchestrator = active_stack.orchestrator
        if not isinstance(orchestrator, SkypilotBaseOrchestrator):
            raise TypeError(
                "The active stack's orchestrator is not an instance of SkypilotBaseOrchestrator."
            )
>>>>>>> 2e725c1c

        # Set up credentials
        orchestrator.setup_credentials()

        # Set the service connector AWS profile ENV variable
        orchestrator.prepare_environment_variable(set=True)

        # get active container registry
        container_registry = active_stack.container_registry
        if container_registry is None:
            raise ValueError("Container registry cannot be None.")

        # Prepare Docker setup
        setup, task_envs = prepare_docker_setup(
            container_registry_uri=container_registry.config.uri,
            credentials=container_registry.credentials,
            use_sudo=False,  # Entrypoint doesn't use sudo
        )
<<<<<<< HEAD

        step_env = shared_env.copy()
        step_env.update(
            env_utils.get_step_environment(
                step_config=step.config, stack=active_stack
            )
        )
        step_env[ENV_ZENML_SKYPILOT_ORCHESTRATOR_RUN_ID] = orchestrator_run_id

        docker_environment_str = " ".join(
            f"-e {k}={v}" for k, v in step_env.items()
        )
        custom_run_args = " ".join(settings.docker_run_args)
        if custom_run_args:
            custom_run_args += " "

        # Set up the task
        run_command = f"docker run --rm {custom_run_args}{docker_environment_str} {image} {entrypoint_str} {arguments_str}"
        task_name = f"{deployment.id}-{step_name}-{time.time()}"
        task = sky.Task(
            run=run_command,
            setup=setup,
            envs=task_envs,
            name=task_name,
        )
        task = task.set_resources(
            sky.Resources(
                cloud=orchestrator.cloud,
                instance_type=settings.instance_type
                or orchestrator.DEFAULT_INSTANCE_TYPE,
                cpus=settings.cpus,
                memory=settings.memory,
                disk_size=settings.disk_size,
                disk_tier=settings.disk_tier,
                accelerators=settings.accelerators,
                accelerator_args=settings.accelerator_args,
                use_spot=settings.use_spot,
                job_recovery=settings.job_recovery,
                region=settings.region,
                zone=settings.zone,
                image_id=settings.image_id,
=======

        unique_resource_configs: Dict[str, str] = {}
        for step_name, step in deployment.step_configurations.items():
            settings = cast(
                SkypilotBaseOrchestratorSettings,
                orchestrator.get_settings(step),
>>>>>>> 2e725c1c
            )
            # Handle both str and Dict[str, int] types for accelerators
            if isinstance(settings.accelerators, dict):
                accelerators_hashable = frozenset(
                    settings.accelerators.items()
                )
            elif isinstance(settings.accelerators, str):
                accelerators_hashable = frozenset({(settings.accelerators, 1)})
            else:
                accelerators_hashable = None
            resource_config = (
                settings.instance_type,
                settings.cpus,
                settings.memory,
                settings.disk_size,  # Assuming disk_size is part of the settings
                settings.disk_tier,  # Assuming disk_tier is part of the settings
                settings.use_spot,
                settings.job_recovery,
                settings.region,
                settings.zone,
                accelerators_hashable,
            )
            cluster_name_parts = [
                sanitize_cluster_name(str(part))
                for part in resource_config
                if part is not None
            ]
            cluster_name = f"cluster-{orchestrator_run_id}" + "-".join(
                cluster_name_parts
            )
            unique_resource_configs[step_name] = cluster_name

        run = Client().list_pipeline_runs(
            sort_by="asc:created",
            size=1,
            deployment_id=args.deployment_id,
            status=ExecutionStatus.INITIALIZING,
        )[0]

        logger.info("Fetching pipeline run: %s", run.id)

        def run_step_on_skypilot_vm(step_name: str) -> None:
            """Run a pipeline step in a separate Skypilot VM.

            Args:
                step_name: Name of the step.

            Raises:
                Exception: If the step execution fails.
            """
            logger.info(f"Running step `{step_name}` on a VM...")
            try:
                cluster_name = unique_resource_configs[step_name]

                image = SkypilotBaseOrchestrator.get_image(
                    deployment=deployment, step_name=step_name
                )

                step_args = (
                    StepEntrypointConfiguration.get_entrypoint_arguments(
                        step_name=step_name, deployment_id=deployment.id
                    )
                )
                arguments_str = " ".join(step_args)

                step = deployment.step_configurations[step_name]
                settings = cast(
                    SkypilotBaseOrchestratorSettings,
                    orchestrator.get_settings(step),
                )
                env = get_config_environment_vars()
                env[ENV_ZENML_SKYPILOT_ORCHESTRATOR_RUN_ID] = (
                    orchestrator_run_id
                )

                # Create the Docker run command
                run_command = create_docker_run_command(
                    image=image,
                    entrypoint_str=entrypoint_str,
                    arguments_str=arguments_str,
                    environment=env,
                    docker_run_args=settings.docker_run_args,
                    use_sudo=False,  # Entrypoint doesn't use sudo
                )

                task_name = f"{deployment.id}-{step_name}-{time.time()}"

                # Create task kwargs
                task_kwargs = prepare_task_kwargs(
                    settings=settings,
                    run_command=run_command,
                    setup=setup,
                    task_envs=task_envs,
                    task_name=task_name,
                )

                task = sky.Task(**task_kwargs)

                # Set resources
                resources_kwargs = prepare_resources_kwargs(
                    cloud=orchestrator.cloud,
                    settings=settings,
                    default_instance_type=orchestrator.DEFAULT_INSTANCE_TYPE,
                )

                task = task.set_resources(sky.Resources(**resources_kwargs))

                # Prepare launch parameters
                launch_kwargs = prepare_launch_kwargs(
                    settings=settings,
                )

                # sky.launch now returns a request ID (async). Capture it so we can
                # optionally stream logs and block until completion when desired.
                launch_request_id = sky.launch(
                    task,
                    cluster_name,
                    **launch_kwargs,
                )
                sky_job_get(launch_request_id, True, cluster_name)

                # Pop the resource configuration for this step
                unique_resource_configs.pop(step_name)

                if cluster_name in unique_resource_configs.values():
                    # If there are more steps using this configuration, skip deprovisioning the cluster
                    logger.info(
                        f"Resource configuration for cluster '{cluster_name}' "
                        "is used by subsequent steps. Skipping the deprovisioning of "
                        "the cluster."
                    )
                else:
                    # If there are no more steps using this configuration, down the cluster
                    logger.info(
                        f"Resource configuration for cluster '{cluster_name}' "
                        "is not used by subsequent steps. deprovisioning the cluster."
                    )
                    down_request_id = sky.down(cluster_name)
                    # Wait for the cluster to be terminated
                    sky.stream_and_get(down_request_id)

                logger.info(
                    f"Running step `{step_name}` on a VM is completed."
                )

            except Exception as e:
                logger.error(f"Failed while launching step `{step_name}`: {e}")
                raise

        dag_runner = ThreadedDagRunner(
            dag=pipeline_dag, run_fn=run_step_on_skypilot_vm
        )
        dag_runner.run()

        failed_nodes = []
        for node in dag_runner.nodes:
            if dag_runner.node_states[node] == NodeStatus.FAILED:
                failed_nodes.append(node)

        if failed_nodes:
            raise Exception(f"One or more steps failed: {failed_nodes}")

    except Exception as e:
        logger.error(f"Orchestrator failed: {e}")

        # Try to mark the pipeline run as failed
        if run:
            publish_failed_pipeline_run(run.id)
            logger.info("Marked pipeline run as failed in ZenML.")
        raise


if __name__ == "__main__":
    main()<|MERGE_RESOLUTION|>--- conflicted
+++ resolved
@@ -101,18 +101,11 @@
 
         active_stack = Client().active_stack
 
-<<<<<<< HEAD
-    shared_env = get_config_environment_vars()
-
-    def run_step_on_skypilot_vm(step_name: str) -> None:
-        """Run a pipeline step in a separate Skypilot VM.
-=======
         orchestrator = active_stack.orchestrator
         if not isinstance(orchestrator, SkypilotBaseOrchestrator):
             raise TypeError(
                 "The active stack's orchestrator is not an instance of SkypilotBaseOrchestrator."
             )
->>>>>>> 2e725c1c
 
         # Set up credentials
         orchestrator.setup_credentials()
@@ -131,56 +124,12 @@
             credentials=container_registry.credentials,
             use_sudo=False,  # Entrypoint doesn't use sudo
         )
-<<<<<<< HEAD
-
-        step_env = shared_env.copy()
-        step_env.update(
-            env_utils.get_step_environment(
-                step_config=step.config, stack=active_stack
-            )
-        )
-        step_env[ENV_ZENML_SKYPILOT_ORCHESTRATOR_RUN_ID] = orchestrator_run_id
-
-        docker_environment_str = " ".join(
-            f"-e {k}={v}" for k, v in step_env.items()
-        )
-        custom_run_args = " ".join(settings.docker_run_args)
-        if custom_run_args:
-            custom_run_args += " "
-
-        # Set up the task
-        run_command = f"docker run --rm {custom_run_args}{docker_environment_str} {image} {entrypoint_str} {arguments_str}"
-        task_name = f"{deployment.id}-{step_name}-{time.time()}"
-        task = sky.Task(
-            run=run_command,
-            setup=setup,
-            envs=task_envs,
-            name=task_name,
-        )
-        task = task.set_resources(
-            sky.Resources(
-                cloud=orchestrator.cloud,
-                instance_type=settings.instance_type
-                or orchestrator.DEFAULT_INSTANCE_TYPE,
-                cpus=settings.cpus,
-                memory=settings.memory,
-                disk_size=settings.disk_size,
-                disk_tier=settings.disk_tier,
-                accelerators=settings.accelerators,
-                accelerator_args=settings.accelerator_args,
-                use_spot=settings.use_spot,
-                job_recovery=settings.job_recovery,
-                region=settings.region,
-                zone=settings.zone,
-                image_id=settings.image_id,
-=======
 
         unique_resource_configs: Dict[str, str] = {}
         for step_name, step in deployment.step_configurations.items():
             settings = cast(
                 SkypilotBaseOrchestratorSettings,
                 orchestrator.get_settings(step),
->>>>>>> 2e725c1c
             )
             # Handle both str and Dict[str, int] types for accelerators
             if isinstance(settings.accelerators, dict):
@@ -222,6 +171,11 @@
 
         logger.info("Fetching pipeline run: %s", run.id)
 
+        shared_env = get_config_environment_vars()
+        shared_env[ENV_ZENML_SKYPILOT_ORCHESTRATOR_RUN_ID] = (
+            orchestrator_run_id
+        )
+
         def run_step_on_skypilot_vm(step_name: str) -> None:
             """Run a pipeline step in a separate Skypilot VM.
 
@@ -251,9 +205,11 @@
                     SkypilotBaseOrchestratorSettings,
                     orchestrator.get_settings(step),
                 )
-                env = get_config_environment_vars()
-                env[ENV_ZENML_SKYPILOT_ORCHESTRATOR_RUN_ID] = (
-                    orchestrator_run_id
+                step_env = shared_env.copy()
+                step_env.update(
+                    env_utils.get_step_environment(
+                        step_config=step.config, stack=active_stack
+                    )
                 )
 
                 # Create the Docker run command
@@ -261,7 +217,7 @@
                     image=image,
                     entrypoint_str=entrypoint_str,
                     arguments_str=arguments_str,
-                    environment=env,
+                    environment=step_env,
                     docker_run_args=settings.docker_run_args,
                     use_sudo=False,  # Entrypoint doesn't use sudo
                 )

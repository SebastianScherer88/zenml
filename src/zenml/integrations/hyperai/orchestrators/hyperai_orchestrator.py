#  Copyright (c) ZenML GmbH 2024. All Rights Reserved.
#
#  Licensed under the Apache License, Version 2.0 (the "License");
#  you may not use this file except in compliance with the License.
#  You may obtain a copy of the License at:
#
#       https://www.apache.org/licenses/LICENSE-2.0
#
#  Unless required by applicable law or agreed to in writing, software
#  distributed under the License is distributed on an "AS IS" BASIS,
#  WITHOUT WARRANTIES OR CONDITIONS OF ANY KIND, either express
#  or implied. See the License for the specific language governing
#  permissions and limitations under the License.
"""Implementation of the ZenML HyperAI orchestrator."""

import os
import re
import tempfile
from shlex import quote
from typing import IO, TYPE_CHECKING, Any, Dict, Optional, Type, cast

import paramiko
import yaml

from zenml.config.base_settings import BaseSettings
from zenml.entrypoints import StepEntrypointConfiguration
from zenml.enums import StackComponentType
from zenml.integrations.hyperai.flavors.hyperai_orchestrator_flavor import (
    HyperAIOrchestratorConfig,
    HyperAIOrchestratorSettings,
)
from zenml.logger import get_logger
from zenml.orchestrators import ContainerizedOrchestrator, SubmissionResult
from zenml.stack import Stack, StackValidator

if TYPE_CHECKING:
    from zenml.models import PipelineDeploymentResponse, PipelineRunResponse

logger = get_logger(__name__)

ENV_ZENML_HYPERAI_RUN_ID = "ZENML_HYPERAI_ORCHESTRATOR_RUN_ID"


class HyperAIOrchestrator(ContainerizedOrchestrator):
    """Orchestrator responsible for running pipelines on HyperAI instances."""

    @property
    def config(self) -> HyperAIOrchestratorConfig:
        """Returns the `HyperAIOrchestratorConfig` config.

        Returns:
            The configuration.
        """
        return cast(HyperAIOrchestratorConfig, self._config)

    @property
    def settings_class(self) -> Optional[Type["BaseSettings"]]:
        """Settings class for the HyperAI orchestrator.

        Returns:
            The settings class.
        """
        return HyperAIOrchestratorSettings

    @property
    def validator(self) -> Optional[StackValidator]:
        """Ensures there is an image builder in the stack.

        Returns:
            A `StackValidator` instance.
        """
        return StackValidator(
            required_components={
                StackComponentType.CONTAINER_REGISTRY,
                StackComponentType.IMAGE_BUILDER,
            }
        )

    def get_orchestrator_run_id(self) -> str:
        """Returns the active orchestrator run id.

        Raises:
            RuntimeError: If the environment variable specifying the run id
                is not set.

        Returns:
            The orchestrator run id.
        """
        try:
            return os.environ[ENV_ZENML_HYPERAI_RUN_ID]
        except KeyError:
            raise RuntimeError(
                "Unable to read run id from environment variable "
                f"{ENV_ZENML_HYPERAI_RUN_ID}."
            )

    def _validate_mount_path(self, path: str) -> str:
        """Validates if a given string is in a valid path format.

        Args:
            path: The path to be validated.

        Returns:
            The path in a valid format.

        Raises:
            RuntimeError: If the path is not in a valid format.
        """
        # Define a regular expression pattern to match a valid path format
        pattern = r'^(?:[a-zA-Z]:\\(\\[^\\/:*?"<>|]*)*$|^/([^\0]*)*$)'

        if bool(re.match(pattern, path)):
            return path
        else:
            raise RuntimeError(
                f"Path '{path}' is not in a valid format, so a mount cannot be established."
            )

    def _escape_shell_command(self, command: str) -> str:
        """Escapes a shell command.

        Args:
            command: The command to escape.

        Returns:
            The escaped command.
        """
        return quote(command)

    def _scp_to_hyperai_instance(
        self,
        paramiko_client: paramiko.SSHClient,
        f: IO[str],
        directory_name: str,
        file_name: str,
        description: str,
    ) -> None:
        """Copies a file to a HyperAI instance using SCP.

        Args:
            paramiko_client: The SSH client to use for the SCP transfer.
            f: The file to transfer.
            directory_name: The directory on the HyperAI instance to transfer
                the file to.
            file_name: The name of the file being transferred.
            description: A description of the file being transferred.

        Raises:
            RuntimeError: If the file cannot be written to the HyperAI instance.
        """
        try:
            scp_client = paramiko_client.open_sftp()
            scp_client.put(f.name, f"{directory_name}/{file_name}")
            scp_client.close()
        except FileNotFoundError:
            raise RuntimeError(
                f"Failed to write {description} to HyperAI instance. Does the user have permissions to write?"
            )

    def submit_pipeline(
        self,
        deployment: "PipelineDeploymentResponse",
        stack: "Stack",
        base_environment: Dict[str, str],
        step_environments: Dict[str, Dict[str, str]],
        placeholder_run: Optional["PipelineRunResponse"] = None,
    ) -> Optional[SubmissionResult]:
        """Submits a pipeline to the orchestrator.

        This method should only submit the pipeline and not wait for it to
        complete. If the orchestrator is configured to wait for the pipeline run
        to complete, a function that waits for the pipeline run to complete can
        be passed as part of the submission result.

        Assumes that:
        - A HyperAI (hyperai.ai) instance is running on the configured IP address.
        - The HyperAI instance has been configured to allow SSH connections from the
            machine running the pipeline.
        - Docker and Docker Compose are installed on the HyperAI instance.
        - A key pair has been generated and the public key has been added to the
            HyperAI instance's `authorized_keys` file.
        - The private key is available in a HyperAI service connector linked to this
            orchestrator.

        Args:
            deployment: The pipeline deployment to submit.
            stack: The stack the pipeline will run on.
<<<<<<< HEAD
            base_environment: Base environment shared by all steps. This should
                be set if your orchestrator for example runs one container that
                is responsible for starting all the steps.
            step_environments: Environment variables to set when executing
                specific steps.
=======
            environment: Environment variables to set in the orchestration
                environment. These don't need to be set if running locally.
>>>>>>> a7d0d55f
            placeholder_run: An optional placeholder run for the deployment.

        Raises:
            RuntimeError: If running the pipeline fails.

        Returns:
            Optional submission result.
        """
        from zenml.integrations.hyperai.service_connectors.hyperai_service_connector import (
            HyperAIServiceConnector,
        )

        compose_definition: Dict[str, Any] = {"version": "3", "services": {}}
        deployment_id = deployment.id

<<<<<<< HEAD
        # Set environment in os.environ
=======
>>>>>>> a7d0d55f
        os.environ[ENV_ZENML_HYPERAI_RUN_ID] = str(deployment_id)

        # Add each step as a service to the Docker Compose definition
        logger.info("Preparing pipeline steps for deployment.")
        for step_name, step in deployment.step_configurations.items():
            # Get image
            image = self.get_image(deployment=deployment, step_name=step_name)

            step_settings = cast(
                HyperAIOrchestratorSettings, self.get_settings(step)
            )
            container_name = f"{deployment_id}-{step_name}"

            # Make Compose service definition for step
            compose_definition["services"][container_name] = {
                "image": image,
                "container_name": container_name,
                "network_mode": "host",
                "entrypoint": StepEntrypointConfiguration.get_entrypoint_command(),
                "command": StepEntrypointConfiguration.get_entrypoint_arguments(
                    step_name=step_name, deployment_id=deployment.id
                ),
                "volumes": [
                    "{}:{}".format(
                        self._validate_mount_path(mount_from),
                        self._validate_mount_path(mount_to),
                    )
                    for mount_from, mount_to in step_settings.mounts_from_to.items()
                ],
            }

            # Depending on GPU setting, add GPU support to service definition
            if self.config.gpu_enabled_in_container:
                compose_definition["services"][container_name]["deploy"] = {
                    "resources": {
                        "reservations": {
                            "devices": [
                                {"driver": "nvidia", "capabilities": ["gpu"]}
                            ]
                        }
                    }
                }

<<<<<<< HEAD
            # Add run ID to step environment variables
            step_env = step_environments[step_name].copy()

            # Depending on whether it is a scheduled or a realtime pipeline, add
            # potential .env file to service definition for deployment ID override.
            if deployment.schedule:
=======
            if deployment.schedule:
                # If running on a schedule, the run ID is set dynamically via
                # the .env file.
                if ENV_ZENML_HYPERAI_RUN_ID in environment:
                    del environment[ENV_ZENML_HYPERAI_RUN_ID]
>>>>>>> a7d0d55f
                compose_definition["services"][container_name]["env_file"] = [
                    ".env"
                ]
            else:
                step_env[ENV_ZENML_HYPERAI_RUN_ID] = str(deployment_id)

            compose_definition["services"][container_name]["environment"] = (
                step_env
            )

            # Add dependency on upstream steps if applicable
            upstream_steps = step.spec.upstream_steps

            if len(upstream_steps) > 0:
                compose_definition["services"][container_name][
                    "depends_on"
                ] = {}

                for upstream_step_name in upstream_steps:
                    upstream_container_name = (
                        f"{deployment_id}-{upstream_step_name}"
                    )
                    compose_definition["services"][container_name][
                        "depends_on"
                    ].update(
                        {
                            upstream_container_name: {
                                "condition": "service_completed_successfully"
                            }
                        }
                    )

        compose_definition_yaml: str = yaml.dump(compose_definition)

        # Connect to configured HyperAI instance
        logger.info(
            "Connecting to HyperAI instance and placing Docker Compose file."
        )
        if connector := self.get_connector():
            paramiko_client = connector.connect()
            if paramiko_client is None:
                raise RuntimeError(
                    "Expected to receive a `paramiko.SSHClient` object from the "
                    "linked connector, but got `None`. This likely originates from "
                    "a misconfigured service connector, typically caused by a wrong "
                    "SSH key type being selected. Please check your "
                    "`hyperai_orchestrator` configuration and make sure that the "
                    "`ssh_key_type` of its connected service connector is set to the "
                    "correct value."
                )
            elif not isinstance(paramiko_client, paramiko.SSHClient):
                raise RuntimeError(
                    f"Expected to receive a `paramiko.SSHClient` object from the "
                    f"linked connector, but got type `{type(paramiko_client)}`."
                )
        else:
            raise RuntimeError(
                "You must link a HyperAI service connector to the orchestrator."
            )

        # Get container registry autologin setting
        if self.config.container_registry_autologin:
            logger.info(
                "Attempting to automatically log in to container registry used by stack."
            )

            # Select stack container registry
            container_registry = stack.container_registry

            # Raise error if no container registry is found
            if not container_registry:
                raise RuntimeError(
                    "Unable to find container registry in stack."
                )

            # Get container registry credentials from its config
            credentials = container_registry.credentials
            if credentials is None:
                raise RuntimeError(
                    "The container registry in the active stack has no "
                    "credentials or service connector configured, but the "
                    "HyperAI orchestrator is set to autologin to the container "
                    "registry. Please configure the container registry with "
                    "credentials or turn off the `container_registry_autologin` "
                    "setting in the HyperAI orchestrator configuration."
                )

            container_registry_url = container_registry.config.uri
            (
                container_registry_username,
                container_registry_password,
            ) = credentials

            # Escape inputs
            container_registry_username = self._escape_shell_command(
                container_registry_username
            )
            container_registry_url = self._escape_shell_command(
                container_registry_url
            )

            # Log in to container registry using --password-stdin
            stdin, stdout, stderr = paramiko_client.exec_command(  # nosec
                f"docker login -u {container_registry_username} "
                f"--password-stdin {container_registry_url}"
            )
            # Send the password to stdin
            stdin.channel.send(
                f"{container_registry_password}\n".encode("utf-8")
            )
            stdin.channel.shutdown_write()

            # Log stdout
            for line in stdout.readlines():
                logger.info(line)

        # Get username from connector
        assert isinstance(connector, HyperAIServiceConnector)
        username = connector.config.username

        # Set up pipeline-runs directory if it doesn't exist
        nonscheduled_directory_name = self._escape_shell_command(
            f"/home/{username}/pipeline-runs"
        )
        directory_name = (
            nonscheduled_directory_name
            if not deployment.schedule
            else self._escape_shell_command(
                f"/home/{username}/scheduled-pipeline-runs"
            )
        )
        stdin, stdout, stderr = paramiko_client.exec_command(  # nosec
            f"mkdir -p {directory_name}"
        )

        # Get pipeline run id and create directory for it
        orchestrator_run_id = self.get_orchestrator_run_id()
        directory_name = self._escape_shell_command(
            f"{directory_name}/{orchestrator_run_id}"
        )
        stdin, stdout, stderr = paramiko_client.exec_command(  # nosec
            f"mkdir -p {directory_name}"
        )

        # Remove all folders from nonscheduled pipelines if they are 7 days old or older
        if self.config.automatic_cleanup_pipeline_files:
            logger.info(
                "Cleaning up old pipeline files on HyperAI instance. This may take a while."
            )
            stdin, stdout, stderr = paramiko_client.exec_command(  # nosec
                f"find {nonscheduled_directory_name} -type d -ctime +7 -exec rm -rf {{}} +"
            )

        # Create temporary file and write Docker Compose file to it
        with tempfile.NamedTemporaryFile(mode="w", delete=True) as f:
            # Write Docker Compose file to temporary file
            with f.file as f_:
                f_.write(compose_definition_yaml)

            # Scp Docker Compose file to HyperAI instance
            self._scp_to_hyperai_instance(
                paramiko_client,
                f,
                directory_name,
                file_name="docker-compose.yml",
                description="Docker Compose file",
            )

        # Create temporary file and write script to it
        with tempfile.NamedTemporaryFile(mode="w", delete=True) as f:
            # Define bash line and command line
            bash_line = "#!/bin/bash\n"
            command_line = rf'cd {directory_name} && echo {ENV_ZENML_HYPERAI_RUN_ID}="{deployment_id}_$(date +\%s)" > .env && docker compose up -d'

            # Write script to temporary file
            with f.file as f_:
                f_.write(bash_line)
                f_.write(command_line)

            # Scp script to HyperAI instance
            self._scp_to_hyperai_instance(
                paramiko_client,
                f,
                directory_name,
                file_name="run_pipeline.sh",
                description="startup script",
            )

        # Run or schedule Docker Compose file depending on settings
        if not deployment.schedule:
            logger.info(
                "Starting ZenML pipeline on HyperAI instance. Depending on the size of your container image, this may take a while..."
            )
            stdin, stdout, stderr = paramiko_client.exec_command(  # nosec
                f"cd {directory_name} && docker compose up -d"
            )

            # Log errors in case of failure
            for line in stderr.readlines():
                logger.info(line)
        elif deployment.schedule and deployment.schedule.cron_expression:
            # Get cron expression for scheduled pipeline
            cron_expression = deployment.schedule.cron_expression
            if not cron_expression:
                raise RuntimeError(
                    "A cron expression is required for scheduled pipelines."
                )
            expected_cron_pattern = r"^(?:(?:[0-9]|[1-5][0-9]|60)(?:,(?:[0-9]|[1-5][0-9]|60))*|[*](?:\/[1-9][0-9]*)?)(?:[ \t]+(?:(?:[0-9]|[0-5][0-9]|60)(?:,(?:[0-9]|[0-5][0-9]|60))*|[*](?:\/[1-9][0-9]*)?)){4}$"
            if not re.match(expected_cron_pattern, cron_expression):
                raise RuntimeError(
                    f"The cron expression '{cron_expression}' is not in a valid format."
                )

            # Log about scheduling
            logger.info(f"Requested cron expression: {cron_expression}")
            logger.info("Scheduling ZenML pipeline on HyperAI instance...")

            # Create cron job for scheduled pipeline on HyperAI instance
            stdin, stdout, stderr = paramiko_client.exec_command(  # nosec
                f"(crontab -l ; echo '{cron_expression} bash {directory_name}/run_pipeline.sh') | crontab -"
            )

            logger.info(
                f"Pipeline scheduled successfully in crontab with cron expression: {cron_expression}"
            )
        elif deployment.schedule and deployment.schedule.run_once_start_time:
            # Get start time for scheduled pipeline
            start_time = deployment.schedule.run_once_start_time

            # Log about scheduling
            logger.info(f"Requested start time: {start_time}")
            logger.info("Scheduling ZenML pipeline on HyperAI instance...")

            # Check if `at` is installed on HyperAI instance
            stdin, stdout, stderr = paramiko_client.exec_command(  # nosec
                "which at"
            )
            if not stdout.readlines():
                raise RuntimeError(
                    "The `at` command is not installed on the HyperAI instance. Please install it to use start times for scheduled pipelines."
                )

            # Convert start time into YYYYMMDDHHMM.SS format
            start_time_str = start_time.strftime("%Y%m%d%H%M.%S")

            # Create cron job for scheduled pipeline on HyperAI instance
            stdin, stdout, stderr = paramiko_client.exec_command(  # nosec
                f"echo 'bash {directory_name}/run_pipeline.sh' | at -t {start_time_str}"
            )

            logger.info(
                f"Pipeline scheduled successfully to run once at: {start_time}"
            )
        else:
            raise RuntimeError(
                "A cron expression or start time is required for scheduled pipelines."
            )

        return None<|MERGE_RESOLUTION|>--- conflicted
+++ resolved
@@ -185,16 +185,11 @@
         Args:
             deployment: The pipeline deployment to submit.
             stack: The stack the pipeline will run on.
-<<<<<<< HEAD
             base_environment: Base environment shared by all steps. This should
                 be set if your orchestrator for example runs one container that
                 is responsible for starting all the steps.
             step_environments: Environment variables to set when executing
                 specific steps.
-=======
-            environment: Environment variables to set in the orchestration
-                environment. These don't need to be set if running locally.
->>>>>>> a7d0d55f
             placeholder_run: An optional placeholder run for the deployment.
 
         Raises:
@@ -210,10 +205,6 @@
         compose_definition: Dict[str, Any] = {"version": "3", "services": {}}
         deployment_id = deployment.id
 
-<<<<<<< HEAD
-        # Set environment in os.environ
-=======
->>>>>>> a7d0d55f
         os.environ[ENV_ZENML_HYPERAI_RUN_ID] = str(deployment_id)
 
         # Add each step as a service to the Docker Compose definition
@@ -257,20 +248,12 @@
                     }
                 }
 
-<<<<<<< HEAD
             # Add run ID to step environment variables
             step_env = step_environments[step_name].copy()
 
             # Depending on whether it is a scheduled or a realtime pipeline, add
             # potential .env file to service definition for deployment ID override.
             if deployment.schedule:
-=======
-            if deployment.schedule:
-                # If running on a schedule, the run ID is set dynamically via
-                # the .env file.
-                if ENV_ZENML_HYPERAI_RUN_ID in environment:
-                    del environment[ENV_ZENML_HYPERAI_RUN_ID]
->>>>>>> a7d0d55f
                 compose_definition["services"][container_name]["env_file"] = [
                     ".env"
                 ]

--- conflicted
+++ resolved
@@ -170,6 +170,7 @@
         "pipeline": kube_utils.sanitize_label(
             deployment.pipeline_configuration.name
         ),
+        "zenml-orchestrator-run-id": orchestrator_pod_name,
     }
 
     def run_step_on_kubernetes(step_name: str) -> None:
@@ -249,12 +250,8 @@
             or settings.service_account_name,
             mount_local_stores=mount_local_stores,
             owner_references=owner_references,
-<<<<<<< HEAD
-            extra_labels={"zenml-orchestrator-run-id": orchestrator_pod_name},
             termination_grace_period_seconds=settings.pod_stop_grace_period,
-=======
             labels=step_pod_labels,
->>>>>>> 331eaef8
         )
 
         kube_utils.create_and_wait_for_pod_to_start(

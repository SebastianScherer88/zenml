--- conflicted
+++ resolved
@@ -95,12 +95,8 @@
     kube_client = orchestrator.get_kube_client(incluster=True)
     core_api = k8s_client.CoreV1Api(kube_client)
 
-<<<<<<< HEAD
     shared_env = get_config_environment_vars()
-    shared_env[ENV_ZENML_KUBERNETES_RUN_ID] = orchestrator_run_id
-=======
-    env = get_config_environment_vars()
-    env[ENV_ZENML_KUBERNETES_RUN_ID] = orchestrator_pod_name
+    shared_env[ENV_ZENML_KUBERNETES_RUN_ID] = orchestrator_pod_name
 
     try:
         owner_references = kube_utils.get_pod_owner_references(
@@ -116,7 +112,6 @@
         # the created pod, which messes with the garbage collection logic.
         for owner_reference in owner_references:
             owner_reference.controller = False
->>>>>>> fdca351d
 
     def run_step_on_kubernetes(step_name: str) -> None:
         """Run a pipeline step in a separate Kubernetes pod.
@@ -133,7 +128,6 @@
             settings.model_dump() if settings else {}
         )
 
-<<<<<<< HEAD
         step_env = shared_env.copy()
         step_env.update(
             env_utils.get_step_environment(
@@ -141,10 +135,7 @@
             )
         )
 
-        if settings.pod_name_prefix and not orchestrator_run_id.startswith(
-=======
         if settings.pod_name_prefix and not orchestrator_pod_name.startswith(
->>>>>>> fdca351d
             settings.pod_name_prefix
         ):
             max_length = (

# Copyright 2022 Google LLC. All Rights Reserved.
#
# Licensed under the Apache License, Version 2.0 (the "License");
# you may not use this file except in compliance with the License.
# You may obtain a copy of the License at
#
#     https://www.apache.org/licenses/LICENSE-2.0
#
# Unless required by applicable law or agreed to in writing, software
# distributed under the License is distributed on an "AS IS" BASIS,
# WITHOUT WARRANTIES OR CONDITIONS OF ANY KIND, either express or implied.
# See the License for the specific language governing permissions and
# limitations under the License.
#
#  Copyright (c) ZenML GmbH 2022. All Rights Reserved.
#
#  Licensed under the Apache License, Version 2.0 (the "License");
#  you may not use this file except in compliance with the License.
#  You may obtain a copy of the License at:
#
#       https://www.apache.org/licenses/LICENSE-2.0
#
#  Unless required by applicable law or agreed to in writing, software
#  distributed under the License is distributed on an "AS IS" BASIS,
#  WITHOUT WARRANTIES OR CONDITIONS OF ANY KIND, either express
#  or implied. See the License for the specific language governing
#  permissions and limitations under the License.
#
# Parts of the `prepare_or_run_pipeline()` method of this file are
# inspired by the Kubernetes dag runner implementation of tfx
"""Kubernetes-native orchestrator."""

import os
from typing import (
    TYPE_CHECKING,
    Dict,
    List,
    Optional,
    Tuple,
    Type,
    cast,
)
from uuid import UUID

from kubernetes import client as k8s_client
from kubernetes import config as k8s_config

from zenml.config.base_settings import BaseSettings
from zenml.constants import (
    METADATA_ORCHESTRATOR_RUN_ID,
)
from zenml.enums import ExecutionStatus, StackComponentType
from zenml.integrations.kubernetes.flavors.kubernetes_orchestrator_flavor import (
    KubernetesOrchestratorConfig,
    KubernetesOrchestratorSettings,
)
from zenml.integrations.kubernetes.orchestrators import kube_utils
from zenml.integrations.kubernetes.orchestrators.kubernetes_orchestrator_entrypoint_configuration import (
    KubernetesOrchestratorEntrypointConfiguration,
)
from zenml.integrations.kubernetes.orchestrators.manifest_utils import (
    build_cron_job_manifest,
    build_pod_manifest,
)
from zenml.integrations.kubernetes.pod_settings import KubernetesPodSettings
from zenml.logger import get_logger
from zenml.metadata.metadata_types import MetadataType
from zenml.orchestrators import ContainerizedOrchestrator, SubmissionResult
from zenml.orchestrators.utils import get_orchestrator_run_name
from zenml.stack import StackValidator

if TYPE_CHECKING:
    from zenml.models import (
        PipelineDeploymentBase,
        PipelineDeploymentResponse,
        PipelineRunResponse,
    )
    from zenml.stack import Stack

logger = get_logger(__name__)

ENV_ZENML_KUBERNETES_RUN_ID = "ZENML_KUBERNETES_RUN_ID"
KUBERNETES_SECRET_TOKEN_KEY_NAME = "zenml_api_token"


class KubernetesOrchestrator(ContainerizedOrchestrator):
    """Orchestrator for running ZenML pipelines using native Kubernetes."""

    _k8s_client: Optional[k8s_client.ApiClient] = None

    def should_build_pipeline_image(
        self, deployment: "PipelineDeploymentBase"
    ) -> bool:
        """Whether to always build the pipeline image.

        Args:
            deployment: The pipeline deployment.

        Returns:
            Whether to always build the pipeline image.
        """
        settings = cast(
            KubernetesOrchestratorSettings, self.get_settings(deployment)
        )
        return settings.always_build_pipeline_image

    def get_kube_client(
        self, incluster: Optional[bool] = None
    ) -> k8s_client.ApiClient:
        """Getter for the Kubernetes API client.

        Args:
            incluster: Whether to use the in-cluster config or not. Overrides
                the `incluster` setting in the config.

        Returns:
            The Kubernetes API client.

        Raises:
            RuntimeError: if the Kubernetes connector behaves unexpectedly.
        """
        if incluster is None:
            incluster = self.config.incluster

        if incluster:
            kube_utils.load_kube_config(
                incluster=incluster,
                context=self.config.kubernetes_context,
            )
            self._k8s_client = k8s_client.ApiClient()
            return self._k8s_client

        # Refresh the client also if the connector has expired
        if self._k8s_client and not self.connector_has_expired():
            return self._k8s_client

        connector = self.get_connector()
        if connector:
            client = connector.connect()
            if not isinstance(client, k8s_client.ApiClient):
                raise RuntimeError(
                    f"Expected a k8s_client.ApiClient while trying to use the "
                    f"linked connector, but got {type(client)}."
                )
            self._k8s_client = client
        else:
            kube_utils.load_kube_config(
                incluster=incluster,
                context=self.config.kubernetes_context,
            )
            self._k8s_client = k8s_client.ApiClient()

        return self._k8s_client

    @property
    def _k8s_core_api(self) -> k8s_client.CoreV1Api:
        """Getter for the Kubernetes Core API client.

        Returns:
            The Kubernetes Core API client.
        """
        return k8s_client.CoreV1Api(self.get_kube_client())

    @property
    def _k8s_batch_api(self) -> k8s_client.BatchV1Api:
        """Getter for the Kubernetes Batch API client.

        Returns:
            The Kubernetes Batch API client.
        """
        return k8s_client.BatchV1Api(self.get_kube_client())

    @property
    def _k8s_rbac_api(self) -> k8s_client.RbacAuthorizationV1Api:
        """Getter for the Kubernetes RBAC API client.

        Returns:
            The Kubernetes RBAC API client.
        """
        return k8s_client.RbacAuthorizationV1Api(self.get_kube_client())

    @property
    def config(self) -> KubernetesOrchestratorConfig:
        """Returns the `KubernetesOrchestratorConfig` config.

        Returns:
            The configuration.
        """
        return cast(KubernetesOrchestratorConfig, self._config)

    @property
    def settings_class(self) -> Optional[Type["BaseSettings"]]:
        """Settings class for the Kubernetes orchestrator.

        Returns:
            The settings class.
        """
        return KubernetesOrchestratorSettings

    def get_kubernetes_contexts(self) -> Tuple[List[str], str]:
        """Get list of configured Kubernetes contexts and the active context.

        Raises:
            RuntimeError: if the Kubernetes configuration cannot be loaded.

        Returns:
            context_name: List of configured Kubernetes contexts
            active_context_name: Name of the active Kubernetes context.
        """
        try:
            contexts, active_context = k8s_config.list_kube_config_contexts()
        except k8s_config.config_exception.ConfigException as e:
            raise RuntimeError(
                "Could not load the Kubernetes configuration"
            ) from e

        context_names = [c["name"] for c in contexts]
        active_context_name = active_context["name"]
        return context_names, active_context_name

    @property
    def validator(self) -> Optional[StackValidator]:
        """Defines the validator that checks whether the stack is valid.

        Returns:
            Stack validator.
        """

        def _validate_local_requirements(stack: "Stack") -> Tuple[bool, str]:
            """Validates that the stack contains no local components.

            Args:
                stack: The stack.

            Returns:
                Whether the stack is valid or not.
                An explanation why the stack is invalid, if applicable.
            """
            container_registry = stack.container_registry

            # should not happen, because the stack validation takes care of
            # this, but just in case
            assert container_registry is not None

            kubernetes_context = self.config.kubernetes_context
            msg = f"'{self.name}' Kubernetes orchestrator error: "

            if not self.connector:
                if kubernetes_context:
                    contexts, active_context = self.get_kubernetes_contexts()

                    if kubernetes_context not in contexts:
                        return False, (
                            f"{msg}could not find a Kubernetes context named "
                            f"'{kubernetes_context}' in the local "
                            "Kubernetes configuration. Please make sure that "
                            "the Kubernetes cluster is running and that the "
                            "kubeconfig file is configured correctly. To list "
                            "all configured contexts, run:\n\n"
                            "  `kubectl config get-contexts`\n"
                        )
                    if kubernetes_context != active_context:
                        logger.warning(
                            f"{msg}the Kubernetes context "  # nosec
                            f"'{kubernetes_context}' configured for the "
                            f"Kubernetes orchestrator is not the same as the "
                            f"active context in the local Kubernetes "
                            f"configuration. If this is not deliberate, you "
                            f"should update the orchestrator's "
                            f"`kubernetes_context` field by running:\n\n"
                            f"  `zenml orchestrator update {self.name} "
                            f"--kubernetes_context={active_context}`\n"
                            f"To list all configured contexts, run:\n\n"
                            f"  `kubectl config get-contexts`\n"
                            f"To set the active context to be the same as the "
                            f"one configured in the Kubernetes orchestrator "
                            f"and silence this warning, run:\n\n"
                            f"  `kubectl config use-context "
                            f"{kubernetes_context}`\n"
                        )
                elif self.config.incluster:
                    # No service connector or kubernetes_context is needed when
                    # the orchestrator is being used from within a Kubernetes
                    # cluster.
                    pass
                else:
                    return False, (
                        f"{msg}you must either link this orchestrator to a "
                        "Kubernetes service connector (see the 'zenml "
                        "orchestrator connect' CLI command), explicitly set "
                        "the `kubernetes_context` attribute to the name of the "
                        "Kubernetes config context pointing to the cluster "
                        "where you would like to run pipelines, or set the "
                        "`incluster` attribute to `True`."
                    )

            silence_local_validations_msg = (
                f"To silence this warning, set the "
                f"`skip_local_validations` attribute to True in the "
                f"orchestrator configuration by running:\n\n"
                f"  'zenml orchestrator update {self.name} "
                f"--skip_local_validations=True'\n"
            )

            if (
                not self.config.skip_local_validations
                and not self.config.is_local
            ):
                # if the orchestrator is not running in a local k3d cluster,
                # we cannot have any other local components in our stack,
                # because we cannot mount the local path into the container.
                # This may result in problems when running the pipeline, because
                # the local components will not be available inside the
                # kubernetes containers.

                # go through all stack components and identify those that
                # advertise a local path where they persist information that
                # they need to be available when running pipelines.
                for stack_comp in stack.components.values():
                    if stack_comp.local_path is None:
                        continue
                    return False, (
                        f"{msg}the Kubernetes orchestrator is configured to "
                        f"run pipelines in a remote Kubernetes cluster but the "
                        f"'{stack_comp.name}' {stack_comp.type.value} "
                        f"is a local stack component "
                        f"and will not be available in the Kubernetes pipeline "
                        f"step.\nPlease ensure that you always use non-local "
                        f"stack components with a remote Kubernetes orchestrator, "
                        f"otherwise you may run into pipeline execution "
                        f"problems. You should use a flavor of "
                        f"{stack_comp.type.value} other than "
                        f"'{stack_comp.flavor}'.\n"
                        + silence_local_validations_msg
                    )

                # if the orchestrator is remote, the container registry must
                # also be remote.
                if container_registry.config.is_local:
                    return False, (
                        f"{msg}the Kubernetes orchestrator is configured to "
                        "run pipelines in a remote Kubernetes cluster but the "
                        f"'{container_registry.name}' container registry URI "
                        f"'{container_registry.config.uri}' "
                        f"points to a local container registry. Please ensure "
                        f"that you always use non-local stack components with "
                        f"a remote Kubernetes orchestrator, otherwise you will "
                        f"run into problems. You should use a flavor of "
                        f"container registry other than "
                        f"'{container_registry.flavor}'.\n"
                        + silence_local_validations_msg
                    )

            return True, ""

        return StackValidator(
            required_components={
                StackComponentType.CONTAINER_REGISTRY,
                StackComponentType.IMAGE_BUILDER,
            },
            custom_validation_function=_validate_local_requirements,
        )

    @classmethod
    def apply_default_resource_requests(
        cls,
        memory: str,
        cpu: Optional[str] = None,
        pod_settings: Optional[KubernetesPodSettings] = None,
    ) -> KubernetesPodSettings:
        """Applies default resource requests to a pod settings object.

        Args:
            memory: The memory resource request.
            cpu: The CPU resource request.
            pod_settings: The pod settings to update. A new one will be created
                if not provided.

        Returns:
            The new or updated pod settings.
        """
        resources = {
            "requests": {"memory": memory},
        }
        if cpu:
            resources["requests"]["cpu"] = cpu
        if not pod_settings:
            pod_settings = KubernetesPodSettings(resources=resources)
        elif not pod_settings.resources:
            # We can't update the pod settings in place (because it's a frozen
            # pydantic model), so we have to create a new one.
            pod_settings = KubernetesPodSettings(
                **pod_settings.model_dump(exclude_unset=True),
                resources=resources,
            )
        else:
            set_requests = pod_settings.resources.get("requests", {})
            resources["requests"].update(set_requests)
            pod_settings.resources["requests"] = resources["requests"]

        return pod_settings

    def get_token_secret_name(self, deployment_id: UUID) -> str:
        """Returns the name of the secret that contains the ZenML token.

        Args:
            deployment_id: The ID of the deployment.

        Returns:
            The name of the secret that contains the ZenML token.
        """
        return f"zenml-token-{deployment_id}"

    def submit_pipeline(
        self,
        deployment: "PipelineDeploymentResponse",
        stack: "Stack",
        base_environment: Dict[str, str],
        step_environments: Dict[str, Dict[str, str]],
        placeholder_run: Optional["PipelineRunResponse"] = None,
    ) -> Optional[SubmissionResult]:
        """Submits a pipeline to the orchestrator.

        This method should only submit the pipeline and not wait for it to
        complete. If the orchestrator is configured to wait for the pipeline run
        to complete, a function that waits for the pipeline run to complete can
        be passed as part of the submission result.

        Args:
            deployment: The pipeline deployment to submit.
            stack: The stack the pipeline will run on.
            base_environment: Base environment shared by all steps. This should
                be set if your orchestrator for example runs one container that
                is responsible for starting all the steps.
            step_environments: Environment variables to set when executing
                specific steps.
            placeholder_run: An optional placeholder run for the deployment.

        Raises:
            RuntimeError: If a schedule without cron expression is given.

        Returns:
            Optional submission result.
        """
        for step_name, step in deployment.step_configurations.items():
            if self.requires_resources_in_orchestration_environment(step):
                logger.warning(
                    "Specifying step resources is not yet supported for "
                    "the Kubernetes orchestrator, ignoring resource "
                    "configuration for step %s.",
                    step_name,
                )

            if retry_config := step.config.retry:
                if retry_config.delay or retry_config.backoff:
                    logger.warning(
                        "Specifying retry delay or backoff is not supported "
                        "for the Kubernetes orchestrator."
                    )

        pipeline_name = deployment.pipeline_configuration.name
        settings = cast(
            KubernetesOrchestratorSettings, self.get_settings(deployment)
        )

        # We already make sure the orchestrator run name has the correct length
        # to make sure we don't cut off the randomized suffix later when
        # sanitizing the pod name. This avoids any pod naming collisions.
        max_length = kube_utils.calculate_max_pod_name_length_for_namespace(
            namespace=self.config.kubernetes_namespace
        )
        orchestrator_run_name = get_orchestrator_run_name(
            pipeline_name, max_length=max_length
        )

        if settings.pod_name_prefix:
            pod_name = get_orchestrator_run_name(
                settings.pod_name_prefix, max_length=max_length
            )
        else:
            pod_name = orchestrator_run_name

        pod_name = kube_utils.sanitize_pod_name(
            pod_name, namespace=self.config.kubernetes_namespace
        )

        assert stack.container_registry

        # Get Docker image for the orchestrator pod
        try:
            image = self.get_image(deployment=deployment)
        except KeyError:
            # If no generic pipeline image exists (which means all steps have
            # custom builds) we use a random step image as all of them include
            # dependencies for the active stack
            pipeline_step_name = next(iter(deployment.step_configurations))
            image = self.get_image(
                deployment=deployment, step_name=pipeline_step_name
            )

        # Build entrypoint command and args for the orchestrator pod.
        # This will internally also build the command/args for all step pods.
        command = KubernetesOrchestratorEntrypointConfiguration.get_entrypoint_command()
        args = KubernetesOrchestratorEntrypointConfiguration.get_entrypoint_arguments(
            deployment_id=deployment.id,
            run_id=placeholder_run.id if placeholder_run else None,
        )

        # Authorize pod to run Kubernetes commands inside the cluster.
        service_account_name = self._get_service_account_name(settings)

        # We set some default minimum resource requests for the orchestrator pod
        # here if the user has not specified any, because the orchestrator pod
        # takes up some memory resources itself and, if not specified, the pod
        # will be scheduled on any node regardless of available memory and risk
        # negatively impacting or even crashing the node due to memory pressure.
        orchestrator_pod_settings = self.apply_default_resource_requests(
            memory="400Mi",
            cpu="100m",
            pod_settings=settings.orchestrator_pod_settings,
        )

        if self.config.pass_zenml_token_as_secret:
            secret_name = self.get_token_secret_name(deployment.id)
            token = base_environment.pop("ZENML_STORE_API_TOKEN")
            kube_utils.create_or_update_secret(
                core_api=self._k8s_core_api,
                namespace=self.config.kubernetes_namespace,
                secret_name=secret_name,
                data={KUBERNETES_SECRET_TOKEN_KEY_NAME: token},
            )
            orchestrator_pod_settings.env.append(
                {
                    "name": "ZENML_STORE_API_TOKEN",
                    "valueFrom": {
                        "secretKeyRef": {
                            "name": secret_name,
                            "key": KUBERNETES_SECRET_TOKEN_KEY_NAME,
                        }
                    },
                }
            )

        orchestrator_pod_labels = {
            "pipeline": kube_utils.sanitize_label(pipeline_name),
        }

        if placeholder_run:
            orchestrator_pod_labels["run_id"] = kube_utils.sanitize_label(
                str(placeholder_run.id)
            )
            orchestrator_pod_labels["run_name"] = kube_utils.sanitize_label(
                str(placeholder_run.name)
            )

        # Schedule as CRON job if CRON schedule is given.
        if deployment.schedule:
            if not deployment.schedule.cron_expression:
                raise RuntimeError(
                    "The Kubernetes orchestrator only supports scheduling via "
                    "CRON jobs, but the run was configured with a manual "
                    "schedule. Use `Schedule(cron_expression=...)` instead."
                )
            cron_expression = deployment.schedule.cron_expression
            cron_job_manifest = build_cron_job_manifest(
                cron_expression=cron_expression,
                pod_name=pod_name,
                image_name=image,
                command=command,
                args=args,
                service_account_name=service_account_name,
                privileged=False,
                pod_settings=orchestrator_pod_settings,
                env=base_environment,
                mount_local_stores=self.config.is_local,
                successful_jobs_history_limit=settings.successful_jobs_history_limit,
                failed_jobs_history_limit=settings.failed_jobs_history_limit,
                ttl_seconds_after_finished=settings.ttl_seconds_after_finished,
                termination_grace_period_seconds=settings.pod_stop_grace_period,
                labels=orchestrator_pod_labels,
            )

            self._k8s_batch_api.create_namespaced_cron_job(
                body=cron_job_manifest,
                namespace=self.config.kubernetes_namespace,
            )
            logger.info(
                f"Scheduling Kubernetes run `{pod_name}` with CRON expression "
                f'`"{cron_expression}"`.'
            )
            return None
        else:
            # Create and run the orchestrator pod.
            pod_manifest = build_pod_manifest(
                pod_name=pod_name,
                image_name=image,
                command=command,
                args=args,
                privileged=False,
                pod_settings=orchestrator_pod_settings,
                service_account_name=service_account_name,
<<<<<<< HEAD
                env=base_environment,
=======
                env=environment,
                labels=orchestrator_pod_labels,
>>>>>>> b21c22cb
                mount_local_stores=self.config.is_local,
                termination_grace_period_seconds=settings.pod_stop_grace_period,
            )

            kube_utils.create_and_wait_for_pod_to_start(
                core_api=self._k8s_core_api,
                pod_display_name="Kubernetes orchestrator pod",
                pod_name=pod_name,
                pod_manifest=pod_manifest,
                namespace=self.config.kubernetes_namespace,
                startup_max_retries=settings.pod_failure_max_retries,
                startup_failure_delay=settings.pod_failure_retry_delay,
                startup_failure_backoff=settings.pod_failure_backoff,
                startup_timeout=settings.pod_startup_timeout,
            )

            metadata: Dict[str, MetadataType] = {
                METADATA_ORCHESTRATOR_RUN_ID: pod_name,
            }

            # Wait for the orchestrator pod to finish and stream logs.
            if settings.synchronous:

                def _wait_for_run_to_finish() -> None:
                    logger.info(
                        "Waiting for Kubernetes orchestrator pod to finish..."
                    )
                    kube_utils.wait_pod(
                        kube_client_fn=self.get_kube_client,
                        pod_name=pod_name,
                        namespace=self.config.kubernetes_namespace,
                        exit_condition_lambda=kube_utils.pod_is_done,
                        timeout_sec=settings.timeout,
                        stream_logs=True,
                    )

                return SubmissionResult(
                    metadata=metadata,
                    wait_for_completion=_wait_for_run_to_finish,
                )
            else:
                logger.info(
                    f"Orchestration started asynchronously in pod "
                    f"`{self.config.kubernetes_namespace}:{pod_name}`. "
                    f"Run the following command to inspect the logs: "
                    f"`kubectl logs {pod_name} -n {self.config.kubernetes_namespace}`."
                )
                return SubmissionResult(
                    metadata=metadata,
                )

    def _get_service_account_name(
        self, settings: KubernetesOrchestratorSettings
    ) -> str:
        """Returns the service account name to use for the orchestrator pod.

        If the user has not specified a service account name in the settings,
        we create a new service account with the required permissions.

        Args:
            settings: The orchestrator settings.

        Returns:
            The service account name.
        """
        if settings.service_account_name:
            return settings.service_account_name
        else:
            service_account_name = "zenml-service-account"
            kube_utils.create_edit_service_account(
                core_api=self._k8s_core_api,
                rbac_api=self._k8s_rbac_api,
                service_account_name=service_account_name,
                namespace=self.config.kubernetes_namespace,
            )
            return service_account_name

    def get_orchestrator_run_id(self) -> str:
        """Returns the active orchestrator run id.

        Raises:
            RuntimeError: If the environment variable specifying the run id
                is not set.

        Returns:
            The orchestrator run id.
        """
        try:
            return os.environ[ENV_ZENML_KUBERNETES_RUN_ID]
        except KeyError:
            raise RuntimeError(
                "Unable to read run id from environment variable "
                f"{ENV_ZENML_KUBERNETES_RUN_ID}."
            )

    def _stop_run(
        self, run: "PipelineRunResponse", graceful: bool = True
    ) -> None:
        """Stops a specific pipeline run by terminating step pods.

        Args:
            run: The run that was executed by this orchestrator.
            graceful: If True, does nothing (lets the orchestrator and steps finish naturally).
                If False, stops all running step jobs.

        Raises:
            RuntimeError: If we fail to stop the run.
        """
        # If graceful, do nothing and let the orchestrator handle the stop naturally
        if graceful:
            logger.info(
                "Graceful stop requested - the orchestrator pod will handle "
                "stopping naturally"
            )
            return

        jobs_stopped = []
        errors = []

        # Find all jobs running steps of the pipeline
        label_selector = f"run_id={kube_utils.sanitize_label(str(run.id))}"
        try:
            jobs = self._k8s_batch_api.list_namespaced_job(
                namespace=self.config.kubernetes_namespace,
                label_selector=label_selector,
            )
        except Exception as e:
            raise RuntimeError(
                f"Failed to list step jobs with run ID {run.id}: {e}"
            )

        for job in jobs.items:
            if job.status.conditions:
                # Don't delete completed/failed jobs
                for condition in job.status.conditions:
                    if (
                        condition.type == "Complete"
                        and condition.status == "True"
                    ):
                        continue
                    if (
                        condition.type == "Failed"
                        and condition.status == "True"
                    ):
                        continue

            try:
                self._k8s_batch_api.delete_namespaced_job(
                    name=job.metadata.name,
                    namespace=self.config.kubernetes_namespace,
                    propagation_policy="Foreground",
                )
                jobs_stopped.append(f"step job: {job.metadata.name}")
                logger.debug(
                    f"Successfully initiated graceful stop of step job: {job.metadata.name}"
                )
            except Exception as e:
                error_msg = f"Failed to stop step job {job.metadata.name}: {e}"
                logger.warning(error_msg)
                errors.append(error_msg)

        # Summary logging
        settings = cast(KubernetesOrchestratorSettings, self.get_settings(run))
        grace_period_seconds = settings.pod_stop_grace_period
        if jobs_stopped:
            logger.debug(
                f"Successfully initiated graceful termination of: {', '.join(jobs_stopped)}. "
                f"Pods will terminate within {grace_period_seconds} seconds."
            )

        if errors:
            error_summary = "; ".join(errors)
            if not jobs_stopped:
                # If nothing was stopped successfully, raise an error
                raise RuntimeError(
                    f"Failed to stop pipeline run: {error_summary}"
                )
            else:
                # If some things were stopped but others failed, raise an error
                raise RuntimeError(
                    f"Partial stop operation completed with errors: {error_summary}"
                )

        if not jobs_stopped and not errors:
            logger.info(
                f"No running step jobs found for pipeline run with ID: {run.id}"
            )

    def fetch_status(
        self, run: "PipelineRunResponse", include_steps: bool = False
    ) -> Tuple[
        Optional[ExecutionStatus], Optional[Dict[str, ExecutionStatus]]
    ]:
        """Refreshes the status of a specific pipeline run.

        Args:
            run: The run that was executed by this orchestrator.
            include_steps: If True, also fetch the status of individual steps.

        Returns:
            A tuple of (pipeline_status, step_statuses).
            If include_steps is False, step_statuses will be None.
            If include_steps is True, step_statuses will be a dict (possibly empty).

        Raises:
            ValueError: If the orchestrator run ID cannot be found or if the
                stack components are not accessible.
        """
        # Get the orchestrator run ID which corresponds to the orchestrator pod name
        orchestrator_run_id = run.orchestrator_run_id
        if not orchestrator_run_id:
            raise ValueError(
                "Cannot determine orchestrator run ID for the run. "
                "Unable to fetch the status."
            )

        # Check the orchestrator pod status (only if run is not finished)
        if not run.status.is_finished:
            orchestrator_pod_phase = self._check_pod_status(
                pod_name=orchestrator_run_id,
            )
            pipeline_status = self._map_pod_phase_to_execution_status(
                orchestrator_pod_phase
            )
        else:
            # Run is already finished, don't change status
            pipeline_status = None

        step_statuses = None
        if include_steps:
            step_statuses = self._fetch_step_statuses(run)

        return pipeline_status, step_statuses

    def _check_pod_status(
        self,
        pod_name: str,
    ) -> kube_utils.PodPhase:
        """Check pod status and handle deletion scenarios for both orchestrator and step pods.

        This method should only be called for non-finished pipeline runs/steps.

        Args:
            pod_name: The name of the pod to check.

        Returns:
            The pod phase if the pod exists, or PodPhase.FAILED if pod was deleted.
        """
        pod = kube_utils.get_pod(
            core_api=self._k8s_core_api,
            pod_name=pod_name,
            namespace=self.config.kubernetes_namespace,
        )

        if pod and pod.status and pod.status.phase:
            try:
                return kube_utils.PodPhase(pod.status.phase)
            except ValueError:
                # Handle unknown pod phases
                logger.warning(
                    f"Unknown pod phase for pod {pod_name}: {pod.status.phase}"
                )
                return kube_utils.PodPhase.UNKNOWN
        else:
            logger.warning(
                f"Can't fetch the status of pod {pod_name} "
                f"in namespace {self.config.kubernetes_namespace}."
            )
            return kube_utils.PodPhase.UNKNOWN

    def _map_pod_phase_to_execution_status(
        self, pod_phase: kube_utils.PodPhase
    ) -> Optional[ExecutionStatus]:
        """Map Kubernetes pod phase to ZenML execution status.

        Args:
            pod_phase: The Kubernetes pod phase.

        Returns:
            The corresponding ZenML execution status.
        """
        if pod_phase == kube_utils.PodPhase.PENDING:
            return ExecutionStatus.INITIALIZING
        elif pod_phase == kube_utils.PodPhase.RUNNING:
            return ExecutionStatus.RUNNING
        elif pod_phase == kube_utils.PodPhase.SUCCEEDED:
            return ExecutionStatus.COMPLETED
        elif pod_phase == kube_utils.PodPhase.FAILED:
            return ExecutionStatus.FAILED
        else:  # UNKNOWN - no update
            return None

    def _map_job_status_to_execution_status(
        self, job: k8s_client.V1Job
    ) -> Optional[ExecutionStatus]:
        """Map Kubernetes job status to ZenML execution status.

        Args:
            job: The Kubernetes job.

        Returns:
            The corresponding ZenML execution status, or None if no clear status.
        """
        # Check job conditions first
        if job.status and job.status.conditions:
            for condition in job.status.conditions:
                if condition.type == "Complete" and condition.status == "True":
                    return ExecutionStatus.COMPLETED
                elif condition.type == "Failed" and condition.status == "True":
                    return ExecutionStatus.FAILED

        # Return None if no clear status - don't update
        return None

    def _fetch_step_statuses(
        self, run: "PipelineRunResponse"
    ) -> Dict[str, ExecutionStatus]:
        """Fetch the statuses of individual pipeline steps.

        Args:
            run: The pipeline run response.

        Returns:
            A dictionary mapping step names to their execution statuses.
        """
        step_statuses = {}

        # Query all jobs for this run and match them to steps
        label_selector = f"run_id={kube_utils.sanitize_label(str(run.id))}"

        try:
            jobs = self._k8s_batch_api.list_namespaced_job(
                namespace=self.config.kubernetes_namespace,
                label_selector=label_selector,
            )
        except Exception as e:
            logger.warning(f"Failed to list jobs for run {run.id}: {e}")
            return {}

        # Fetch the steps from the run response
        steps_dict = run.steps

        for job in jobs.items:
            # Extract step name from job labels
            if not job.metadata or not job.metadata.labels:
                continue

            step_name = job.metadata.labels.get("step_name")
            if not step_name:
                continue

            # Check if this step is already finished
            step_response = steps_dict.get(step_name, None)

            # If the step is not in the run response yet, skip, we can't update
            if step_response is None:
                continue

            # If the step is already in a finished state, skip
            if step_response and step_response.status.is_finished:
                continue

            # Check job status and map to execution status
            execution_status = self._map_job_status_to_execution_status(job)
            if execution_status is not None:
                step_statuses[step_name] = execution_status

        return step_statuses

    def get_pipeline_run_metadata(
        self, run_id: UUID
    ) -> Dict[str, "MetadataType"]:
        """Get general component-specific metadata for a pipeline run.

        Args:
            run_id: The ID of the pipeline run.

        Returns:
            A dictionary of metadata.
        """
        return {
            METADATA_ORCHESTRATOR_RUN_ID: self.get_orchestrator_run_id(),
        }<|MERGE_RESOLUTION|>--- conflicted
+++ resolved
@@ -599,12 +599,8 @@
                 privileged=False,
                 pod_settings=orchestrator_pod_settings,
                 service_account_name=service_account_name,
-<<<<<<< HEAD
                 env=base_environment,
-=======
-                env=environment,
                 labels=orchestrator_pod_labels,
->>>>>>> b21c22cb
                 mount_local_stores=self.config.is_local,
                 termination_grace_period_seconds=settings.pod_stop_grace_period,
             )

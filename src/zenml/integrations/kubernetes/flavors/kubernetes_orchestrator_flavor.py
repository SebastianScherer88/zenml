#  Copyright (c) ZenML GmbH 2022. All Rights Reserved.
#
#  Licensed under the Apache License, Version 2.0 (the "License");
#  you may not use this file except in compliance with the License.
#  You may obtain a copy of the License at:
#
#       https://www.apache.org/licenses/LICENSE-2.0
#
#  Unless required by applicable law or agreed to in writing, software
#  distributed under the License is distributed on an "AS IS" BASIS,
#  WITHOUT WARRANTIES OR CONDITIONS OF ANY KIND, either express
#  or implied. See the License for the specific language governing
#  permissions and limitations under the License.
"""Kubernetes orchestrator flavor."""

from typing import TYPE_CHECKING, Optional, Type

from pydantic import Field, NonNegativeInt, PositiveInt

from zenml.config.base_settings import BaseSettings
from zenml.constants import KUBERNETES_CLUSTER_RESOURCE_TYPE
from zenml.integrations.kubernetes import KUBERNETES_ORCHESTRATOR_FLAVOR
from zenml.integrations.kubernetes.pod_settings import KubernetesPodSettings
from zenml.models import ServiceConnectorRequirements
from zenml.orchestrators import BaseOrchestratorConfig, BaseOrchestratorFlavor

if TYPE_CHECKING:
    from zenml.integrations.kubernetes.orchestrators import (
        KubernetesOrchestrator,
    )


class KubernetesOrchestratorSettings(BaseSettings):
    """Settings for the Kubernetes orchestrator.

<<<<<<< HEAD
    Configuration options for how pipelines are executed on Kubernetes clusters.
    Field descriptions are defined inline using Field() descriptors.
    """

    synchronous: bool = Field(
        default=True,
        description="Whether to wait for all pipeline steps to complete. "
        "When `False`, the client returns immediately and execution continues asynchronously.",
    )
    timeout: int = Field(
        default=0,
        description="Maximum seconds to wait for synchronous runs. Set to `0` for unlimited duration.",
    )
    service_account_name: Optional[str] = Field(
        default=None,
        description="Kubernetes service account for the orchestrator pod. "
        "If not specified, creates a new account with 'edit' permissions.",
    )
    step_pod_service_account_name: Optional[str] = Field(
        default=None,
        description="Kubernetes service account for step execution pods. "
        "Uses the default service account if not specified.",
    )
    privileged: bool = Field(
        default=False,
        description="Whether to run containers in privileged mode with extended permissions.",
    )
    pod_settings: Optional[KubernetesPodSettings] = Field(
        default=None,
        description="Pod configuration for step execution containers.",
    )
    orchestrator_pod_settings: Optional[KubernetesPodSettings] = Field(
        default=None,
        description="Pod configuration for the orchestrator container that launches step pods.",
    )
    pod_name_prefix: Optional[str] = Field(
        default=None,
        description="Custom prefix for generated pod names. Helps identify pods in the cluster.",
    )
    pod_startup_timeout: int = Field(
        default=600,
        description="Maximum seconds to wait for step pods to start. Default is 10 minutes.",
    )
    pod_failure_max_retries: int = Field(
        default=3,
        description="Maximum retry attempts when step pods fail to start.",
    )
    pod_failure_retry_delay: int = Field(
        default=10,
        description="Delay in seconds between pod failure retry attempts.",
    )
    pod_failure_backoff: float = Field(
        default=1.0,
        description="Exponential backoff factor for retry delays. Values > 1.0 increase delay with each retry.",
    )
    max_parallelism: Optional[PositiveInt] = Field(
        default=None,
        description="Maximum number of step pods to run concurrently. No limit if not specified.",
    )
    successful_jobs_history_limit: Optional[NonNegativeInt] = Field(
        default=None,
        description="Number of successful scheduled jobs to retain in cluster history.",
    )
    failed_jobs_history_limit: Optional[NonNegativeInt] = Field(
        default=None,
        description="Number of failed scheduled jobs to retain in cluster history.",
    )
    ttl_seconds_after_finished: Optional[NonNegativeInt] = Field(
        default=None,
        description="Seconds to keep finished scheduled jobs before automatic cleanup.",
    )
    prevent_orchestrator_pod_caching: bool = Field(
        default=False,
        description="Whether to disable caching optimization in the orchestrator pod.",
    )
=======
    Attributes:
        synchronous: If `True`, the client running a pipeline using this
            orchestrator waits until all steps finish running. If `False`,
            the client returns immediately and the pipeline is executed
            asynchronously. Defaults to `True`.
        timeout: How many seconds to wait for synchronous runs. `0` means
            to wait for an unlimited duration.
        service_account_name: Name of the service account to use for the
            orchestrator pod. If not provided, a new service account with "edit"
            permissions will be created.
        step_pod_service_account_name: Name of the service account to use for the
            step pods. If not provided, the default service account will be used.
        privileged: If the container should be run in privileged mode.
        pod_settings: Pod settings to apply to pods executing the steps.
        orchestrator_pod_settings: Pod settings to apply to the pod which is
            launching the actual steps.
        pod_name_prefix: Prefix to use for the pod name.
        pod_startup_timeout: The maximum time to wait for a pending step pod to
            start (in seconds).
        pod_failure_max_retries: The maximum number of times to retry a step
            pod if the step Kubernetes pod fails to start
        pod_failure_retry_delay: The delay in seconds between pod
            failure retries and pod startup retries (in seconds)
        pod_failure_backoff: The backoff factor for pod failure retries and
            pod startup retries.
        max_parallelism: Maximum number of steps to run in parallel.
        successful_jobs_history_limit: The number of successful jobs
            to retain. This only applies to jobs created when scheduling a
            pipeline.
        failed_jobs_history_limit: The number of failed jobs to retain.
            This only applies to jobs created when scheduling a pipeline.
        ttl_seconds_after_finished: The amount of seconds to keep finished jobs
            before deleting them. This only applies to jobs created when
            scheduling a pipeline.
        prevent_orchestrator_pod_caching: If `True`, the orchestrator pod will
            not try to compute cached steps before starting the step pods.
        pod_stop_grace_period: When stopping a pipeline run, the amount of
            seconds to wait for a step pod to shutdown gracefully.
    """

    synchronous: bool = True
    timeout: int = 0
    service_account_name: Optional[str] = None
    step_pod_service_account_name: Optional[str] = None
    privileged: bool = False
    pod_settings: Optional[KubernetesPodSettings] = None
    orchestrator_pod_settings: Optional[KubernetesPodSettings] = None
    pod_name_prefix: Optional[str] = None
    pod_startup_timeout: int = 60 * 10  # Default 10 minutes
    pod_failure_max_retries: int = 3
    pod_failure_retry_delay: int = 10
    pod_failure_backoff: float = 1.0
    max_parallelism: Optional[PositiveInt] = None
    successful_jobs_history_limit: Optional[NonNegativeInt] = None
    failed_jobs_history_limit: Optional[NonNegativeInt] = None
    ttl_seconds_after_finished: Optional[NonNegativeInt] = None
    prevent_orchestrator_pod_caching: bool = False
    pod_stop_grace_period: PositiveInt = 30
>>>>>>> d2068df2


class KubernetesOrchestratorConfig(
    BaseOrchestratorConfig, KubernetesOrchestratorSettings
):
    """Configuration for the Kubernetes orchestrator.

    Attributes:
        incluster: If `True`, the orchestrator will run the pipeline inside the
            same cluster in which it itself is running. This requires the client
            to run in a Kubernetes pod itself. If set, the `kubernetes_context`
            config option is ignored. If the stack component is linked to a
            Kubernetes service connector, this field is ignored.
        kubernetes_context: Name of a Kubernetes context to run pipelines in.
            If the stack component is linked to a Kubernetes service connector,
            this field is ignored. Otherwise, it is mandatory.
        kubernetes_namespace: Name of the Kubernetes namespace to be used.
            If not provided, `zenml` namespace will be used.
        local: If `True`, the orchestrator will assume it is connected to a
            local kubernetes cluster and will perform additional validations and
            operations to allow using the orchestrator in combination with other
            local stack components that store data in the local filesystem
            (i.e. it will mount the local stores directory into the pipeline
            containers).
        skip_local_validations: If `True`, the local validations will be
            skipped.
        parallel_step_startup_waiting_period: How long to wait in between
            starting parallel steps. This can be used to distribute server
            load when running pipelines with a huge amount of parallel steps.
        pass_zenml_token_as_secret: If `True`, the ZenML token will be passed
            as a Kubernetes secret to the pods. For this to work, the Kubernetes
            client must have permissions to create secrets in the namespace.
    """

    incluster: bool = Field(
        False,
        description="If `True`, the orchestrator will run the pipeline inside the "
        "same cluster in which it itself is running. This requires the client "
        "to run in a Kubernetes pod itself. If set, the `kubernetes_context` "
        "config option is ignored. If the stack component is linked to a "
        "Kubernetes service connector, this field is ignored.",
    )
    kubernetes_context: Optional[str] = Field(
        None,
        description="Name of a Kubernetes context to run pipelines in. "
        "If the stack component is linked to a Kubernetes service connector, "
        "this field is ignored. Otherwise, it is mandatory.",
    )
    kubernetes_namespace: str = Field(
        "zenml",
        description="Name of the Kubernetes namespace to be used. "
        "If not provided, `zenml` namespace will be used.",
    )
    local: bool = Field(
        False,
        description="If `True`, the orchestrator will assume it is connected to a "
        "local kubernetes cluster and will perform additional validations and "
        "operations to allow using the orchestrator in combination with other "
        "local stack components that store data in the local filesystem "
        "(i.e. it will mount the local stores directory into the pipeline containers).",
    )
    skip_local_validations: bool = Field(
        False, description="If `True`, the local validations will be skipped."
    )
    parallel_step_startup_waiting_period: Optional[float] = Field(
        None,
        description="How long to wait in between starting parallel steps. "
        "This can be used to distribute server load when running pipelines "
        "with a huge amount of parallel steps.",
    )
    pass_zenml_token_as_secret: bool = Field(
        False,
        description="If `True`, the ZenML token will be passed as a Kubernetes secret "
        "to the pods. For this to work, the Kubernetes client must have permissions "
        "to create secrets in the namespace.",
    )

    @property
    def is_remote(self) -> bool:
        """Checks if this stack component is running remotely.

        This designation is used to determine if the stack component can be
        used with a local ZenML database or if it requires a remote ZenML
        server.

        Returns:
            True if this config is for a remote component, False otherwise.
        """
        return not self.local

    @property
    def is_local(self) -> bool:
        """Checks if this stack component is running locally.

        Returns:
            True if this config is for a local component, False otherwise.
        """
        return self.local

    @property
    def is_synchronous(self) -> bool:
        """Whether the orchestrator runs synchronous or not.

        Returns:
            Whether the orchestrator runs synchronous or not.
        """
        return self.synchronous

    @property
    def is_schedulable(self) -> bool:
        """Whether the orchestrator is schedulable or not.

        Returns:
            Whether the orchestrator is schedulable or not.
        """
        return True

    @property
    def supports_client_side_caching(self) -> bool:
        """Whether the orchestrator supports client side caching.

        Returns:
            Whether the orchestrator supports client side caching.
        """
        # The Kubernetes orchestrator starts step pods from a pipeline pod.
        # This is currently not supported when using client-side caching.
        return False


class KubernetesOrchestratorFlavor(BaseOrchestratorFlavor):
    """Kubernetes orchestrator flavor."""

    @property
    def name(self) -> str:
        """Name of the flavor.

        Returns:
            The name of the flavor.
        """
        return KUBERNETES_ORCHESTRATOR_FLAVOR

    @property
    def service_connector_requirements(
        self,
    ) -> Optional[ServiceConnectorRequirements]:
        """Service connector resource requirements for service connectors.

        Specifies resource requirements that are used to filter the available
        service connector types that are compatible with this flavor.

        Returns:
            Requirements for compatible service connectors, if a service
            connector is required for this flavor.
        """
        return ServiceConnectorRequirements(
            resource_type=KUBERNETES_CLUSTER_RESOURCE_TYPE,
        )

    @property
    def docs_url(self) -> Optional[str]:
        """A url to point at docs explaining this flavor.

        Returns:
            A flavor docs url.
        """
        return self.generate_default_docs_url()

    @property
    def sdk_docs_url(self) -> Optional[str]:
        """A url to point at SDK docs explaining this flavor.

        Returns:
            A flavor SDK docs url.
        """
        return self.generate_default_sdk_docs_url()

    @property
    def logo_url(self) -> str:
        """A url to represent the flavor in the dashboard.

        Returns:
            The flavor logo.
        """
        return "https://public-flavor-logos.s3.eu-central-1.amazonaws.com/orchestrator/kubernetes.png"

    @property
    def config_class(self) -> Type[KubernetesOrchestratorConfig]:
        """Returns `KubernetesOrchestratorConfig` config class.

        Returns:
                The config class.
        """
        return KubernetesOrchestratorConfig

    @property
    def implementation_class(self) -> Type["KubernetesOrchestrator"]:
        """Implementation class for this flavor.

        Returns:
            The implementation class.
        """
        from zenml.integrations.kubernetes.orchestrators import (
            KubernetesOrchestrator,
        )

        return KubernetesOrchestrator<|MERGE_RESOLUTION|>--- conflicted
+++ resolved
@@ -33,7 +33,6 @@
 class KubernetesOrchestratorSettings(BaseSettings):
     """Settings for the Kubernetes orchestrator.
 
-<<<<<<< HEAD
     Configuration options for how pipelines are executed on Kubernetes clusters.
     Field descriptions are defined inline using Field() descriptors.
     """
@@ -109,66 +108,10 @@
         default=False,
         description="Whether to disable caching optimization in the orchestrator pod.",
     )
-=======
-    Attributes:
-        synchronous: If `True`, the client running a pipeline using this
-            orchestrator waits until all steps finish running. If `False`,
-            the client returns immediately and the pipeline is executed
-            asynchronously. Defaults to `True`.
-        timeout: How many seconds to wait for synchronous runs. `0` means
-            to wait for an unlimited duration.
-        service_account_name: Name of the service account to use for the
-            orchestrator pod. If not provided, a new service account with "edit"
-            permissions will be created.
-        step_pod_service_account_name: Name of the service account to use for the
-            step pods. If not provided, the default service account will be used.
-        privileged: If the container should be run in privileged mode.
-        pod_settings: Pod settings to apply to pods executing the steps.
-        orchestrator_pod_settings: Pod settings to apply to the pod which is
-            launching the actual steps.
-        pod_name_prefix: Prefix to use for the pod name.
-        pod_startup_timeout: The maximum time to wait for a pending step pod to
-            start (in seconds).
-        pod_failure_max_retries: The maximum number of times to retry a step
-            pod if the step Kubernetes pod fails to start
-        pod_failure_retry_delay: The delay in seconds between pod
-            failure retries and pod startup retries (in seconds)
-        pod_failure_backoff: The backoff factor for pod failure retries and
-            pod startup retries.
-        max_parallelism: Maximum number of steps to run in parallel.
-        successful_jobs_history_limit: The number of successful jobs
-            to retain. This only applies to jobs created when scheduling a
-            pipeline.
-        failed_jobs_history_limit: The number of failed jobs to retain.
-            This only applies to jobs created when scheduling a pipeline.
-        ttl_seconds_after_finished: The amount of seconds to keep finished jobs
-            before deleting them. This only applies to jobs created when
-            scheduling a pipeline.
-        prevent_orchestrator_pod_caching: If `True`, the orchestrator pod will
-            not try to compute cached steps before starting the step pods.
-        pod_stop_grace_period: When stopping a pipeline run, the amount of
-            seconds to wait for a step pod to shutdown gracefully.
-    """
-
-    synchronous: bool = True
-    timeout: int = 0
-    service_account_name: Optional[str] = None
-    step_pod_service_account_name: Optional[str] = None
-    privileged: bool = False
-    pod_settings: Optional[KubernetesPodSettings] = None
-    orchestrator_pod_settings: Optional[KubernetesPodSettings] = None
-    pod_name_prefix: Optional[str] = None
-    pod_startup_timeout: int = 60 * 10  # Default 10 minutes
-    pod_failure_max_retries: int = 3
-    pod_failure_retry_delay: int = 10
-    pod_failure_backoff: float = 1.0
-    max_parallelism: Optional[PositiveInt] = None
-    successful_jobs_history_limit: Optional[NonNegativeInt] = None
-    failed_jobs_history_limit: Optional[NonNegativeInt] = None
-    ttl_seconds_after_finished: Optional[NonNegativeInt] = None
-    prevent_orchestrator_pod_caching: bool = False
-    pod_stop_grace_period: PositiveInt = 30
->>>>>>> d2068df2
+    pod_stop_grace_period: PositiveInt = Field(
+        default=30,
+        description="When stopping a pipeline run, the amount of seconds to wait for a step pod to shutdown gracefully."
+    )
 
 
 class KubernetesOrchestratorConfig(

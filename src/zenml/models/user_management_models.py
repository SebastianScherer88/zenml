--- conflicted
+++ resolved
@@ -19,10 +19,7 @@
 
 from jose import JWTError, jwt
 from pydantic import BaseModel, Field, SecretStr, root_validator
-<<<<<<< HEAD
 from secrets import token_hex
-=======
->>>>>>> 5c2032ae
 
 from zenml.config.global_config import GlobalConfiguration
 from zenml.exceptions import AuthorizationException

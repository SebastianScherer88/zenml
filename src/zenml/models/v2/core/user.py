#  Copyright (c) ZenML GmbH 2023. All Rights Reserved.
#
#  Licensed under the Apache License, Version 2.0 (the "License");
#  you may not use this file except in compliance with the License.
#  You may obtain a copy of the License at:
#
#       https://www.apache.org/licenses/LICENSE-2.0
#
#  Unless required by applicable law or agreed to in writing, software
#  distributed under the License is distributed on an "AS IS" BASIS,
#  WITHOUT WARRANTIES OR CONDITIONS OF ANY KIND, either express
#  or implied. See the License for the specific language governing
#  permissions and limitations under the License.
"""Models representing users."""

from secrets import token_hex
from typing import (
    TYPE_CHECKING,
    ClassVar,
    List,
    Optional,
    Type,
    Union,
)
from uuid import UUID

<<<<<<< HEAD
from pydantic import ConfigDict, Field, model_validator
=======
from pydantic import BaseModel, Field, root_validator
>>>>>>> ef970083

from zenml.constants import STR_FIELD_MAX_LENGTH
from zenml.models.v2.base.base import (
    BaseDatedResponseBody,
    BaseIdentifiedResponse,
    BaseRequest,
    BaseResponseMetadata,
    BaseResponseResources,
    BaseZenModel,
)
from zenml.models.v2.base.filter import AnyQuery, BaseFilter

if TYPE_CHECKING:
    from passlib.context import CryptContext

    from zenml.models.v2.base.filter import AnySchema

# ------------------ Base Model ------------------


class UserBase(BaseModel):
    """Base model for users."""

    # Fields

    email: Optional[str] = Field(
        default=None,
        title="The email address associated with the account.",
        max_length=STR_FIELD_MAX_LENGTH,
    )
    email_opted_in: Optional[bool] = Field(
        default=None,
        title="Whether the user agreed to share their email. Only relevant for "
        "user accounts",
        description="`null` if not answered, `true` if agreed, "
        "`false` if skipped.",
    )
    hub_token: Optional[str] = Field(
        default=None,
        title="JWT Token for the connected Hub account. Only relevant for user "
        "accounts.",
        max_length=STR_FIELD_MAX_LENGTH,
    )
    password: Optional[str] = Field(
        default=None,
        title="A password for the user.",
        max_length=STR_FIELD_MAX_LENGTH,
    )
    activation_token: Optional[str] = Field(
        default=None, max_length=STR_FIELD_MAX_LENGTH
    )
    external_user_id: Optional[UUID] = Field(
        default=None,
        title="The external user ID associated with the account.",
    )
<<<<<<< HEAD
    active: bool = Field(default=False, title="Whether the account is active.")

    model_config = ConfigDict(
        # Validate attributes when assigning them
        validate_assignment=True,
        # Forbid extra attributes to prevent unexpected behavior
        extra="forbid",
    )
=======
>>>>>>> ef970083

    @classmethod
    def _get_crypt_context(cls) -> "CryptContext":
        """Returns the password encryption context.

        Returns:
            The password encryption context.
        """
        from passlib.context import CryptContext

        return CryptContext(schemes=["bcrypt"], deprecated="auto")

    @classmethod
    def _create_hashed_secret(cls, secret: Optional[str]) -> Optional[str]:
        """Hashes the input secret and returns the hash value.

        Only applied if supplied and if not already hashed.

        Args:
            secret: The secret value to hash.

        Returns:
            The secret hash value, or None if no secret was supplied.
        """
        if secret is None:
            return None
        pwd_context = cls._get_crypt_context()
        return pwd_context.hash(secret)

    def create_hashed_password(self) -> Optional[str]:
        """Hashes the password.

        Returns:
            The hashed password.
        """
        return self._create_hashed_secret(self.password)

    def create_hashed_activation_token(self) -> Optional[str]:
        """Hashes the activation token.

        Returns:
            The hashed activation token.
        """
        return self._create_hashed_secret(self.activation_token)

    def generate_activation_token(self) -> str:
        """Generates and stores a new activation token.

        Returns:
            The generated activation token.
        """
        self.activation_token = token_hex(32)
        return self.activation_token


# ------------------ Request Model ------------------


class UserRequest(UserBase, BaseRequest):
    """Request model for users."""

    # Analytics fields for user request models
    ANALYTICS_FIELDS: ClassVar[List[str]] = [
        "name",
        "full_name",
        "active",
        "email_opted_in",
    ]

    name: str = Field(
        title="The unique username for the account.",
        max_length=STR_FIELD_MAX_LENGTH,
    )
    full_name: str = Field(
        default="",
        title="The full name for the account owner. Only relevant for user "
        "accounts.",
        max_length=STR_FIELD_MAX_LENGTH,
    )
    is_admin: bool = Field(
        title="Whether the account is an administrator.",
    )
    active: bool = Field(default=False, title="Whether the account is active.")

    class Config:
        """Pydantic configuration class."""

        # Validate attributes when assigning them
        validate_assignment = True

        # Forbid extra attributes to prevent unexpected behavior
        extra = "forbid"
        underscore_attrs_are_private = True


# ------------------ Update Model ------------------


class UserUpdate(UserBase, BaseZenModel):
    """Update model for users."""

<<<<<<< HEAD
    @model_validator(mode="after")
    def user_email_updates(self) -> "UserUpdate":
=======
    name: Optional[str] = Field(
        title="The unique username for the account.",
        max_length=STR_FIELD_MAX_LENGTH,
        default=None,
    )
    full_name: Optional[str] = Field(
        default=None,
        title="The full name for the account owner. Only relevant for user "
        "accounts.",
        max_length=STR_FIELD_MAX_LENGTH,
    )
    is_admin: Optional[bool] = Field(
        default=None,
        title="Whether the account is an administrator.",
    )
    active: Optional[bool] = Field(
        default=None, title="Whether the account is active."
    )

    @root_validator
    def user_email_updates(cls, values: Dict[str, Any]) -> Dict[str, Any]:
>>>>>>> ef970083
        """Validate that the UserUpdateModel conforms to the email-opt-in-flow.

        Args:
            values: The values to validate.

        Returns:
            The validated values.

        Raises:
            ValueError: If the email was not provided when the email_opted_in
                field was set to True.
        """
        # When someone sets the email, or updates the email and hasn't
        #  before explicitly opted out, they are opted in
        if self.email is not None:
            if self.email_opted_in is None:
                self.email_opted_in = True

        # It should not be possible to do opt in without an email
        if self.email_opted_in is True:
            if self.email is None:
                raise ValueError(
                    "Please provide an email, when you are opting-in with "
                    "your email."
                )
        return self


# ------------------ Response Model ------------------


class UserResponseBody(BaseDatedResponseBody):
    """Response body for users."""

    active: bool = Field(default=False, title="Whether the account is active.")
    activation_token: Optional[str] = Field(
        default=None,
        max_length=STR_FIELD_MAX_LENGTH,
        title="The activation token for the user. Only relevant for user "
        "accounts.",
    )
    full_name: str = Field(
        default="",
        title="The full name for the account owner. Only relevant for user "
        "accounts.",
        max_length=STR_FIELD_MAX_LENGTH,
    )
    email_opted_in: Optional[bool] = Field(
        default=None,
        title="Whether the user agreed to share their email. Only relevant for "
        "user accounts",
        description="`null` if not answered, `true` if agreed, "
        "`false` if skipped.",
    )
    is_service_account: bool = Field(
        title="Indicates whether this is a service account or a user account."
    )
    is_admin: bool = Field(
        title="Whether the account is an administrator.",
    )


class UserResponseMetadata(BaseResponseMetadata):
    """Response metadata for users."""

    email: Optional[str] = Field(
        default="",
        title="The email address associated with the account. Only relevant "
        "for user accounts.",
        max_length=STR_FIELD_MAX_LENGTH,
    )
    hub_token: Optional[str] = Field(
        default=None,
        title="JWT Token for the connected Hub account. Only relevant for user "
        "accounts.",
        max_length=STR_FIELD_MAX_LENGTH,
    )
    external_user_id: Optional[UUID] = Field(
        default=None,
        title="The external user ID associated with the account. Only relevant "
        "for user accounts.",
    )


class UserResponseResources(BaseResponseResources):
    """Class for all resource models associated with the user entity."""


class UserResponse(
    BaseIdentifiedResponse[
        UserResponseBody, UserResponseMetadata, UserResponseResources
    ]
):
    """Response model for user and service accounts.

    This returns the activation_token that is required for the
    user-invitation-flow of the frontend. The email is returned optionally as
    well for use by the analytics on the client-side.
    """

    ANALYTICS_FIELDS: ClassVar[List[str]] = [
        "name",
        "full_name",
        "active",
        "email_opted_in",
        "is_service_account",
    ]

    name: str = Field(
        title="The unique username for the account.",
        max_length=STR_FIELD_MAX_LENGTH,
    )

    def get_hydrated_version(self) -> "UserResponse":
        """Get the hydrated version of this user.

        Returns:
            an instance of the same entity with the metadata field attached.
        """
        from zenml.client import Client

        return Client().zen_store.get_user(self.id)

    # Body and metadata properties
    @property
    def active(self) -> bool:
        """The `active` property.

        Returns:
            the value of the property.
        """
        return self.get_body().active

    @property
    def activation_token(self) -> Optional[str]:
        """The `activation_token` property.

        Returns:
            the value of the property.
        """
        return self.get_body().activation_token

    @property
    def full_name(self) -> str:
        """The `full_name` property.

        Returns:
            the value of the property.
        """
        return self.get_body().full_name

    @property
    def email_opted_in(self) -> Optional[bool]:
        """The `email_opted_in` property.

        Returns:
            the value of the property.
        """
        return self.get_body().email_opted_in

    @property
    def is_service_account(self) -> bool:
        """The `is_service_account` property.

        Returns:
            the value of the property.
        """
        return self.get_body().is_service_account

    @property
    def is_admin(self) -> bool:
        """The `is_admin` property.

        Returns:
            Whether the user is an admin.
        """
        return self.get_body().is_admin

    @property
    def email(self) -> Optional[str]:
        """The `email` property.

        Returns:
            the value of the property.
        """
        return self.get_metadata().email

    @property
    def hub_token(self) -> Optional[str]:
        """The `hub_token` property.

        Returns:
            the value of the property.
        """
        return self.get_metadata().hub_token

    @property
    def external_user_id(self) -> Optional[UUID]:
        """The `external_user_id` property.

        Returns:
            the value of the property.
        """
        return self.get_metadata().external_user_id

    # Helper methods
    @classmethod
    def _get_crypt_context(cls) -> "CryptContext":
        """Returns the password encryption context.

        Returns:
            The password encryption context.
        """
        from passlib.context import CryptContext

        return CryptContext(schemes=["bcrypt"], deprecated="auto")


# ------------------ Filter Model ------------------


class UserFilter(BaseFilter):
    """Model to enable advanced filtering of all Users."""

    name: Optional[str] = Field(
        default=None,
        description="Name of the user",
    )
    full_name: Optional[str] = Field(
        default=None,
        description="Full Name of the user",
    )
    email: Optional[str] = Field(
        default=None,
        description="Email of the user",
    )
    active: Optional[Union[bool, str]] = Field(
        default=None,
        description="Whether the user is active",
    )
    email_opted_in: Optional[Union[bool, str]] = Field(
        default=None,
        description="Whether the user has opted in to emails",
    )
    external_user_id: Optional[Union[UUID, str]] = Field(
        default=None,
        title="The external user ID associated with the account.",
    )

    def apply_filter(
        self,
        query: AnyQuery,
        table: Type["AnySchema"],
    ) -> AnyQuery:
        """Override to filter out service accounts from the query.

        Args:
            query: The query to which to apply the filter.
            table: The query table.

        Returns:
            The query with filter applied.
        """
        query = super().apply_filter(query=query, table=table)
        query = query.where(
            getattr(table, "is_service_account") != True  # noqa: E712
        )

        return query<|MERGE_RESOLUTION|>--- conflicted
+++ resolved
@@ -24,11 +24,7 @@
 )
 from uuid import UUID
 
-<<<<<<< HEAD
-from pydantic import ConfigDict, Field, model_validator
-=======
-from pydantic import BaseModel, Field, root_validator
->>>>>>> ef970083
+from pydantic import BaseModel, ConfigDict, Field, model_validator
 
 from zenml.constants import STR_FIELD_MAX_LENGTH
 from zenml.models.v2.base.base import (
@@ -84,17 +80,6 @@
         default=None,
         title="The external user ID associated with the account.",
     )
-<<<<<<< HEAD
-    active: bool = Field(default=False, title="Whether the account is active.")
-
-    model_config = ConfigDict(
-        # Validate attributes when assigning them
-        validate_assignment=True,
-        # Forbid extra attributes to prevent unexpected behavior
-        extra="forbid",
-    )
-=======
->>>>>>> ef970083
 
     @classmethod
     def _get_crypt_context(cls) -> "CryptContext":
@@ -179,15 +164,12 @@
     )
     active: bool = Field(default=False, title="Whether the account is active.")
 
-    class Config:
-        """Pydantic configuration class."""
-
+    model_config = ConfigDict(
         # Validate attributes when assigning them
-        validate_assignment = True
-
+        validate_assignment=True,
         # Forbid extra attributes to prevent unexpected behavior
-        extra = "forbid"
-        underscore_attrs_are_private = True
+        extra="forbid",
+    )
 
 
 # ------------------ Update Model ------------------
@@ -196,32 +178,27 @@
 class UserUpdate(UserBase, BaseZenModel):
     """Update model for users."""
 
-<<<<<<< HEAD
+    name: Optional[str] = Field(
+        title="The unique username for the account.",
+        max_length=STR_FIELD_MAX_LENGTH,
+        default=None,
+    )
+    full_name: Optional[str] = Field(
+        default=None,
+        title="The full name for the account owner. Only relevant for user "
+        "accounts.",
+        max_length=STR_FIELD_MAX_LENGTH,
+    )
+    is_admin: Optional[bool] = Field(
+        default=None,
+        title="Whether the account is an administrator.",
+    )
+    active: Optional[bool] = Field(
+        default=None, title="Whether the account is active."
+    )
+
     @model_validator(mode="after")
     def user_email_updates(self) -> "UserUpdate":
-=======
-    name: Optional[str] = Field(
-        title="The unique username for the account.",
-        max_length=STR_FIELD_MAX_LENGTH,
-        default=None,
-    )
-    full_name: Optional[str] = Field(
-        default=None,
-        title="The full name for the account owner. Only relevant for user "
-        "accounts.",
-        max_length=STR_FIELD_MAX_LENGTH,
-    )
-    is_admin: Optional[bool] = Field(
-        default=None,
-        title="Whether the account is an administrator.",
-    )
-    active: Optional[bool] = Field(
-        default=None, title="Whether the account is active."
-    )
-
-    @root_validator
-    def user_email_updates(cls, values: Dict[str, Any]) -> Dict[str, Any]:
->>>>>>> ef970083
         """Validate that the UserUpdateModel conforms to the email-opt-in-flow.
 
         Args:

#  Copyright (c) ZenML GmbH 2022. All Rights Reserved.
#
#  Licensed under the Apache License, Version 2.0 (the "License");
#  you may not use this file except in compliance with the License.
#  You may obtain a copy of the License at:
#
#       https://www.apache.org/licenses/LICENSE-2.0
#
#  Unless required by applicable law or agreed to in writing, software
#  distributed under the License is distributed on an "AS IS" BASIS,
#  WITHOUT WARRANTIES OR CONDITIONS OF ANY KIND, either express
#  or implied. See the License for the specific language governing
#  permissions and limitations under the License.
"""Models representing users."""

from typing import Optional
from uuid import UUID

from pydantic import BaseModel, ConfigDict


class ExternalUserModel(BaseModel):
    """External user model."""

    id: UUID
    email: str
    name: Optional[str] = None
<<<<<<< HEAD
    model_config = ConfigDict(extra="ignore")
=======
    is_admin: bool = False

    class Config:
        """Pydantic configuration."""

        # ignore arbitrary fields
        extra = "ignore"
>>>>>>> ef970083
<|MERGE_RESOLUTION|>--- conflicted
+++ resolved
@@ -25,14 +25,6 @@
     id: UUID
     email: str
     name: Optional[str] = None
-<<<<<<< HEAD
-    model_config = ConfigDict(extra="ignore")
-=======
     is_admin: bool = False
 
-    class Config:
-        """Pydantic configuration."""
-
-        # ignore arbitrary fields
-        extra = "ignore"
->>>>>>> ef970083
+    model_config = ConfigDict(extra="ignore")
--- conflicted
+++ resolved
@@ -29,14 +29,10 @@
 
 from pydantic import BaseModel, Field, PrivateAttr, validator
 
-<<<<<<< HEAD
-=======
 from zenml.constants import (
-    RUNNING_MODEL_VERSION,
     STR_FIELD_MAX_LENGTH,
     TEXT_FIELD_MAX_LENGTH,
 )
->>>>>>> e17f4d3a
 from zenml.enums import ModelStages
 from zenml.logger import get_logger
 from zenml.models.base_models import (
@@ -51,11 +47,8 @@
 if TYPE_CHECKING:
     from sqlmodel.sql.expression import Select, SelectOfScalar
 
-<<<<<<< HEAD
     from zenml.model.model_version import ModelVersion
-=======
     from zenml.models.v2.core.artifact import ArtifactResponse
->>>>>>> e17f4d3a
     from zenml.zen_stores.schemas import BaseSchema
 
     AnySchema = TypeVar("AnySchema", bound=BaseSchema)
@@ -251,20 +244,11 @@
         return mv
 
     @property
-<<<<<<< HEAD
-    def model_artifacts(self) -> Dict[str, Dict[str, ArtifactResponseModel]]:
+    def model_artifacts(self) -> Dict[str, Dict[str, ArtifactResponse]]:
         """Get all model artifacts linked to this model version.
 
         Returns:
-            Dictionary of model artifacts with versions as Dict[str, Dict[str, ArtifactResponseModel]]
-=======
-    def model_objects(self) -> Dict[str, Dict[str, "ArtifactResponse"]]:
-        """Get all model objects linked to this model version.
-
-        Returns:
-            Dictionary of Model Objects with versions as
-                Dict[str, ArtifactResponse]
->>>>>>> e17f4d3a
+            Dictionary of model artifacts with versions as Dict[str, Dict[str, ArtifactResponse]]
         """
         from zenml.client import Client
 
@@ -277,19 +261,11 @@
         }
 
     @property
-<<<<<<< HEAD
-    def data_artifacts(self) -> Dict[str, Dict[str, ArtifactResponseModel]]:
+    def data_artifacts(self) -> Dict[str, Dict[str, ArtifactResponse]]:
         """Get all data artifacts linked to this model version.
 
         Returns:
-            Dictionary of data artifacts with versions as Dict[str, Dict[str, ArtifactResponseModel]]
-=======
-    def artifacts(self) -> Dict[str, Dict[str, "ArtifactResponse"]]:
-        """Get all artifacts linked to this model version.
-
-        Returns:
-            Dictionary of Artifacts with versions as Dict[str, ArtifactResponse]
->>>>>>> e17f4d3a
+            Dictionary of data artifacts with versions as Dict[str, Dict[str, ArtifactResponse]]
         """
         from zenml.client import Client
 
@@ -302,21 +278,13 @@
         }
 
     @property
-<<<<<<< HEAD
     def endpoint_artifacts(
         self,
-    ) -> Dict[str, Dict[str, ArtifactResponseModel]]:
+    ) -> Dict[str, Dict[str, ArtifactResponse]]:
         """Get all endpoint artifacts linked to this model version.
 
         Returns:
-            Dictionary of endpoint artifacts with versions as Dict[str, Dict[str, ArtifactResponseModel]]
-=======
-    def deployments(self) -> Dict[str, Dict[str, "ArtifactResponse"]]:
-        """Get all deployments linked to this model version.
-
-        Returns:
-            Dictionary of Deployments with versions as Dict[str, PipelineDeploymentResponse]
->>>>>>> e17f4d3a
+            Dictionary of endpoint artifacts with versions as Dict[str, Dict[str, ArtifactResponse]]
         """
         from zenml.client import Client
 
@@ -349,13 +317,8 @@
         version: Optional[str] = None,
         pipeline_name: Optional[str] = None,
         step_name: Optional[str] = None,
-<<<<<<< HEAD
-    ) -> Optional[ArtifactResponseModel]:
+    ) -> Optional["ArtifactResponse"]:
         """Get the artifact linked to this model version given type.
-=======
-    ) -> Optional["ArtifactResponse"]:
-        """Get model object linked to this model version.
->>>>>>> e17f4d3a
 
         Args:
             collection: The collection to search in (one of self.model_artifact_ids, self.data_artifact_ids, self.endpoint_artifact_ids)
@@ -404,13 +367,8 @@
         version: Optional[str] = None,
         pipeline_name: Optional[str] = None,
         step_name: Optional[str] = None,
-<<<<<<< HEAD
-    ) -> Optional[ArtifactResponseModel]:
+    ) -> Optional["ArtifactResponse"]:
         """Get the model artifact linked to this model version.
-=======
-    ) -> Optional["ArtifactResponse"]:
-        """Get model object linked to this model version.
->>>>>>> e17f4d3a
 
         Args:
             name: The name of the model artifact to retrieve.
@@ -431,13 +389,8 @@
         version: Optional[str] = None,
         pipeline_name: Optional[str] = None,
         step_name: Optional[str] = None,
-<<<<<<< HEAD
-    ) -> Optional[ArtifactResponseModel]:
+    ) -> Optional["ArtifactResponse"]:
         """Get the data artifact linked to this model version.
-=======
-    ) -> Optional["ArtifactResponse"]:
-        """Get artifact linked to this model version.
->>>>>>> e17f4d3a
 
         Args:
             name: The name of the data artifact to retrieve.
@@ -458,13 +411,8 @@
         version: Optional[str] = None,
         pipeline_name: Optional[str] = None,
         step_name: Optional[str] = None,
-<<<<<<< HEAD
-    ) -> Optional[ArtifactResponseModel]:
+    ) -> Optional["ArtifactResponse"]:
         """Get the endpoint artifact linked to this model version.
-=======
-    ) -> Optional["ArtifactResponse"]:
-        """Get deployment linked to this model version.
->>>>>>> e17f4d3a
 
         Args:
             name: The name of the endpoint artifact to retrieve.
@@ -604,12 +552,7 @@
         is_model_artifact = values.get("is_model_artifact", False)
         if is_model_artifact and is_endpoint_artifact:
             raise ValueError(
-<<<<<<< HEAD
                 "Artifact cannot be a model artifact and endpoint artifact at the same time."
-=======
-                "Artifact cannot be a model object and deployment at the "
-                "same time."
->>>>>>> e17f4d3a
             )
         return is_endpoint_artifact
 
@@ -769,7 +712,7 @@
     )
 
     CLI_EXCLUDE_FIELDS: ClassVar[List[str]] = [
-        *WorkspaceScopedFilterModel.CLI_EXCLUDE_FIELDS,
+        *WorkspaceScopedFilter.CLI_EXCLUDE_FIELDS,
         "workspace_id",
         "user_id",
     ]

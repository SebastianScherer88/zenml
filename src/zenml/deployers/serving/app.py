--- conflicted
+++ resolved
@@ -29,35 +29,7 @@
 from fastapi.responses import HTMLResponse
 from pydantic import BaseModel
 
-<<<<<<< HEAD
-=======
 from zenml.deployers.serving.auth import BearerTokenAuthMiddleware
-from zenml.deployers.serving.concurrency import (
-    ServingExecutionManager,
-    TooManyRequestsError,
-)
-from zenml.deployers.serving.dependencies import (
-    RequestContext,
-    get_execution_manager,
-    get_job_registry,
-    get_pipeline_service,
-    get_request_context,
-    get_stream_manager,
-    initialize_container,
-    shutdown_container,
-)
-from zenml.deployers.serving.jobs import JobRegistry, JobStatus
-from zenml.deployers.serving.models import (
-    DeploymentInfo,
-    ExecutionMetrics,
-    HealthResponse,
-    InfoResponse,
-    PipelineInfo,
-    PipelineRequest,
-    PipelineResponse,
-    ServiceStatus,
-)
->>>>>>> 3e434fc2
 from zenml.deployers.serving.service import PipelineServingService
 from zenml.logger import get_logger
 

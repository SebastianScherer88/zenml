--- conflicted
+++ resolved
@@ -494,7 +494,6 @@
     SCALED_TO_ZERO = "scaled_to_zero"
 
 
-<<<<<<< HEAD
 class PipelineEndpointStatus(StrEnum):
     """Status of a pipeline endpoint."""
 
@@ -503,9 +502,9 @@
     RUNNING = "running"
     ABSENT = "absent"
     ERROR = "error"
-=======
+
+
 class PipelineRunTriggeredByType(StrEnum):
     """All possible types that can trigger a pipeline run."""
 
-    STEP_RUN = "step_run"
->>>>>>> c7e620d0
+    STEP_RUN = "step_run"
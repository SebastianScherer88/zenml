#  Copyright (c) ZenML GmbH 2022. All Rights Reserved.
#
#  Licensed under the Apache License, Version 2.0 (the "License");
#  you may not use this file except in compliance with the License.
#  You may obtain a copy of the License at:
#
#       https://www.apache.org/licenses/LICENSE-2.0
#
#  Unless required by applicable law or agreed to in writing, software
#  distributed under the License is distributed on an "AS IS" BASIS,
#  WITHOUT WARRANTIES OR CONDITIONS OF ANY KIND, either express
#  or implied. See the License for the specific language governing
#  permissions and limitations under the License.
"""Implementation of the ZenML local Docker orchestrator."""

import copy
import os
import sys
import time
from typing import TYPE_CHECKING, Any, Dict, Optional, Type, cast
from uuid import uuid4

from docker.errors import ContainerError

from zenml.config.base_settings import BaseSettings
from zenml.config.global_config import GlobalConfiguration
from zenml.constants import (
    ENV_ZENML_LOCAL_STORES_PATH,
)
from zenml.entrypoints import StepEntrypointConfiguration
from zenml.enums import StackComponentType
from zenml.logger import get_logger
from zenml.orchestrators import (
    BaseOrchestratorConfig,
    BaseOrchestratorFlavor,
    ContainerizedOrchestrator,
    SubmissionResult,
)
from zenml.stack import Stack, StackValidator
from zenml.utils import docker_utils, string_utils

if TYPE_CHECKING:
    from zenml.models import PipelineDeploymentResponse, PipelineRunResponse

logger = get_logger(__name__)

ENV_ZENML_DOCKER_ORCHESTRATOR_RUN_ID = "ZENML_DOCKER_ORCHESTRATOR_RUN_ID"


class LocalDockerOrchestrator(ContainerizedOrchestrator):
    """Orchestrator responsible for running pipelines locally using Docker.

    This orchestrator does not allow for concurrent execution of steps and also
    does not support running on a schedule.
    """

    @property
    def settings_class(self) -> Optional[Type["BaseSettings"]]:
        """Settings class for the Local Docker orchestrator.

        Returns:
            The settings class.
        """
        return LocalDockerOrchestratorSettings

    @property
    def validator(self) -> Optional[StackValidator]:
        """Ensures there is an image builder in the stack.

        Returns:
            A `StackValidator` instance.
        """
        return StackValidator(
            required_components={StackComponentType.IMAGE_BUILDER}
        )

    def get_orchestrator_run_id(self) -> str:
        """Returns the active orchestrator run id.

        Raises:
            RuntimeError: If the environment variable specifying the run id
                is not set.

        Returns:
            The orchestrator run id.
        """
        try:
            return os.environ[ENV_ZENML_DOCKER_ORCHESTRATOR_RUN_ID]
        except KeyError:
            raise RuntimeError(
                "Unable to read run id from environment variable "
                f"{ENV_ZENML_DOCKER_ORCHESTRATOR_RUN_ID}."
            )

    def submit_pipeline(
        self,
        deployment: "PipelineDeploymentResponse",
        stack: "Stack",
        base_environment: Dict[str, str],
        step_environments: Dict[str, Dict[str, str]],
        placeholder_run: Optional["PipelineRunResponse"] = None,
    ) -> Optional[SubmissionResult]:
        """Submits a pipeline to the orchestrator.

        This method should only submit the pipeline and not wait for it to
        complete. If the orchestrator is configured to wait for the pipeline run
        to complete, a function that waits for the pipeline run to complete can
        be passed as part of the submission result.

        Args:
            deployment: The pipeline deployment to submit.
            stack: The stack the pipeline will run on.
<<<<<<< HEAD
            base_environment: Base environment shared by all steps. This should
                be set if your orchestrator for example runs one container that
                is responsible for starting all the steps.
            step_environments: Environment variables to set when executing
                specific steps.
=======
            environment: Environment variables to set in the orchestration
                environment. These don't need to be set if running locally.
>>>>>>> a7d0d55f
            placeholder_run: An optional placeholder run for the deployment.

        Raises:
            RuntimeError: If a step fails.

        Returns:
            Optional submission result.
        """
        if deployment.schedule:
            logger.warning(
                "Local Docker Orchestrator currently does not support the "
                "use of schedules. The `schedule` will be ignored "
                "and the pipeline will be run immediately."
            )

        docker_client = docker_utils._try_get_docker_client_from_env()

        entrypoint = StepEntrypointConfiguration.get_entrypoint_command()

        # Add the local stores path as a volume mount
        stack.check_local_paths()
        local_stores_path = GlobalConfiguration().local_stores_path
        volumes = {
            local_stores_path: {
                "bind": local_stores_path,
                "mode": "rw",
            }
        }
        orchestrator_run_id = str(uuid4())
        start_time = time.time()

        # Run each step
        for step_name, step in deployment.step_configurations.items():
            if self.requires_resources_in_orchestration_environment(step):
                logger.warning(
                    "Specifying step resources is not supported for the local "
                    "Docker orchestrator, ignoring resource configuration for "
                    "step %s.",
                    step_name,
                )

            step_environment = step_environments[step_name]
            step_environment[ENV_ZENML_DOCKER_ORCHESTRATOR_RUN_ID] = (
                orchestrator_run_id
            )
            step_environment[ENV_ZENML_LOCAL_STORES_PATH] = local_stores_path

            arguments = StepEntrypointConfiguration.get_entrypoint_arguments(
                step_name=step_name, deployment_id=deployment.id
            )

            settings = cast(
                LocalDockerOrchestratorSettings,
                self.get_settings(step),
            )
            image = self.get_image(deployment=deployment, step_name=step_name)

            user = None
            if sys.platform != "win32":
                user = os.getuid()
            logger.info("Running step `%s` in Docker:", step_name)

            run_args = copy.deepcopy(settings.run_args)
            docker_environment = run_args.pop("environment", {})
            docker_environment.update(step_environment)

            docker_volumes = run_args.pop("volumes", {})
            docker_volumes.update(volumes)

            extra_hosts = run_args.pop("extra_hosts", {})
            extra_hosts["host.docker.internal"] = "host-gateway"

            try:
                logs = docker_client.containers.run(
                    image=image,
                    entrypoint=entrypoint,
                    command=arguments,
                    user=user,
                    volumes=docker_volumes,
                    environment=docker_environment,
                    stream=True,
                    extra_hosts=extra_hosts,
                    **run_args,
                )

                for line in logs:
                    logger.info(line.strip().decode())
            except ContainerError as e:
                error_message = e.stderr.decode()
                raise RuntimeError(error_message)

        run_duration = time.time() - start_time
        logger.info(
            "Pipeline run has finished in `%s`.",
            string_utils.get_human_readable_time(run_duration),
        )
        return None


class LocalDockerOrchestratorSettings(BaseSettings):
    """Local Docker orchestrator settings.

    Attributes:
        run_args: Arguments to pass to the `docker run` call. (See
            https://docker-py.readthedocs.io/en/stable/containers.html for a list
            of what can be passed.)
    """

    run_args: Dict[str, Any] = {}


class LocalDockerOrchestratorConfig(
    BaseOrchestratorConfig, LocalDockerOrchestratorSettings
):
    """Local Docker orchestrator config."""

    @property
    def is_local(self) -> bool:
        """Checks if this stack component is running locally.

        Returns:
            True if this config is for a local component, False otherwise.
        """
        return True

    @property
    def is_synchronous(self) -> bool:
        """Whether the orchestrator runs synchronous or not.

        Returns:
            Whether the orchestrator runs synchronous or not.
        """
        return True


class LocalDockerOrchestratorFlavor(BaseOrchestratorFlavor):
    """Flavor for the local Docker orchestrator."""

    @property
    def name(self) -> str:
        """Name of the orchestrator flavor.

        Returns:
            Name of the orchestrator flavor.
        """
        return "local_docker"

    @property
    def docs_url(self) -> Optional[str]:
        """A url to point at docs explaining this flavor.

        Returns:
            A flavor docs url.
        """
        return self.generate_default_docs_url()

    @property
    def sdk_docs_url(self) -> Optional[str]:
        """A url to point at SDK docs explaining this flavor.

        Returns:
            A flavor SDK docs url.
        """
        return self.generate_default_sdk_docs_url()

    @property
    def logo_url(self) -> str:
        """A url to represent the flavor in the dashboard.

        Returns:
            The flavor logo.
        """
        return "https://public-flavor-logos.s3.eu-central-1.amazonaws.com/orchestrator/docker.png"

    @property
    def config_class(self) -> Type[BaseOrchestratorConfig]:
        """Config class for the base orchestrator flavor.

        Returns:
            The config class.
        """
        return LocalDockerOrchestratorConfig

    @property
    def implementation_class(self) -> Type["LocalDockerOrchestrator"]:
        """Implementation class for this flavor.

        Returns:
            Implementation class for this flavor.
        """
        return LocalDockerOrchestrator<|MERGE_RESOLUTION|>--- conflicted
+++ resolved
@@ -110,16 +110,11 @@
         Args:
             deployment: The pipeline deployment to submit.
             stack: The stack the pipeline will run on.
-<<<<<<< HEAD
             base_environment: Base environment shared by all steps. This should
                 be set if your orchestrator for example runs one container that
                 is responsible for starting all the steps.
             step_environments: Environment variables to set when executing
                 specific steps.
-=======
-            environment: Environment variables to set in the orchestration
-                environment. These don't need to be set if running locally.
->>>>>>> a7d0d55f
             placeholder_run: An optional placeholder run for the deployment.
 
         Raises:

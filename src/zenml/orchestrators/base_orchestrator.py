--- conflicted
+++ resolved
@@ -52,15 +52,9 @@
             if image_name:
                 logger.warning(
                     "The 'custom_docker_base_image_name' field has been "
-<<<<<<< HEAD
-                    "deprecated. To use a custom base container image with "
-                    "your orchestrators, please use the DockerSettings in your "
-                    "pipeline (see https://docs.zenml.io/user-guide/advanced-guide/environment-management/containerize-your-pipeline)."
-=======
                     "deprecated. To use a custom base container image with your "
                     "orchestrators, please use the DockerSettings in your "
                     "pipeline (see https://docs.zenml.io/how-to/customize-docker-builds)."
->>>>>>> e9f9ef4c
                 )
 
         return data

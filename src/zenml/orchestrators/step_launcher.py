--- conflicted
+++ resolved
@@ -43,11 +43,7 @@
 from zenml.orchestrators import utils as orchestrator_utils
 from zenml.orchestrators.step_runner import StepRunner
 from zenml.stack import Stack
-<<<<<<< HEAD
-from zenml.utils import env_utils, string_utils
-=======
-from zenml.utils import exception_utils, string_utils
->>>>>>> 1cac5878
+from zenml.utils import env_utils, exception_utils, string_utils
 from zenml.utils.time_utils import utc_now
 
 if TYPE_CHECKING:
@@ -461,17 +457,13 @@
         environment = orchestrator_utils.get_config_environment_vars(
             pipeline_run_id=step_run_info.run_id,
         )
-<<<<<<< HEAD
         environment.update(
             env_utils.get_step_environment(
                 step_config=step_run_info.config,
                 stack=self._stack,
             )
         )
-
-=======
         environment[ENV_ZENML_STEP_OPERATOR] = "True"
->>>>>>> 1cac5878
         logger.info(
             "Using step operator `%s` to run step `%s`.",
             step_operator.name,

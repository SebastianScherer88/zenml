#  Copyright (c) ZenML GmbH 2022. All Rights Reserved.
#
#  Licensed under the Apache License, Version 2.0 (the "License");
#  you may not use this file except in compliance with the License.
#  You may obtain a copy of the License at:
#
#       https://www.apache.org/licenses/LICENSE-2.0
#
#  Unless required by applicable law or agreed to in writing, software
#  distributed under the License is distributed on an "AS IS" BASIS,
#  WITHOUT WARRANTIES OR CONDITIONS OF ANY KIND, either express
#  or implied. See the License for the specific language governing
#  permissions and limitations under the License.
"""Pipeline configuration classes."""

from datetime import datetime
from typing import TYPE_CHECKING, Any, Dict, List, Optional, Union

from pydantic import SerializeAsAny, field_validator

from zenml.config.constants import DOCKER_SETTINGS_KEY
from zenml.config.retry_config import StepRetryConfig
from zenml.config.source import SourceWithValidator
from zenml.config.strict_base_model import StrictBaseModel
from zenml.model.model import Model
from zenml.utils.tag_utils import Tag
from zenml.utils.time_utils import utc_now

if TYPE_CHECKING:
    from zenml.config import DockerSettings

from zenml.config.base_settings import BaseSettings, SettingsOrDict

DISALLOWED_PIPELINE_NAMES = ["unlisted"]


class PipelineConfigurationUpdate(StrictBaseModel):
    """Class for pipeline configuration updates."""

    enable_cache: Optional[bool] = None
    enable_artifact_metadata: Optional[bool] = None
    enable_artifact_visualization: Optional[bool] = None
    enable_step_logs: Optional[bool] = None
<<<<<<< HEAD
    environment: Dict[str, Any] = {}
    secrets: List[str] = []
=======
    enable_pipeline_logs: Optional[bool] = None
>>>>>>> 24a2f496
    settings: Dict[str, SerializeAsAny[BaseSettings]] = {}
    tags: Optional[List[Union[str, "Tag"]]] = None
    extra: Dict[str, Any] = {}
    failure_hook_source: Optional[SourceWithValidator] = None
    success_hook_source: Optional[SourceWithValidator] = None
    model: Optional[Model] = None
    parameters: Optional[Dict[str, Any]] = None
    retry: Optional[StepRetryConfig] = None
    substitutions: Dict[str, str] = {}

    def _get_full_substitutions(
        self, start_time: Optional[datetime]
    ) -> Dict[str, str]:
        """Returns the full substitutions dict.

        Args:
            start_time: Start time of the pipeline run.

        Returns:
            The full substitutions dict including date and time.
        """
        if start_time is None:
            start_time = utc_now()
        ret = self.substitutions.copy()
        ret.setdefault("date", start_time.strftime("%Y_%m_%d"))
        ret.setdefault("time", start_time.strftime("%H_%M_%S_%f"))
        return ret


class PipelineConfiguration(PipelineConfigurationUpdate):
    """Pipeline configuration class."""

    name: str

    @field_validator("name")
    @classmethod
    def ensure_pipeline_name_allowed(cls, name: str) -> str:
        """Ensures the pipeline name is allowed.

        Args:
            name: Name of the pipeline.

        Returns:
            The validated name of the pipeline.

        Raises:
            ValueError: If the name is not allowed.
        """
        if name in DISALLOWED_PIPELINE_NAMES:
            raise ValueError(
                f"Pipeline name '{name}' is not allowed since '{name}' is a "
                "reserved key word. Please choose another name."
            )
        return name

    @property
    def docker_settings(self) -> "DockerSettings":
        """Docker settings of this pipeline.

        Returns:
            The Docker settings of this pipeline.
        """
        from zenml.config import DockerSettings

        model_or_dict: SettingsOrDict = self.settings.get(
            DOCKER_SETTINGS_KEY, {}
        )
        return DockerSettings.model_validate(model_or_dict)<|MERGE_RESOLUTION|>--- conflicted
+++ resolved
@@ -41,12 +41,9 @@
     enable_artifact_metadata: Optional[bool] = None
     enable_artifact_visualization: Optional[bool] = None
     enable_step_logs: Optional[bool] = None
-<<<<<<< HEAD
     environment: Dict[str, Any] = {}
     secrets: List[str] = []
-=======
     enable_pipeline_logs: Optional[bool] = None
->>>>>>> 24a2f496
     settings: Dict[str, SerializeAsAny[BaseSettings]] = {}
     tags: Optional[List[Union[str, "Tag"]]] = None
     extra: Dict[str, Any] = {}

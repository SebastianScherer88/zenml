#  Copyright (c) ZenML GmbH 2022. All Rights Reserved.
#
#  Licensed under the Apache License, Version 2.0 (the "License");
#  you may not use this file except in compliance with the License.
#  You may obtain a copy of the License at:
#
#       https://www.apache.org/licenses/LICENSE-2.0
#
#  Unless required by applicable law or agreed to in writing, software
#  distributed under the License is distributed on an "AS IS" BASIS,
#  WITHOUT WARRANTIES OR CONDITIONS OF ANY KIND, either express
#  or implied. See the License for the specific language governing
#  permissions and limitations under the License.
"""Pipeline configuration classes."""

from typing import (
    TYPE_CHECKING,
    Any,
    Dict,
    List,
    Mapping,
    Optional,
    Tuple,
    Union,
)
from uuid import UUID

from pydantic import (
    ConfigDict,
    SerializeAsAny,
    field_validator,
    model_validator,
)

from zenml.artifacts.artifact_config import ArtifactConfig
from zenml.artifacts.external_artifact_config import (
    ExternalArtifactConfiguration,
)
from zenml.client_lazy_loader import ClientLazyLoader
from zenml.config.base_settings import BaseSettings, SettingsOrDict
from zenml.config.constants import DOCKER_SETTINGS_KEY, RESOURCE_SETTINGS_KEY
from zenml.config.frozen_base_model import FrozenBaseModel
from zenml.config.retry_config import StepRetryConfig
from zenml.config.source import Source, SourceWithValidator
from zenml.logger import get_logger
from zenml.model.lazy_load import ModelVersionDataLazyLoader
from zenml.model.model import Model
from zenml.utils import deprecation_utils
from zenml.utils.pydantic_utils import before_validator_handler, update_model

if TYPE_CHECKING:
    from zenml.config import DockerSettings, ResourceSettings
    from zenml.config.pipeline_configurations import PipelineConfiguration

logger = get_logger(__name__)


class PartialArtifactConfiguration(FrozenBaseModel):
    """Class representing a partial input/output artifact configuration."""

    materializer_source: Optional[Tuple[SourceWithValidator, ...]] = None
    # TODO: This could be moved to the `PipelineDeployment` as it's the same
    # for all steps/outputs
    default_materializer_source: Optional[SourceWithValidator] = None
    artifact_config: Optional[ArtifactConfig] = None

    @model_validator(mode="before")
    @classmethod
    @before_validator_handler
    def _remove_deprecated_attributes(
        cls, data: Dict[str, Any]
    ) -> Dict[str, Any]:
        """Removes deprecated attributes from the values dict.

        Args:
            data: The values dict used to instantiate the model.

        Returns:
            The values dict without deprecated attributes.
        """
        deprecated_attributes = ["artifact_source"]

        for deprecated_attribute in deprecated_attributes:
            if deprecated_attribute in data:
                data.pop(deprecated_attribute)

        return data

    @field_validator("materializer_source", mode="before")
    @classmethod
    def _convert_source(
        cls,
        value: Union[None, Source, Dict[str, Any], str, Tuple[Source, ...]],
    ) -> Optional[Tuple[Source, ...]]:
        """Converts old source strings to tuples of source objects.

        Args:
            value: Source string or object.

        Returns:
            The converted source.
        """
        if isinstance(value, str):
            value = (Source.from_import_path(value),)
        elif isinstance(value, dict):
            value = (Source.model_validate(value),)
        elif isinstance(value, Source):
            value = (value,)

        return value


class ArtifactConfiguration(PartialArtifactConfiguration):
    """Class representing a complete input/output artifact configuration."""

    materializer_source: Tuple[SourceWithValidator, ...]

    @field_validator("materializer_source", mode="before")
    @classmethod
    def _convert_source(
        cls,
        value: Union[None, Source, Dict[str, Any], str, Tuple[Source, ...]],
    ) -> Optional[Tuple[Source, ...]]:
        """Converts old source strings to tuples of source objects.

        Args:
            value: Source string or object.

        Returns:
            The converted source.
        """
        if isinstance(value, str):
            value = (Source.from_import_path(value),)
        elif isinstance(value, dict):
            value = (Source.model_validate(value),)
        elif isinstance(value, Source):
            value = (value,)

        return value


class StepConfigurationUpdate(FrozenBaseModel):
    """Class for step configuration updates."""

    enable_cache: Optional[bool] = None
    enable_artifact_metadata: Optional[bool] = None
    enable_artifact_visualization: Optional[bool] = None
    enable_step_logs: Optional[bool] = None
    step_operator: Optional[Union[bool, str]] = None
    experiment_tracker: Optional[Union[bool, str]] = None
    parameters: Dict[str, Any] = {}
    environment: Dict[str, Any] = {}
    secrets: List[Union[str, UUID]] = []
    settings: Dict[str, SerializeAsAny[BaseSettings]] = {}
    extra: Dict[str, Any] = {}
    failure_hook_source: Optional[SourceWithValidator] = None
    success_hook_source: Optional[SourceWithValidator] = None
    model: Optional[Model] = None
    retry: Optional[StepRetryConfig] = None
    substitutions: Dict[str, str] = {}

    outputs: Mapping[str, PartialArtifactConfiguration] = {}

    def uses_step_operator(self, name: str) -> bool:
        """Checks if the step configuration uses the given step operator.

        Args:
            name: The name of the step operator.

        Returns:
            If the step configuration uses the given step operator.
        """
        if self.step_operator is True:
            return True
        elif isinstance(self.step_operator, str):
            return self.step_operator == name
        else:
            return False

    def uses_experiment_tracker(self, name: str) -> bool:
        """Checks if the step configuration uses the given experiment tracker.

        Args:
            name: The name of the experiment tracker.

        Returns:
            If the step configuration uses the given experiment tracker.
        """
        if self.experiment_tracker is True:
            return True
        elif isinstance(self.experiment_tracker, str):
            return self.experiment_tracker == name
        else:
            return False


class PartialStepConfiguration(StepConfigurationUpdate):
    """Class representing a partial step configuration."""

    name: str
    caching_parameters: Mapping[str, Any] = {}
    external_input_artifacts: Mapping[str, ExternalArtifactConfiguration] = {}
    model_artifacts_or_metadata: Mapping[str, ModelVersionDataLazyLoader] = {}
    client_lazy_loaders: Mapping[str, ClientLazyLoader] = {}
    outputs: Mapping[str, PartialArtifactConfiguration] = {}

    # TODO: In Pydantic v2, the `model_` is a protected namespaces for all
    #  fields defined under base models. If not handled, this raises a warning.
    #  It is possible to suppress this warning message with the following
    #  configuration, however the ultimate solution is to rename these fields.
    #  Even though they do not cause any problems right now, if we are not
    #  careful we might overwrite some fields protected by pydantic.
    model_config = ConfigDict(protected_namespaces=())

    # Override the deprecation validator as we do not want to deprecate the
    # `name`` attribute on this class.
    _deprecation_validator = deprecation_utils.deprecate_pydantic_attributes()

    @model_validator(mode="before")
    @classmethod
    @before_validator_handler
    def _remove_deprecated_attributes(cls, data: Any) -> Any:
        """Removes deprecated attributes from the values dict.

        Args:
            data: The values dict used to instantiate the model.

        Returns:
            The values dict without deprecated attributes.
        """
        deprecated_attributes = ["docstring", "inputs"]

        for deprecated_attribute in deprecated_attributes:
            if deprecated_attribute in data:
                data.pop(deprecated_attribute)

        return data


class StepConfiguration(PartialStepConfiguration):
    """Step configuration class."""

    outputs: Mapping[str, ArtifactConfiguration] = {}

    @property
    def resource_settings(self) -> "ResourceSettings":
        """Resource settings of this step configuration.

        Returns:
            The resource settings of this step configuration.
        """
        from zenml.config import ResourceSettings

        model_or_dict: SettingsOrDict = self.settings.get(
            RESOURCE_SETTINGS_KEY, {}
        )

        if isinstance(model_or_dict, BaseSettings):
            model_or_dict = model_or_dict.model_dump()
        return ResourceSettings.model_validate(model_or_dict)

    @property
    def docker_settings(self) -> "DockerSettings":
        """Docker settings of this step configuration.

        Returns:
            The Docker settings of this step configuration.
        """
        from zenml.config import DockerSettings

        model_or_dict: SettingsOrDict = self.settings.get(
            DOCKER_SETTINGS_KEY, {}
        )
        if isinstance(model_or_dict, BaseSettings):
            model_or_dict = model_or_dict.model_dump()
        return DockerSettings.model_validate(model_or_dict)

    def apply_pipeline_configuration(
        self, pipeline_configuration: "PipelineConfiguration"
    ) -> "StepConfiguration":
        """Apply the pipeline configuration to this step configuration.

        Args:
            pipeline_configuration: The pipeline configuration to apply.

        Returns:
            The updated step configuration.
        """
        pipeline_values = pipeline_configuration.model_dump(
            include={
                "settings",
                "extra",
                "failure_hook_source",
                "success_hook_source",
                "retry",
                "substitutions",
                "environment",
                "secrets",
            },
            exclude_none=True,
        )
        if pipeline_values:
            original_values = self.model_dump(
                include={
                    "settings",
                    "extra",
                    "failure_hook_source",
                    "success_hook_source",
                    "retry",
                    "substitutions",
                    "environment",
                    "secrets",
                },
                exclude_none=True,
            )

<<<<<<< HEAD
            original_values["secrets"] = pipeline_values.get(
                "secrets", []
            ) + original_values.get("secrets", [])

            updated_config = self.model_copy(update=pipeline_values, deep=True)
=======
            updated_config_dict = {
                **self.model_dump(),
                **pipeline_values,
            }
            updated_config = self.model_validate(updated_config_dict)
>>>>>>> b21c22cb
            return update_model(updated_config, original_values)
        else:
            return self.model_copy(deep=True)


class InputSpec(FrozenBaseModel):
    """Step input specification."""

    step_name: str
    output_name: str


class StepSpec(FrozenBaseModel):
    """Specification of a pipeline."""

    source: SourceWithValidator
    upstream_steps: List[str]
    inputs: Dict[str, InputSpec] = {}
    # The default value is to ensure compatibility with specs of version <0.2
    pipeline_parameter_name: str = ""

    def __eq__(self, other: Any) -> bool:
        """Returns whether the other object is referring to the same step.

        This is the case if the other objects is a `StepSpec` with the same
        `upstream_steps` and a `source` that meets one of the following
        conditions:
            - it is the same as the `source` of this step
            - it refers to the same absolute path as the `source` of this step

        Args:
            other: The other object to compare to.

        Returns:
            True if the other object is referring to the same step.
        """
        if isinstance(other, StepSpec):
            if self.upstream_steps != other.upstream_steps:
                return False

            if self.inputs != other.inputs:
                return False

            if self.pipeline_parameter_name != other.pipeline_parameter_name:
                return False

            return self.source.import_path == other.source.import_path

        return NotImplemented


class Step(FrozenBaseModel):
    """Class representing a ZenML step."""

    spec: StepSpec
    config: StepConfiguration
    step_config_overrides: StepConfiguration

    @model_validator(mode="before")
    @classmethod
    @before_validator_handler
    def _add_step_config_overrides_if_missing(cls, data: Any) -> Any:
        """Add step config overrides if missing.

        This is to ensure backwards compatibility with data stored in the DB
        before the `step_config_overrides` field was added. In that case, only
        the `config` field, which contains the merged pipeline and step configs,
        existed. We have no way to figure out which of those values were defined
        on the step vs the pipeline level, so we just use the entire `config`
        object as the `step_config_overrides`.

        Args:
            data: The values dict used to instantiate the model.

        Returns:
            The values dict with the step config overrides added if missing.
        """
        if "step_config_overrides" not in data:
            data["step_config_overrides"] = data["config"]

        return data

    @classmethod
    def from_dict(
        cls,
        data: Dict[str, Any],
        pipeline_configuration: "PipelineConfiguration",
    ) -> "Step":
        """Create a step from a dictionary.

        This method can create a step from data stored without the merged
        `config` attribute, by merging the `step_config_overrides` with the
        pipeline configuration.

        Args:
            data: The dictionary to create the `Step` object from.
            pipeline_configuration: The pipeline configuration to apply to the
                step configuration.

        Returns:
            The instantiated object.
        """
        if "config" not in data:
            config = StepConfiguration.model_validate(
                data["step_config_overrides"]
            )
            data["config"] = config.apply_pipeline_configuration(
                pipeline_configuration
            )
        else:
            # We still need to apply the pipeline substitutions for legacy step
            # objects which include the full config object.
            from zenml.config.pipeline_configurations import (
                PipelineConfiguration,
            )

            config = StepConfiguration.model_validate(data["config"])
            data["config"] = config.apply_pipeline_configuration(
                PipelineConfiguration(
                    name=pipeline_configuration.name,
                    substitutions=pipeline_configuration.substitutions,
                )
            )

        return cls.model_validate(data)<|MERGE_RESOLUTION|>--- conflicted
+++ resolved
@@ -314,19 +314,15 @@
                 exclude_none=True,
             )
 
-<<<<<<< HEAD
             original_values["secrets"] = pipeline_values.get(
                 "secrets", []
             ) + original_values.get("secrets", [])
 
-            updated_config = self.model_copy(update=pipeline_values, deep=True)
-=======
             updated_config_dict = {
                 **self.model_dump(),
                 **pipeline_values,
             }
             updated_config = self.model_validate(updated_config_dict)
->>>>>>> b21c22cb
             return update_model(updated_config, original_values)
         else:
             return self.model_copy(deep=True)

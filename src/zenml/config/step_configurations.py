--- conflicted
+++ resolved
@@ -144,24 +144,6 @@
 class StepConfigurationUpdate(FrozenBaseModel):
     """Class for step configuration updates."""
 
-<<<<<<< HEAD
-    enable_cache: Optional[bool] = None
-    enable_artifact_metadata: Optional[bool] = None
-    enable_artifact_visualization: Optional[bool] = None
-    enable_step_logs: Optional[bool] = None
-    step_operator: Optional[Union[bool, str]] = None
-    experiment_tracker: Optional[Union[bool, str]] = None
-    parameters: Dict[str, Any] = {}
-    environment: Dict[str, Any] = {}
-    secrets: List[Union[str, UUID]] = []
-    settings: Dict[str, SerializeAsAny[BaseSettings]] = {}
-    extra: Dict[str, Any] = {}
-    failure_hook_source: Optional[SourceWithValidator] = None
-    success_hook_source: Optional[SourceWithValidator] = None
-    model: Optional[Model] = None
-    retry: Optional[StepRetryConfig] = None
-    substitutions: Dict[str, str] = {}
-=======
     enable_cache: Optional[bool] = Field(
         default=None,
         description="Whether to enable cache for the step.",
@@ -196,6 +178,14 @@
         default=None,
         description="Settings for the step.",
     )
+    environment: Optional[Dict[str, Any]] = Field(
+        default=None,
+        description="The environment for the step.",
+    )
+    secrets: Optional[List[Union[str, UUID]]] = Field(
+        default=None,
+        description="The secrets for the step.",
+    )
     extra: Optional[Dict[str, Any]] = Field(
         default=None,
         description="Extra configurations for the step.",
@@ -224,7 +214,6 @@
         default=None,
         description="The cache policy for the step.",
     )
->>>>>>> 1cac5878
 
     outputs: Mapping[str, PartialArtifactConfiguration] = {}
 
@@ -366,12 +355,9 @@
                 "success_hook_source",
                 "retry",
                 "substitutions",
-<<<<<<< HEAD
                 "environment",
                 "secrets",
-=======
                 "cache_policy",
->>>>>>> 1cac5878
             },
             exclude_none=True,
         )
@@ -384,12 +370,9 @@
                     "success_hook_source",
                     "retry",
                     "substitutions",
-<<<<<<< HEAD
                     "environment",
                     "secrets",
-=======
                     "cache_policy",
->>>>>>> 1cac5878
                 },
                 exclude_none=True,
             )

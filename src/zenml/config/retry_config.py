--- conflicted
+++ resolved
@@ -13,13 +13,9 @@
 #  permissions and limitations under the License.
 """Retry configuration for a step."""
 
-<<<<<<< HEAD
-from zenml.config.frozen_base_model import FrozenBaseModel
-=======
 from pydantic import NonNegativeInt, PositiveInt
 
-from zenml.config.strict_base_model import StrictBaseModel
->>>>>>> b21c22cb
+from zenml.config.frozen_base_model import FrozenBaseModel
 
 
 class StepRetryConfig(FrozenBaseModel):

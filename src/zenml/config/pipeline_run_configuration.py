--- conflicted
+++ resolved
@@ -19,11 +19,8 @@
 from pydantic import Field, SerializeAsAny
 
 from zenml.config.base_settings import BaseSettings
-<<<<<<< HEAD
+from zenml.config.cache_policy import CachePolicyWithValidator
 from zenml.config.frozen_base_model import FrozenBaseModel
-=======
-from zenml.config.cache_policy import CachePolicyWithValidator
->>>>>>> 1cac5878
 from zenml.config.retry_config import StepRetryConfig
 from zenml.config.schedule import Schedule
 from zenml.config.source import SourceWithValidator
@@ -69,22 +66,6 @@
         default=None, description="The schedule on which to run the pipeline."
     )
     build: Union[PipelineBuildBase, UUID, None] = Field(
-<<<<<<< HEAD
-        default=None, union_mode="left_to_right"
-    )
-    steps: Dict[str, StepConfigurationUpdate] = {}
-    environment: Dict[str, Any] = {}
-    secrets: List[Union[str, UUID]] = []
-    settings: Dict[str, SerializeAsAny[BaseSettings]] = {}
-    tags: Optional[List[Union[str, Tag]]] = None
-    extra: Dict[str, Any] = {}
-    model: Optional[Model] = None
-    parameters: Optional[Dict[str, Any]] = None
-    retry: Optional[StepRetryConfig] = None
-    failure_hook_source: Optional[SourceWithValidator] = None
-    success_hook_source: Optional[SourceWithValidator] = None
-    substitutions: Dict[str, str] = {}
-=======
         default=None,
         union_mode="left_to_right",
         description="The build to use for the pipeline run.",
@@ -95,6 +76,14 @@
     )
     settings: Optional[Dict[str, SerializeAsAny[BaseSettings]]] = Field(
         default=None, description="Settings for the pipeline run."
+    )
+    environment: Optional[Dict[str, Any]] = Field(
+        default=None,
+        description="The environment for all steps of the pipeline run.",
+    )
+    secrets: Optional[List[Union[str, UUID]]] = Field(
+        default=None,
+        description="The secrets for all steps of the pipeline run.",
     )
     tags: Optional[List[Union[str, Tag]]] = Field(
         default=None, description="Tags to apply to the pipeline run."
@@ -126,5 +115,4 @@
     cache_policy: Optional[CachePolicyWithValidator] = Field(
         default=None,
         description="The cache policy for all steps of the pipeline run.",
-    )
->>>>>>> 1cac5878
+    )
--- conflicted
+++ resolved
@@ -50,9 +50,6 @@
     "AzureContainerRegistry",
     "DockerHubContainerRegistry",
     "GCPContainerRegistry",
-<<<<<<< HEAD
-=======
     "GitHubContainerRegistry",
->>>>>>> 92931d50
     "GitLabContainerRegistry",
 ]
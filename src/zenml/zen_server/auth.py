--- conflicted
+++ resolved
@@ -45,11 +45,7 @@
 )
 from zenml.enums import (
     AuthScheme,
-<<<<<<< HEAD
     DownloadType,
-    ExecutionStatus,
-=======
->>>>>>> 3de2bcc1
     OAuthDeviceStatus,
     OnboardingStep,
 )

--- conflicted
+++ resolved
@@ -450,13 +450,8 @@
         ModelVersionResponse,
         PipelineBuildRequest,
         PipelineBuildResponse,
-<<<<<<< HEAD
-        PipelineDeploymentRequest,
-        PipelineDeploymentResponse,
         PipelineEndpointRequest,
         PipelineEndpointResponse,
-=======
->>>>>>> c7e620d0
         PipelineRequest,
         PipelineResponse,
         PipelineRunRequest,
@@ -512,15 +507,10 @@
         ModelVersionResponse: ResourceType.MODEL_VERSION,
         PipelineBuildRequest: ResourceType.PIPELINE_BUILD,
         PipelineBuildResponse: ResourceType.PIPELINE_BUILD,
-<<<<<<< HEAD
-        PipelineDeploymentRequest: ResourceType.PIPELINE_DEPLOYMENT,
-        PipelineDeploymentResponse: ResourceType.PIPELINE_DEPLOYMENT,
         PipelineEndpointRequest: ResourceType.PIPELINE_ENDPOINT,
         PipelineEndpointResponse: ResourceType.PIPELINE_ENDPOINT,
-=======
         PipelineSnapshotRequest: ResourceType.PIPELINE_SNAPSHOT,
         PipelineSnapshotResponse: ResourceType.PIPELINE_SNAPSHOT,
->>>>>>> c7e620d0
         PipelineRequest: ResourceType.PIPELINE,
         PipelineResponse: ResourceType.PIPELINE,
         PipelineRunRequest: ResourceType.PIPELINE_RUN,
@@ -662,11 +652,7 @@
         ModelSchema,
         ModelVersionSchema,
         PipelineBuildSchema,
-<<<<<<< HEAD
-        PipelineDeploymentSchema,
         PipelineEndpointSchema,
-=======
->>>>>>> c7e620d0
         PipelineRunSchema,
         PipelineSchema,
         PipelineSnapshotSchema,
@@ -701,12 +687,8 @@
         ResourceType.SERVICE_ACCOUNT: UserSchema,
         # ResourceType.PROJECT: ProjectSchema,
         ResourceType.PIPELINE_RUN: PipelineRunSchema,
-<<<<<<< HEAD
-        ResourceType.PIPELINE_DEPLOYMENT: PipelineDeploymentSchema,
         ResourceType.PIPELINE_ENDPOINT: PipelineEndpointSchema,
-=======
         ResourceType.PIPELINE_SNAPSHOT: PipelineSnapshotSchema,
->>>>>>> c7e620d0
         ResourceType.PIPELINE_BUILD: PipelineBuildSchema,
         ResourceType.RUN_TEMPLATE: RunTemplateSchema,
         ResourceType.RUN_METADATA: RunMetadataSchema,

#  Copyright (c) ZenML GmbH 2022. All Rights Reserved.
#
#  Licensed under the Apache License, Version 2.0 (the "License");
#  you may not use this file except in compliance with the License.
#  You may obtain a copy of the License at:
#
#       https://www.apache.org/licenses/LICENSE-2.0
#
#  Unless required by applicable law or agreed to in writing, software
#  distributed under the License is distributed on an "AS IS" BASIS,
#  WITHOUT WARRANTIES OR CONDITIONS OF ANY KIND, either express
#  or implied. See the License for the specific language governing
#  permissions and limitations under the License.
"""Endpoint definitions for steps (and artifacts) of pipeline runs."""

from typing import Any, Dict, List, Optional
from uuid import UUID

from fastapi import APIRouter, Security

from zenml.constants import (
    API,
    INPUTS,
    OUTPUTS,
    STATUS,
    STEP_CONFIGURATION,
    STEPS,
    VERSION_1,
)
from zenml.enums import ExecutionStatus, PermissionType
from zenml.models import (
    ArtifactResponseModel,
    StepRunRequestModel,
    StepRunResponseModel,
    StepRunUpdateModel,
)
from zenml.zen_server.auth import AuthContext, authorize
from zenml.zen_server.utils import error_response, handle_exceptions, zen_store

router = APIRouter(
    prefix=API + VERSION_1 + STEPS,
    tags=["steps"],
    responses={401: error_response},
)


@router.get(
    "",
    response_model=List[StepRunResponseModel],
    responses={401: error_response, 404: error_response, 422: error_response},
)
@handle_exceptions
def list_run_steps(
    run_id: Optional[UUID] = None,
    project_id: Optional[str] = None,
    cache_key: Optional[str] = None,
    status: Optional[ExecutionStatus] = None,
    _: AuthContext = Security(authorize, scopes=[PermissionType.READ]),
) -> List[StepRunResponseModel]:
    """Get run steps according to query filters.

    Args:
        run_id: The ID of the pipeline run by which to filter.
        project_id: The ID of the project by which to filter.
        cache_key: The cache key by which to filter.
        status: The status by which to filter.

    Returns:
        The run steps according to query filters.
    """
    return zen_store().list_run_steps(run_id=run_id)


@router.post(
    "",
    response_model=StepRunResponseModel,
    responses={401: error_response, 409: error_response, 422: error_response},
)
@handle_exceptions
def create_run_step(
    step: StepRunRequestModel,
    _: AuthContext = Security(authorize, scopes=[PermissionType.WRITE]),
) -> StepRunResponseModel:
    """Create a run step.

    Args:
        step: The run step to create.

    Returns:
        The created run step.
    """
    return zen_store().create_run_step(step_run=step)


@router.get(
    "/{step_id}",
    response_model=StepRunResponseModel,
    responses={401: error_response, 404: error_response, 422: error_response},
)
@handle_exceptions
def get_step(
    step_id: UUID,
    _: AuthContext = Security(authorize, scopes=[PermissionType.READ]),
) -> StepRunResponseModel:
    """Get one specific step.

    Args:
        step_id: ID of the step to get.

    Returns:
        The step.
    """
    return zen_store().get_run_step(step_id)


@router.put(
    "/{step_id}",
    response_model=StepRunResponseModel,
    responses={401: error_response, 404: error_response, 422: error_response},
)
@handle_exceptions
def update_step(
    step_id: UUID,
    step_model: StepRunUpdateModel,
    _: AuthContext = Security(authorize, scopes=[PermissionType.WRITE]),
) -> StepRunResponseModel:
    """Updates a step.

    Args:
        step_id: ID of the step.
        step_model: Step model to use for the update.

    Returns:
        The updated step model.
    """
<<<<<<< HEAD
    step_model.id = step_id
    updated_step = zen_store().update_run_step(step_run=step_model)
    return updated_step
=======
    return zen_store().update_run_step(step_id=step_id, step_update=step_model)
>>>>>>> b391528c


@router.get(
    "/{step_id}" + OUTPUTS,
    response_model=Dict[str, ArtifactResponseModel],
    responses={401: error_response, 404: error_response, 422: error_response},
)
@handle_exceptions
def get_step_outputs(
    step_id: UUID,
    _: AuthContext = Security(authorize, scopes=[PermissionType.READ]),
) -> Dict[str, ArtifactResponseModel]:
    """Get the outputs of a specific step.

    Args:
        step_id: ID of the step for which to get the outputs.

    Returns:
        All outputs of the step, mapping from output name to artifact model.
    """
    return zen_store().get_run_step_output_artifacts(step_id)


@router.get(
    "/{step_id}" + INPUTS,
    response_model=Dict[str, ArtifactResponseModel],
    responses={401: error_response, 404: error_response, 422: error_response},
)
@handle_exceptions
def get_step_inputs(
    step_id: UUID,
    _: AuthContext = Security(authorize, scopes=[PermissionType.READ]),
) -> Dict[str, ArtifactResponseModel]:
    """Get the inputs of a specific step.

    Args:
        step_id: ID of the step for which to get the inputs.

    Returns:
        All inputs of the step, mapping from input name to artifact model.
    """
    return zen_store().get_run_step_input_artifacts(step_id)


@router.get(
    "/{step_id}" + STEP_CONFIGURATION,
    response_model=Dict[str, Any],
    responses={401: error_response, 404: error_response, 422: error_response},
)
@handle_exceptions
def get_step_configuration(
    step_id: UUID,
    _: AuthContext = Security(authorize, scopes=[PermissionType.READ]),
) -> Dict[str, Any]:
    """Get the configuration of a specific step.

    Args:
        step_id: ID of the step to get.

    Returns:
        The step configuration.
    """
    return zen_store().get_run_step(step_id).step_configuration


@router.get(
    "/{step_id}" + STATUS,
    response_model=ExecutionStatus,
    responses={401: error_response, 404: error_response, 422: error_response},
)
@handle_exceptions
def get_step_status(
    step_id: UUID,
    _: AuthContext = Security(authorize, scopes=[PermissionType.READ]),
) -> ExecutionStatus:
    """Get the status of a specific step.

    Args:
        step_id: ID of the step for which to get the status.

    Returns:
        The status of the step.
    """
    return zen_store().get_run_step(step_id).status<|MERGE_RESOLUTION|>--- conflicted
+++ resolved
@@ -133,13 +133,9 @@
     Returns:
         The updated step model.
     """
-<<<<<<< HEAD
-    step_model.id = step_id
-    updated_step = zen_store().update_run_step(step_run=step_model)
-    return updated_step
-=======
-    return zen_store().update_run_step(step_id=step_id, step_update=step_model)
->>>>>>> b391528c
+    return zen_store().update_run_step(
+        step_run_id=step_id, step_run_update=step_model
+    )
 
 
 @router.get(

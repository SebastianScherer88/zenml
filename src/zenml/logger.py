#  Copyright (c) ZenML GmbH 2020. All Rights Reserved.
#
#  Licensed under the Apache License, Version 2.0 (the "License");
#  you may not use this file except in compliance with the License.
#  You may obtain a copy of the License at:
#
#       https://www.apache.org/licenses/LICENSE-2.0
#
#  Unless required by applicable law or agreed to in writing, software
#  distributed under the License is distributed on an "AS IS" BASIS,
#  WITHOUT WARRANTIES OR CONDITIONS OF ANY KIND, either express
#  or implied. See the License for the specific language governing
#  permissions and limitations under the License.
"""Logger implementation."""

import logging
import os
import re
import sys
from typing import Any, Dict

from rich.traceback import install as rich_tb_install

from zenml.constants import (
    ENABLE_RICH_TRACEBACK,
    ENV_ZENML_LOGGING_COLORS_DISABLED,
    ENV_ZENML_LOGGING_FORMAT,
    ENV_ZENML_SUPPRESS_LOGS,
    ZENML_LOGGING_VERBOSITY,
    ZENML_STORAGE_LOGGING_VERBOSITY,
    handle_bool_env_var,
)
from zenml.enums import LoggingLevels

ZENML_LOGGING_COLORS_DISABLED = handle_bool_env_var(
    ENV_ZENML_LOGGING_COLORS_DISABLED, False
)


class CustomFormatter(logging.Formatter):
    """Formats logs according to custom specifications."""

    grey: str = "\x1b[90m"
    white: str = "\x1b[37m"
    pink: str = "\x1b[35m"
    green: str = "\x1b[32m"
    yellow: str = "\x1b[33m"
    red: str = "\x1b[31m"
    cyan: str = "\x1b[1;36m"
    bold_red: str = "\x1b[31;1m"
    purple: str = "\x1b[38;5;105m"
    blue: str = "\x1b[34m"
    reset: str = "\x1b[0m"

    def _get_format_template(self, record: logging.LogRecord) -> str:
        """Get the format template based on the logging level.

        Args:
            record: The log record to format.

        Returns:
            The format template string.
        """
        # Only include location info for DEBUG level
        if get_logging_level() == LoggingLevels.DEBUG:
            return "%(asctime)s - %(name)s - %(levelname)s - %(message)s (%(filename)s:%(lineno)d)"
        else:
            return "%(message)s"

    COLORS: Dict[LoggingLevels, str] = {
        LoggingLevels.DEBUG: grey,
        LoggingLevels.INFO: white,
        LoggingLevels.WARN: yellow,
        LoggingLevels.ERROR: red,
        LoggingLevels.CRITICAL: bold_red,
    }

    def format(self, record: logging.LogRecord) -> str:
        """Converts a log record to a (colored) string.

        Args:
            record: LogRecord generated by the code.

        Returns:
            A string formatted according to specifications.
        """
        format_template = self._get_format_template(record)

        # Apply step name prepending if enabled (for console display)
        message = record.getMessage()
        try:
            # Import here to avoid circular imports
            from zenml.logging.step_logging import step_names_in_console

            if step_names_in_console.get():
                from zenml.steps import get_step_context

                step_context = get_step_context()

                if step_context and message not in ["\n", ""]:
                    # For progress bar updates (with \r), inject the step name after the \r
                    if "\r" in message:
                        message = message.replace(
                            "\r", f"\r[{step_context.step_name}] "
                        )
                    else:
                        message = f"[{step_context.step_name}] {message}"
        except Exception:
            # If we can't get step context, just use the original message
            pass

        # Create a new record with the modified message
        modified_record = logging.LogRecord(
            name=record.name,
            level=record.levelno,
            pathname=record.pathname,
            lineno=record.lineno,
            msg=message,
            args=(),
            exc_info=record.exc_info,
        )

        if ZENML_LOGGING_COLORS_DISABLED:
            # If color formatting is disabled, use the default format without colors
            formatter = logging.Formatter(format_template)
            return formatter.format(modified_record)
        else:
            # Use color formatting
            log_fmt = (
                self.COLORS[LoggingLevels(record.levelno)]
                + format_template
                + self.reset
            )
            formatter = logging.Formatter(log_fmt)
<<<<<<< HEAD
            formatted_message = formatter.format(modified_record)
=======
            formatted_message = formatter.format(record)

>>>>>>> 41ea6de7
            quoted_groups = re.findall("`([^`]*)`", formatted_message)
            for quoted in quoted_groups:
                formatted_message = formatted_message.replace(
                    "`" + quoted + "`",
                    self.reset
                    + self.purple
                    + quoted
                    + self.COLORS.get(LoggingLevels(record.levelno)),
                )

            # Format URLs
            url_pattern = r"http[s]?://(?:[a-zA-Z]|[0-9]|[$-_@.&+]|[!*\\(\\),]|(?:%[0-9a-fA-F][0-9a-fA-F]))+"
            urls = re.findall(url_pattern, formatted_message)
            for url in urls:
                formatted_message = formatted_message.replace(
                    url,
                    self.reset
                    + self.blue
                    + url
                    + self.COLORS.get(LoggingLevels(record.levelno)),
                )
            return formatted_message


def get_logging_level() -> LoggingLevels:
    """Get logging level from the env variable.

    Returns:
        The logging level.

    Raises:
        KeyError: If the logging level is not found.
    """
    verbosity = ZENML_LOGGING_VERBOSITY.upper()
    if verbosity not in LoggingLevels.__members__:
        raise KeyError(
            f"Verbosity must be one of {list(LoggingLevels.__members__.keys())}"
        )
    return LoggingLevels[verbosity]


def get_storage_log_level() -> LoggingLevels:
    """Get storage logging level from the env variable with safe fallback.

    Returns:
        The storage logging level, defaulting to INFO if invalid.
    """
    verbosity = ZENML_STORAGE_LOGGING_VERBOSITY.upper()
    if verbosity not in LoggingLevels.__members__:
        raise KeyError(
            f"Verbosity must be one of {list(LoggingLevels.__members__.keys())}"
        )
    return LoggingLevels[verbosity]


def set_root_verbosity() -> None:
    """Set the root verbosity."""
    level = get_logging_level()
    if level != LoggingLevels.NOTSET:
        if ENABLE_RICH_TRACEBACK:
            rich_tb_install(show_locals=(level == LoggingLevels.DEBUG))

        logging.root.setLevel(level=level.value)
        get_logger(__name__).debug(
            f"Logging set to level: {logging.getLevelName(level.value)}"
        )
    else:
        logging.disable(sys.maxsize)
        logging.getLogger().disabled = True
        get_logger(__name__).debug("Logging NOTSET")


def get_formatter() -> logging.Formatter:
    """Get a configured logging formatter.

    Returns:
        The formatter.
    """
    if log_format := os.environ.get(ENV_ZENML_LOGGING_FORMAT, None):
        return logging.Formatter(fmt=log_format)
    else:
        return CustomFormatter()


def get_console_handler() -> Any:
    """Get console handler for logging.

    Returns:
        A console handler.
    """
    console_handler = logging.StreamHandler(sys.stdout)
    console_handler.setFormatter(get_formatter())
    # Set console handler level explicitly to console verbosity
    console_handler.setLevel(get_logging_level().value)
    return console_handler


def get_logger(logger_name: str) -> logging.Logger:
    """Main function to get logger name,.

    Args:
        logger_name: Name of logger to initialize.

    Returns:
        A logger object.
    """
    logger = logging.getLogger(logger_name)
    return logger


def init_logging() -> None:
    """Initialize logging with default levels."""
    # Mute tensorflow cuda warnings
    os.environ["TF_CPP_MIN_LOG_LEVEL"] = "3"
    set_root_verbosity()

    # Check if console handler already exists to avoid duplicates
    root_logger = logging.getLogger()
    has_console_handler = any(
        isinstance(handler, logging.StreamHandler)
        and handler.stream == sys.stdout
        for handler in root_logger.handlers
    )

    if not has_console_handler:
        console_handler = logging.StreamHandler(sys.stdout)
        console_handler.setFormatter(get_formatter())
        # Set console handler level explicitly to console verbosity
        console_handler.setLevel(get_logging_level().value)
        root_logger.addHandler(console_handler)

    # Initialize global print wrapping
    try:
        # Import here to avoid circular imports
        from zenml.logging.step_logging import setup_global_print_wrapping

        setup_global_print_wrapping()
    except ImportError:
        # If step_logging is not available, skip the wrapping
        pass

    # Enable logs if environment variable SUPPRESS_ZENML_LOGS is not set to True
    suppress_zenml_logs: bool = handle_bool_env_var(
        ENV_ZENML_SUPPRESS_LOGS, True
    )
    if suppress_zenml_logs:
        # suppress logger info messages
        suppressed_logger_names = [
            "urllib3",
            "azure.core.pipeline.policies.http_logging_policy",
            "grpc",
            "requests",
            "kfp",
            "tensorflow",
        ]
        for logger_name in suppressed_logger_names:
            logging.getLogger(logger_name).setLevel(logging.WARNING)

        # disable logger messages
        disabled_logger_names = [
            "rdbms_metadata_access_object",
            "backoff",
            "segment",
        ]
        for logger_name in disabled_logger_names:
            logging.getLogger(logger_name).setLevel(logging.WARNING)
            logging.getLogger(logger_name).disabled = True<|MERGE_RESOLUTION|>--- conflicted
+++ resolved
@@ -132,12 +132,7 @@
                 + self.reset
             )
             formatter = logging.Formatter(log_fmt)
-<<<<<<< HEAD
             formatted_message = formatter.format(modified_record)
-=======
-            formatted_message = formatter.format(record)
-
->>>>>>> 41ea6de7
             quoted_groups = re.findall("`([^`]*)`", formatted_message)
             for quoted in quoted_groups:
                 formatted_message = formatted_message.replace(

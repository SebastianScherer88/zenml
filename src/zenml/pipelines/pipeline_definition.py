#  Copyright (c) ZenML GmbH 2023. All Rights Reserved.
#
#  Licensed under the Apache License, Version 2.0 (the "License");
#  you may not use this file except in compliance with the License.
#  You may obtain a copy of the License at:
#
#       https://www.apache.org/licenses/LICENSE-2.0
#
#  Unless required by applicable law or agreed to in writing, software
#  distributed under the License is distributed on an "AS IS" BASIS,
#  WITHOUT WARRANTIES OR CONDITIONS OF ANY KIND, either express
#  or implied. See the License for the specific language governing
#  permissions and limitations under the License.
"""Definition of a ZenML pipeline."""

import copy
import hashlib
import inspect
from contextlib import contextmanager, nullcontext
from pathlib import Path
from typing import (
    TYPE_CHECKING,
    Any,
    Callable,
    ClassVar,
    Dict,
    Iterator,
    List,
    Mapping,
    Optional,
    Sequence,
    Set,
    Tuple,
    TypeVar,
    Union,
)
from uuid import UUID

import yaml
from pydantic import ConfigDict, ValidationError
from typing_extensions import Self

from zenml import constants
from zenml.analytics.enums import AnalyticsEvent
from zenml.analytics.utils import track_handler
from zenml.client import Client
from zenml.config.compiler import Compiler
from zenml.config.pipeline_configurations import (
    PipelineConfiguration,
    PipelineConfigurationUpdate,
)
from zenml.config.pipeline_run_configuration import PipelineRunConfiguration
from zenml.config.pipeline_spec import PipelineSpec
from zenml.config.schedule import Schedule
from zenml.config.step_configurations import StepConfigurationUpdate
from zenml.enums import StackComponentType
from zenml.exceptions import EntityExistsError
from zenml.hooks.hook_validators import resolve_and_validate_hook
from zenml.logger import get_logger
from zenml.logging.step_logging import (
    PipelineLogsStorageContext,
    prepare_logs_uri,
)
from zenml.models import (
    CodeReferenceRequest,
    LogsRequest,
    PipelineBuildBase,
    PipelineBuildResponse,
    PipelineDeploymentBase,
    PipelineDeploymentRequest,
    PipelineDeploymentResponse,
    PipelineRequest,
    PipelineResponse,
    PipelineRunResponse,
    RunTemplateResponse,
    ScheduleRequest,
)
from zenml.pipelines import build_utils
from zenml.pipelines.run_utils import (
    create_placeholder_run,
    deploy_pipeline,
    upload_notebook_cell_code_if_necessary,
)
from zenml.stack import Stack
from zenml.steps import BaseStep
from zenml.steps.entrypoint_function_utils import (
    StepArtifact,
)
from zenml.steps.step_invocation import StepInvocation
from zenml.utils import (
    code_repository_utils,
    code_utils,
    dashboard_utils,
    dict_utils,
    env_utils,
    pydantic_utils,
    settings_utils,
    source_utils,
    yaml_utils,
)
from zenml.utils.string_utils import format_name_template
from zenml.utils.tag_utils import Tag

if TYPE_CHECKING:
    from zenml.artifacts.external_artifact import ExternalArtifact
    from zenml.client_lazy_loader import ClientLazyLoader
    from zenml.config.base_settings import SettingsOrDict
    from zenml.config.retry_config import StepRetryConfig
    from zenml.config.source import Source
    from zenml.model.lazy_load import ModelVersionDataLazyLoader
    from zenml.model.model import Model
    from zenml.models import ArtifactVersionResponse
    from zenml.types import HookSpecification

    StepConfigurationUpdateOrDict = Union[
        Dict[str, Any], StepConfigurationUpdate
    ]

logger = get_logger(__name__)

F = TypeVar("F", bound=Callable[..., None])


class Pipeline:
    """ZenML pipeline class."""

    # The active pipeline is the pipeline to which step invocations will be
    # added when a step is called. It is set using a context manager when a
    # pipeline is called (see Pipeline.__call__ for more context)
    ACTIVE_PIPELINE: ClassVar[Optional["Pipeline"]] = None

    def __init__(
        self,
        name: str,
        entrypoint: F,
        enable_cache: Optional[bool] = None,
        enable_artifact_metadata: Optional[bool] = None,
        enable_artifact_visualization: Optional[bool] = None,
        enable_step_logs: Optional[bool] = None,
        environment: Optional[Dict[str, Any]] = None,
        secrets: Optional[List[Union[UUID, str]]] = None,
        enable_pipeline_logs: Optional[bool] = None,
        settings: Optional[Mapping[str, "SettingsOrDict"]] = None,
        tags: Optional[List[Union[str, "Tag"]]] = None,
        extra: Optional[Dict[str, Any]] = None,
        on_failure: Optional["HookSpecification"] = None,
        on_success: Optional["HookSpecification"] = None,
        model: Optional["Model"] = None,
        retry: Optional["StepRetryConfig"] = None,
        substitutions: Optional[Dict[str, str]] = None,
    ) -> None:
        """Initializes a pipeline.

        Args:
            name: The name of the pipeline.
            entrypoint: The entrypoint function of the pipeline.
            enable_cache: If caching should be enabled for this pipeline.
            enable_artifact_metadata: If artifact metadata should be enabled for
                this pipeline.
            enable_artifact_visualization: If artifact visualization should be
                enabled for this pipeline.
            enable_step_logs: If step logs should be enabled for this pipeline.
            environment: Environment variables to set when running this
                pipeline.
            secrets: Secrets to set as environment variables when running this
                pipeline.
            enable_pipeline_logs: If pipeline logs should be enabled for this pipeline.
            settings: Settings for this pipeline.
            tags: Tags to apply to runs of this pipeline.
            extra: Extra configurations for this pipeline.
            on_failure: Callback function in event of failure of the step. Can
                be a function with a single argument of type `BaseException`, or
                a source path to such a function (e.g. `module.my_function`).
            on_success: Callback function in event of success of the step. Can
                be a function with no arguments, or a source path to such a
                function (e.g. `module.my_function`).
            model: configuration of the model in the Model Control Plane.
            retry: Retry configuration for the pipeline steps.
            substitutions: Extra placeholders to use in the name templates.
        """
        self._invocations: Dict[str, StepInvocation] = {}
        self._run_args: Dict[str, Any] = {}

        self._configuration = PipelineConfiguration(
            name=name,
        )
        self._from_config_file: Dict[str, Any] = {}
        with self.__suppress_configure_warnings__():
            self.configure(
                enable_cache=enable_cache,
                enable_artifact_metadata=enable_artifact_metadata,
                enable_artifact_visualization=enable_artifact_visualization,
                enable_step_logs=enable_step_logs,
                environment=environment,
                secrets=secrets,
                enable_pipeline_logs=enable_pipeline_logs,
                settings=settings,
                tags=tags,
                extra=extra,
                on_failure=on_failure,
                on_success=on_success,
                model=model,
                retry=retry,
                substitutions=substitutions,
            )
        self.entrypoint = entrypoint
        self._parameters: Dict[str, Any] = {}

        self.__suppress_warnings_flag__ = False

    @property
    def name(self) -> str:
        """The name of the pipeline.

        Returns:
            The name of the pipeline.
        """
        return self.configuration.name

    @property
    def enable_cache(self) -> Optional[bool]:
        """If caching is enabled for the pipeline.

        Returns:
            If caching is enabled for the pipeline.
        """
        return self.configuration.enable_cache

    @property
    def configuration(self) -> PipelineConfiguration:
        """The configuration of the pipeline.

        Returns:
            The configuration of the pipeline.
        """
        return self._configuration

    @property
    def invocations(self) -> Dict[str, StepInvocation]:
        """Returns the step invocations of this pipeline.

        This dictionary will only be populated once the pipeline has been
        called.

        Returns:
            The step invocations.
        """
        return self._invocations

    def resolve(self) -> "Source":
        """Resolves the pipeline.

        Returns:
            The pipeline source.
        """
        return source_utils.resolve(self.entrypoint, skip_validation=True)

    @property
    def source_object(self) -> Any:
        """The source object of this pipeline.

        Returns:
            The source object of this pipeline.
        """
        return self.entrypoint

    @property
    def source_code(self) -> str:
        """The source code of this pipeline.

        Returns:
            The source code of this pipeline.
        """
        return inspect.getsource(self.source_object)

    @property
    def model(self) -> "PipelineResponse":
        """Gets the registered pipeline model for this instance.

        Returns:
            The registered pipeline model.

        Raises:
            RuntimeError: If the pipeline has not been registered yet.
        """
        self._prepare_if_possible()

        pipelines = Client().list_pipelines(name=self.name)
        if len(pipelines) == 1:
            return pipelines.items[0]

        raise RuntimeError(
            f"Cannot get the model of pipeline '{self.name}' because it has "
            f"not been registered yet. Please ensure that the pipeline has "
            f"been run or built and try again."
        )

    @contextmanager
    def __suppress_configure_warnings__(self) -> Iterator[Any]:
        """Context manager to suppress warnings in `Pipeline.configure(...)`.

        Used to suppress warnings when called from inner code and not user-facing code.

        Yields:
            Nothing.
        """
        self.__suppress_warnings_flag__ = True
        yield
        self.__suppress_warnings_flag__ = False

    def configure(
        self,
        enable_cache: Optional[bool] = None,
        enable_artifact_metadata: Optional[bool] = None,
        enable_artifact_visualization: Optional[bool] = None,
        enable_step_logs: Optional[bool] = None,
        environment: Optional[Dict[str, Any]] = None,
        secrets: Optional[Sequence[Union[UUID, str]]] = None,
        enable_pipeline_logs: Optional[bool] = None,
        settings: Optional[Mapping[str, "SettingsOrDict"]] = None,
        tags: Optional[List[Union[str, "Tag"]]] = None,
        extra: Optional[Dict[str, Any]] = None,
        on_failure: Optional["HookSpecification"] = None,
        on_success: Optional["HookSpecification"] = None,
        model: Optional["Model"] = None,
        retry: Optional["StepRetryConfig"] = None,
        parameters: Optional[Dict[str, Any]] = None,
        substitutions: Optional[Dict[str, str]] = None,
        merge: bool = True,
    ) -> Self:
        """Configures the pipeline.

        Configuration merging example:
        * `merge==True`:
            pipeline.configure(extra={"key1": 1})
            pipeline.configure(extra={"key2": 2}, merge=True)
            pipeline.configuration.extra # {"key1": 1, "key2": 2}
        * `merge==False`:
            pipeline.configure(extra={"key1": 1})
            pipeline.configure(extra={"key2": 2}, merge=False)
            pipeline.configuration.extra # {"key2": 2}

        Args:
            enable_cache: If caching should be enabled for this pipeline.
            enable_artifact_metadata: If artifact metadata should be enabled for
                this pipeline.
            enable_artifact_visualization: If artifact visualization should be
                enabled for this pipeline.
            enable_step_logs: If step logs should be enabled for this pipeline.
            environment: Environment variables to set when running this
                pipeline.
            secrets: Secrets to set as environment variables when running this
                pipeline.
            settings: Settings for this pipeline.
            enable_pipeline_logs: If pipeline logs should be enabled for this pipeline.
            settings: settings for this pipeline.
            tags: Tags to apply to runs of this pipeline.
            extra: Extra configurations for this pipeline.
            on_failure: Callback function in event of failure of the step. Can
                be a function with a single argument of type `BaseException`, or
                a source path to such a function (e.g. `module.my_function`).
            on_success: Callback function in event of success of the step. Can
                be a function with no arguments, or a source path to such a
                function (e.g. `module.my_function`).
            model: configuration of the model version in the Model Control Plane.
            parameters: input parameters for the pipeline.
            substitutions: Extra placeholders to use in the name templates.
            merge: If `True`, will merge the given dictionary configurations
                like `extra` and `settings` with existing
                configurations. If `False` the given configurations will
                overwrite all existing ones. See the general description of this
                method for an example.
<<<<<<< HEAD
=======
            model: configuration of the model version in the Model Control Plane.
            retry: Retry configuration for the pipeline steps.
            parameters: input parameters for the pipeline.
            substitutions: Extra placeholders to use in the name templates.
>>>>>>> b21c22cb

        Returns:
            The pipeline instance that this method was called on.
        """
        failure_hook_source = None
        if on_failure:
            # string of on_failure hook function to be used for this pipeline
            failure_hook_source = resolve_and_validate_hook(on_failure)

        success_hook_source = None
        if on_success:
            # string of on_success hook function to be used for this pipeline
            success_hook_source = resolve_and_validate_hook(on_success)

        if merge and tags and self._configuration.tags:
            # Merge tags explicitly here as the recursive update later only
            # merges dicts
            tags = self._configuration.tags + tags

        if merge and secrets and self._configuration.secrets:
            secrets = self._configuration.secrets + list(secrets)

        values = dict_utils.remove_none_values(
            {
                "enable_cache": enable_cache,
                "enable_artifact_metadata": enable_artifact_metadata,
                "enable_artifact_visualization": enable_artifact_visualization,
                "enable_step_logs": enable_step_logs,
                "environment": environment,
                "secrets": secrets,
                "enable_pipeline_logs": enable_pipeline_logs,
                "settings": settings,
                "tags": tags,
                "extra": extra,
                "failure_hook_source": failure_hook_source,
                "success_hook_source": success_hook_source,
                "model": model,
                "retry": retry,
                "parameters": parameters,
                "substitutions": substitutions,
            }
        )
        if not self.__suppress_warnings_flag__:
            to_be_reapplied = []
            for param_, value_ in values.items():
                if (
                    param_ in PipelineRunConfiguration.model_fields
                    and param_ in self._from_config_file
                    and value_ != self._from_config_file[param_]
                ):
                    to_be_reapplied.append(
                        (param_, self._from_config_file[param_], value_)
                    )
            if to_be_reapplied:
                msg = ""
                reapply_during_run_warning = (
                    "The value of parameter '{name}' has changed from "
                    "'{file_value}' to '{new_value}' set in your configuration "
                    "file.\n"
                )
                for name, file_value, new_value in to_be_reapplied:
                    msg += reapply_during_run_warning.format(
                        name=name, file_value=file_value, new_value=new_value
                    )
                msg += (
                    "Configuration file value will be used during pipeline "
                    "run, so you change will not be efficient. Consider "
                    "updating your configuration file instead."
                )
                logger.warning(msg)

        config = PipelineConfigurationUpdate(**values)
        self._apply_configuration(config, merge=merge)
        return self

    @property
    def required_parameters(self) -> List[str]:
        """List of required parameters for the pipeline entrypoint.

        Returns:
            List of required parameters for the pipeline entrypoint.
        """
        signature = inspect.signature(self.entrypoint, follow_wrapped=True)
        return [
            parameter.name
            for parameter in signature.parameters.values()
            if parameter.default is inspect.Parameter.empty
        ]

    @property
    def missing_parameters(self) -> List[str]:
        """List of missing parameters for the pipeline entrypoint.

        Returns:
            List of missing parameters for the pipeline entrypoint.
        """
        available_parameters = set(self.configuration.parameters or {})
        if params_from_file := self._from_config_file.get("parameters", None):
            available_parameters.update(params_from_file)

        return list(set(self.required_parameters) - available_parameters)

    @property
    def is_prepared(self) -> bool:
        """If the pipeline is prepared.

        Prepared means that the pipeline entrypoint has been called and the
        pipeline is fully defined.

        Returns:
            If the pipeline is prepared.
        """
        return len(self.invocations) > 0

    def prepare(self, *args: Any, **kwargs: Any) -> None:
        """Prepares the pipeline.

        Args:
            *args: Pipeline entrypoint input arguments.
            **kwargs: Pipeline entrypoint input keyword arguments.

        Raises:
            RuntimeError: If the pipeline has parameters configured differently in
                configuration file and code.
        """
        # Clear existing parameters and invocations
        self._parameters = {}
        self._invocations = {}

        conflicting_parameters = {}
        parameters_ = (self.configuration.parameters or {}).copy()
        if from_file_ := self._from_config_file.get("parameters", None):
            parameters_ = dict_utils.recursive_update(parameters_, from_file_)
        if parameters_:
            for k, v_runtime in kwargs.items():
                if k in parameters_:
                    v_config = parameters_[k]
                    if v_config != v_runtime:
                        conflicting_parameters[k] = (v_config, v_runtime)
            if conflicting_parameters:
                is_plural = "s" if len(conflicting_parameters) > 1 else ""
                msg = f"Configured parameter{is_plural} for the pipeline `{self.name}` conflict{'' if not is_plural else 's'} with parameter{is_plural} passed in runtime:\n"
                for key, values in conflicting_parameters.items():
                    msg += f"`{key}`: config=`{values[0]}` | runtime=`{values[1]}`\n"
                msg += """This happens, if you define values for pipeline parameters in configuration file and pass same parameters from the code. Example:
```
# config.yaml
    parameters:
        param_name: value1
            
            
# pipeline.py
@pipeline
def pipeline_(param_name: str):
    step_name()

if __name__=="__main__":
    pipeline_.with_options(config_path="config.yaml")(param_name="value2")
```
To avoid this consider setting pipeline parameters only in one place (config or code).
"""
                raise RuntimeError(msg)
            for k, v_config in parameters_.items():
                if k not in kwargs:
                    kwargs[k] = v_config

        with self:
            # Enter the context manager, so we become the active pipeline. This
            # means that all steps that get called while the entrypoint function
            # is executed will be added as invocation to this pipeline instance.
            self._call_entrypoint(*args, **kwargs)

    def register(self) -> "PipelineResponse":
        """Register the pipeline in the server.

        Returns:
            The registered pipeline model.
        """
        # Activating the built-in integrations to load all materializers
        from zenml.integrations.registry import integration_registry

        self._prepare_if_possible()
        integration_registry.activate_integrations()

        if self.configuration.model_dump(
            exclude_defaults=True, exclude={"name"}
        ):
            logger.warning(
                f"The pipeline `{self.name}` that you're registering has "
                "custom configurations applied to it. These will not be "
                "registered with the pipeline and won't be set when you build "
                "images or run the pipeline from the CLI. To provide these "
                "configurations, use the `--config` option of the `zenml "
                "pipeline build/run` commands."
            )

        return self._register()

    def build(
        self,
        settings: Optional[Mapping[str, "SettingsOrDict"]] = None,
        step_configurations: Optional[
            Mapping[str, "StepConfigurationUpdateOrDict"]
        ] = None,
        config_path: Optional[str] = None,
    ) -> Optional["PipelineBuildResponse"]:
        """Builds Docker images for the pipeline.

        Args:
            settings: Settings for the pipeline.
            step_configurations: Configurations for steps of the pipeline.
            config_path: Path to a yaml configuration file. This file will
                be parsed as a
                `zenml.config.pipeline_configurations.PipelineRunConfiguration`
                object. Options provided in this file will be overwritten by
                options provided in code using the other arguments of this
                method.

        Returns:
            The build output.
        """
        with track_handler(event=AnalyticsEvent.BUILD_PIPELINE):
            self._prepare_if_possible()

            compile_args = self._run_args.copy()
            compile_args.pop("unlisted", None)
            compile_args.pop("prevent_build_reuse", None)
            if config_path:
                compile_args["config_path"] = config_path
            if step_configurations:
                compile_args["step_configurations"] = step_configurations
            if settings:
                compile_args["settings"] = settings

            deployment, _, _ = self._compile(**compile_args)
            pipeline_id = self._register().id

            local_repo = code_repository_utils.find_active_code_repository()
            code_repository = build_utils.verify_local_repository_context(
                deployment=deployment, local_repo_context=local_repo
            )

            return build_utils.create_pipeline_build(
                deployment=deployment,
                pipeline_id=pipeline_id,
                code_repository=code_repository,
            )

    def _create_deployment(
        self,
        *,
        run_name: Optional[str] = None,
        enable_cache: Optional[bool] = None,
        enable_artifact_metadata: Optional[bool] = None,
        enable_artifact_visualization: Optional[bool] = None,
        enable_step_logs: Optional[bool] = None,
        enable_pipeline_logs: Optional[bool] = None,
        schedule: Optional[Schedule] = None,
        build: Union[str, "UUID", "PipelineBuildBase", None] = None,
        settings: Optional[Mapping[str, "SettingsOrDict"]] = None,
        step_configurations: Optional[
            Mapping[str, "StepConfigurationUpdateOrDict"]
        ] = None,
        extra: Optional[Dict[str, Any]] = None,
        config_path: Optional[str] = None,
        unlisted: bool = False,
        prevent_build_reuse: bool = False,
        skip_schedule_registration: bool = False,
    ) -> PipelineDeploymentResponse:
        """Create a pipeline deployment.

        Args:
            run_name: Name of the pipeline run.
            enable_cache: If caching should be enabled for this pipeline run.
            enable_artifact_metadata: If artifact metadata should be enabled
                for this pipeline run.
            enable_artifact_visualization: If artifact visualization should be
                enabled for this pipeline run.
            enable_step_logs: If step logs should be enabled for this pipeline.
            enable_pipeline_logs: If pipeline logs should be enabled for this
                pipeline run.
            schedule: Optional schedule to use for the run.
            build: Optional build to use for the run.
            settings: Settings for this pipeline run.
            step_configurations: Configurations for steps of the pipeline.
            extra: Extra configurations for this pipeline run.
            config_path: Path to a yaml configuration file. This file will
                be parsed as a
                `zenml.config.pipeline_configurations.PipelineRunConfiguration`
                object. Options provided in this file will be overwritten by
                options provided in code using the other arguments of this
                method.
            unlisted: Whether the pipeline run should be unlisted (not assigned
                to any pipeline).
            prevent_build_reuse: DEPRECATED: Use
                `DockerSettings.prevent_build_reuse` instead.
            skip_schedule_registration: Whether to skip schedule registration.

        Returns:
            The pipeline deployment.

        Raises:
            ValueError: If the orchestrator doesn't support scheduling, but a
                schedule was given
        """
        deployment, schedule, build = self._compile(
            config_path=config_path,
            run_name=run_name,
            enable_cache=enable_cache,
            enable_artifact_metadata=enable_artifact_metadata,
            enable_artifact_visualization=enable_artifact_visualization,
            enable_step_logs=enable_step_logs,
            enable_pipeline_logs=enable_pipeline_logs,
            steps=step_configurations,
            settings=settings,
            schedule=schedule,
            build=build,
            extra=extra,
        )

        skip_pipeline_registration = constants.handle_bool_env_var(
            constants.ENV_ZENML_SKIP_PIPELINE_REGISTRATION,
            default=False,
        )

        register_pipeline = not (skip_pipeline_registration or unlisted)

        pipeline_id = None
        if register_pipeline:
            pipeline_id = self._register().id
        else:
            logger.debug(f"Pipeline {self.name} is unlisted.")

        stack = Client().active_stack
        stack.validate()

        schedule_id = None
        if schedule and not skip_schedule_registration:
            if not stack.orchestrator.config.is_schedulable:
                raise ValueError(
                    f"Stack {stack.name} does not support scheduling. "
                    "Not all orchestrator types support scheduling, "
                    "kindly consult with "
                    "https://docs.zenml.io/concepts/steps_and_pipelines/scheduling "
                    "for details."
                )
            if schedule.name:
                schedule_name = schedule.name
            else:
                schedule_name = format_name_template(
                    deployment.run_name_template,
                    substitutions=deployment.pipeline_configuration.substitutions,
                )
            components = Client().active_stack_model.components
            orchestrator = components[StackComponentType.ORCHESTRATOR][0]
            schedule_model = ScheduleRequest(
                project=Client().active_project.id,
                pipeline_id=pipeline_id,
                orchestrator_id=orchestrator.id,
                name=schedule_name,
                active=True,
                cron_expression=schedule.cron_expression,
                start_time=schedule.start_time,
                end_time=schedule.end_time,
                interval_second=schedule.interval_second,
                catchup=schedule.catchup,
                run_once_start_time=schedule.run_once_start_time,
            )
            schedule_id = Client().zen_store.create_schedule(schedule_model).id
            logger.info(
                f"Created schedule `{schedule_name}` for pipeline "
                f"`{deployment.pipeline_configuration.name}`."
            )

        stack = Client().active_stack
        stack.validate()
        upload_notebook_cell_code_if_necessary(
            deployment=deployment, stack=stack
        )

        local_repo_context = (
            code_repository_utils.find_active_code_repository()
        )
        code_repository = build_utils.verify_local_repository_context(
            deployment=deployment, local_repo_context=local_repo_context
        )
        can_download_from_code_repository = code_repository is not None
        if local_repo_context:
            build_utils.log_code_repository_usage(
                deployment=deployment, local_repo_context=local_repo_context
            )

        if prevent_build_reuse:
            logger.warning(
                "Passing `prevent_build_reuse=True` to "
                "`pipeline.with_options(...)` is deprecated. Use "
                "`DockerSettings.prevent_build_reuse` instead."
            )

        build_model = build_utils.reuse_or_create_pipeline_build(
            deployment=deployment,
            pipeline_id=pipeline_id,
            allow_build_reuse=not prevent_build_reuse,
            build=build,
            code_repository=code_repository,
        )
        build_id = build_model.id if build_model else None

        code_reference = None
        if local_repo_context and not local_repo_context.is_dirty:
            source_root = source_utils.get_source_root()
            subdirectory = (
                Path(source_root)
                .resolve()
                .relative_to(local_repo_context.root)
            )

            code_reference = CodeReferenceRequest(
                commit=local_repo_context.current_commit,
                subdirectory=subdirectory.as_posix(),
                code_repository=local_repo_context.code_repository.id,
            )

        code_path = None
        if build_utils.should_upload_code(
            deployment=deployment,
            build=build_model,
            can_download_from_code_repository=can_download_from_code_repository,
        ):
            source_root = source_utils.get_source_root()
            code_archive = code_utils.CodeArchive(root=source_root)
            logger.info(
                "Archiving pipeline code directory: `%s`. If this is taking "
                "longer than you expected, make sure your source root "
                "is set correctly by running `zenml init`, and that it "
                "does not contain unnecessarily huge files.",
                source_root,
            )

            code_path = code_utils.upload_code_if_necessary(code_archive)

        request = PipelineDeploymentRequest(
            project=Client().active_project.id,
            stack=stack.id,
            pipeline=pipeline_id,
            build=build_id,
            schedule=schedule_id,
            code_reference=code_reference,
            code_path=code_path,
            **deployment.model_dump(),
        )
        return Client().zen_store.create_deployment(deployment=request)

    def _run(
        self,
    ) -> Optional[PipelineRunResponse]:
        """Runs the pipeline on the active stack.

        Returns:
            The pipeline run or `None` if running with a schedule.
        """
        if constants.SHOULD_PREVENT_PIPELINE_EXECUTION:
            # An environment variable was set to stop the execution of
            # pipelines. This is done to prevent execution of module-level
            # pipeline.run() calls when importing modules needed to run a step.
            logger.info(
                "Preventing execution of pipeline '%s'. If this is not "
                "intended behavior, make sure to unset the environment "
                "variable '%s'.",
                self.name,
                constants.ENV_ZENML_PREVENT_PIPELINE_EXECUTION,
            )
            return None

        logger.info(f"Initiating a new run for the pipeline: `{self.name}`.")

        with track_handler(AnalyticsEvent.RUN_PIPELINE) as analytics_handler:
            stack = Client().active_stack

            # Enable or disable pipeline run logs storage
            if self._run_args.get("schedule"):
                # Pipeline runs scheduled to run in the future are not logged
                # via the client.
                logging_enabled = False
            elif constants.handle_bool_env_var(
                constants.ENV_ZENML_DISABLE_PIPELINE_LOGS_STORAGE, False
            ):
                logging_enabled = False
            else:
                logging_enabled = self._run_args.get(
                    "enable_pipeline_logs",
                    self.configuration.enable_pipeline_logs
                    if self.configuration.enable_pipeline_logs is not None
                    else True,
                )

            logs_context = nullcontext()
            logs_model = None

            if logging_enabled:
                # Configure the logs
                logs_uri = prepare_logs_uri(
                    stack.artifact_store,
                )

                logs_context = PipelineLogsStorageContext(
                    logs_uri=logs_uri,
                    artifact_store=stack.artifact_store,
                    prepend_step_name=False,
                )  # type: ignore[assignment]

                logs_model = LogsRequest(
                    uri=logs_uri,
                    source="client",
                    artifact_store_id=stack.artifact_store.id,
                )

            with logs_context:
                deployment = self._create_deployment(**self._run_args)

                self.log_pipeline_deployment_metadata(deployment)
                run = (
                    create_placeholder_run(
                        deployment=deployment, logs=logs_model
                    )
                    if not deployment.schedule
                    else None
                )

                analytics_handler.metadata = (
                    self._get_pipeline_analytics_metadata(
                        deployment=deployment,
                        stack=stack,
                        run_id=run.id if run else None,
                    )
                )

                if run:
                    run_url = dashboard_utils.get_run_url(run)
                    if run_url:
                        logger.info(
                            f"Dashboard URL for Pipeline Run: {run_url}"
                        )
                    else:
                        logger.info(
                            "You can visualize your pipeline runs in the `ZenML "
                            "Dashboard`. In order to try it locally, please run "
                            "`zenml login --local`."
                        )

                deploy_pipeline(
                    deployment=deployment, stack=stack, placeholder_run=run
                )

            if run:
                return Client().get_pipeline_run(run.id)
            return None

    @staticmethod
    def log_pipeline_deployment_metadata(
        deployment_model: PipelineDeploymentResponse,
    ) -> None:
        """Displays logs based on the deployment model upon running a pipeline.

        Args:
            deployment_model: The model for the pipeline deployment
        """
        try:
            # Log about the caching status
            if deployment_model.pipeline_configuration.enable_cache is False:
                logger.info(
                    f"Caching is disabled by default for "
                    f"`{deployment_model.pipeline_configuration.name}`."
                )

            # Log about the used builds
            if deployment_model.build:
                logger.info("Using a build:")
                logger.info(
                    " Image(s): "
                    f"{', '.join([i.image for i in deployment_model.build.images.values()])}"
                )

                # Log about version mismatches between local and build
                from zenml import __version__

                if deployment_model.build.zenml_version != __version__:
                    logger.info(
                        f"ZenML version (different than the local version): "
                        f"{deployment_model.build.zenml_version}"
                    )

                import platform

                if (
                    deployment_model.build.python_version
                    != platform.python_version()
                ):
                    logger.info(
                        f"Python version (different than the local version): "
                        f"{deployment_model.build.python_version}"
                    )

            # Log about the user, stack and components
            if deployment_model.user is not None:
                logger.info(f"Using user: `{deployment_model.user.name}`")

            if deployment_model.stack is not None:
                logger.info(f"Using stack: `{deployment_model.stack.name}`")

                for (
                    component_type,
                    component_models,
                ) in deployment_model.stack.components.items():
                    logger.info(
                        f"  {component_type.value}: `{component_models[0].name}`"
                    )
        except Exception as e:
            logger.debug(f"Logging pipeline deployment metadata failed: {e}")

    def write_run_configuration_template(
        self, path: str, stack: Optional["Stack"] = None
    ) -> None:
        """Writes a run configuration yaml template.

        Args:
            path: The path where the template will be written.
            stack: The stack for which the template should be generated. If
                not given, the active stack will be used.
        """
        from zenml.config.base_settings import ConfigurationLevel
        from zenml.config.step_configurations import (
            PartialArtifactConfiguration,
        )

        self._prepare_if_possible()

        stack = stack or Client().active_stack

        setting_classes = stack.setting_classes
        setting_classes.update(settings_utils.get_general_settings())

        pipeline_settings = {}
        step_settings = {}
        for key, setting_class in setting_classes.items():
            fields = pydantic_utils.TemplateGenerator(setting_class).run()
            if ConfigurationLevel.PIPELINE in setting_class.LEVEL:
                pipeline_settings[key] = fields
            if ConfigurationLevel.STEP in setting_class.LEVEL:
                step_settings[key] = fields

        steps = {}
        for step_name, invocation in self.invocations.items():
            step = invocation.step
            outputs = {
                name: PartialArtifactConfiguration()
                for name in step.entrypoint_definition.outputs
            }
            step_template = StepConfigurationUpdate(
                parameters={},
                settings=step_settings,
                outputs=outputs,
            )
            steps[step_name] = step_template

        run_config = PipelineRunConfiguration(
            settings=pipeline_settings, steps=steps
        )
        template = pydantic_utils.TemplateGenerator(run_config).run()
        yaml_string = yaml.dump(template)
        yaml_string = yaml_utils.comment_out_yaml(yaml_string)

        with open(path, "w") as f:
            f.write(yaml_string)

    def _apply_configuration(
        self,
        config: PipelineConfigurationUpdate,
        merge: bool = True,
    ) -> None:
        """Applies an update to the pipeline configuration.

        Args:
            config: The configuration update.
            merge: Whether to merge the updates with the existing configuration
                or not. See the `BasePipeline.configure(...)` method for a
                detailed explanation.
        """
        self._validate_configuration(config)
        self._configuration = pydantic_utils.update_model(
            self._configuration, update=config, recursive=merge
        )
        logger.debug("Updated pipeline configuration:")
        logger.debug(self._configuration)

    @staticmethod
    def _validate_configuration(config: PipelineConfigurationUpdate) -> None:
        """Validates a configuration update.

        Args:
            config: The configuration update to validate.
        """
        settings_utils.validate_setting_keys(list(config.settings))

    def _get_pipeline_analytics_metadata(
        self,
        deployment: "PipelineDeploymentResponse",
        stack: "Stack",
        run_id: Optional[UUID] = None,
    ) -> Dict[str, Any]:
        """Returns the pipeline deployment metadata.

        Args:
            deployment: The pipeline deployment to track.
            stack: The stack on which the pipeline will be deployed.
            run_id: The ID of the pipeline run.

        Returns:
            the metadata about the pipeline deployment
        """
        custom_materializer = False
        for step in deployment.step_configurations.values():
            for output in step.config.outputs.values():
                for source in output.materializer_source:
                    if not source.is_internal:
                        custom_materializer = True

        stack_creator = Client().get_stack(stack.id).user_id
        active_user = Client().active_user
        own_stack = stack_creator and stack_creator == active_user.id

        stack_metadata = {
            component_type.value: component.flavor
            for component_type, component in stack.components.items()
        }
        return {
            "project_id": deployment.project_id,
            "store_type": Client().zen_store.type.value,
            **stack_metadata,
            "total_steps": len(self.invocations),
            "schedule": bool(deployment.schedule),
            "custom_materializer": custom_materializer,
            "own_stack": own_stack,
            "pipeline_run_id": str(run_id) if run_id else None,
        }

    def _compile(
        self, config_path: Optional[str] = None, **run_configuration_args: Any
    ) -> Tuple[
        "PipelineDeploymentBase",
        Optional["Schedule"],
        Union["PipelineBuildBase", UUID, None],
    ]:
        """Compiles the pipeline.

        Args:
            config_path: Path to a config file.
            **run_configuration_args: Configurations for the pipeline run.

        Returns:
            A tuple containing the deployment, schedule and build of
            the compiled pipeline.
        """
        # Activating the built-in integrations to load all materializers
        from zenml.integrations.registry import integration_registry

        integration_registry.activate_integrations()

        _from_config_file = self._parse_config_file(
            config_path=config_path,
            matcher=list(PipelineRunConfiguration.model_fields.keys()),
        )

        self._reconfigure_from_file_with_overrides(config_path=config_path)

        run_config = PipelineRunConfiguration(**_from_config_file)

        new_values = dict_utils.remove_none_values(run_configuration_args)
        update = PipelineRunConfiguration.model_validate(new_values)

        # Update with the values in code so they take precedence
        run_config = pydantic_utils.update_model(run_config, update=update)
        run_config = env_utils.substitute_env_variable_placeholders(run_config)

        deployment = Compiler().compile(
            pipeline=self,
            stack=Client().active_stack,
            run_configuration=run_config,
        )
        deployment = env_utils.substitute_env_variable_placeholders(deployment)

        return deployment, run_config.schedule, run_config.build

    def _register(self) -> "PipelineResponse":
        """Register the pipeline in the server.

        Returns:
            The registered pipeline model.
        """
        client = Client()

        def _get() -> PipelineResponse:
            matching_pipelines = client.list_pipelines(
                name=self.name,
                size=1,
                sort_by="desc:created",
            )

            if matching_pipelines.total:
                registered_pipeline = matching_pipelines.items[0]
                return registered_pipeline
            raise RuntimeError("No matching pipelines found.")

        try:
            return _get()
        except RuntimeError:
            request = PipelineRequest(
                project=client.active_project.id,
                name=self.name,
            )

            try:
                registered_pipeline = client.zen_store.create_pipeline(
                    pipeline=request
                )
                logger.info(
                    "Registered new pipeline: `%s`.",
                    registered_pipeline.name,
                )
                return registered_pipeline
            except EntityExistsError:
                return _get()

    def _compute_unique_identifier(self, pipeline_spec: PipelineSpec) -> str:
        """Computes a unique identifier from the pipeline spec and steps.

        Args:
            pipeline_spec: Compiled spec of the pipeline.

        Returns:
            The unique identifier of the pipeline.
        """
        from packaging import version

        hash_ = hashlib.md5()  # nosec
        hash_.update(pipeline_spec.json_with_string_sources.encode())

        if version.parse(pipeline_spec.version) >= version.parse("0.4"):
            # Only add this for newer versions to keep backwards compatibility
            hash_.update(self.source_code.encode())

        for step_spec in pipeline_spec.steps:
            invocation = self.invocations[step_spec.pipeline_parameter_name]
            step_source = invocation.step.source_code
            hash_.update(step_source.encode())

        return hash_.hexdigest()

    def add_step_invocation(
        self,
        step: "BaseStep",
        input_artifacts: Dict[str, StepArtifact],
        external_artifacts: Dict[
            str, Union["ExternalArtifact", "ArtifactVersionResponse"]
        ],
        model_artifacts_or_metadata: Dict[str, "ModelVersionDataLazyLoader"],
        client_lazy_loaders: Dict[str, "ClientLazyLoader"],
        parameters: Dict[str, Any],
        default_parameters: Dict[str, Any],
        upstream_steps: Set[str],
        custom_id: Optional[str] = None,
        allow_id_suffix: bool = True,
    ) -> str:
        """Adds a step invocation to the pipeline.

        Args:
            step: The step for which to add an invocation.
            input_artifacts: The input artifacts for the invocation.
            external_artifacts: The external artifacts for the invocation.
            model_artifacts_or_metadata: The model artifacts or metadata for
                the invocation.
            client_lazy_loaders: The client lazy loaders for the invocation.
            parameters: The parameters for the invocation.
            default_parameters: The default parameters for the invocation.
            upstream_steps: The upstream steps for the invocation.
            custom_id: Custom ID to use for the invocation.
            allow_id_suffix: Whether a suffix can be appended to the invocation
                ID.

        Raises:
            RuntimeError: If the method is called on an inactive pipeline.
            RuntimeError: If the invocation was called with an artifact from
                a different pipeline.

        Returns:
            The step invocation ID.
        """
        if Pipeline.ACTIVE_PIPELINE != self:
            raise RuntimeError(
                "A step invocation can only be added to an active pipeline."
            )

        for artifact in input_artifacts.values():
            if artifact.pipeline is not self:
                raise RuntimeError(
                    "Got invalid input artifact for invocation of step "
                    f"{step.name}: The input artifact was produced by a step "
                    f"inside a different pipeline {artifact.pipeline.name}."
                )

        invocation_id = self._compute_invocation_id(
            step=step, custom_id=custom_id, allow_suffix=allow_id_suffix
        )
        invocation = StepInvocation(
            id=invocation_id,
            step=step,
            input_artifacts=input_artifacts,
            external_artifacts=external_artifacts,
            model_artifacts_or_metadata=model_artifacts_or_metadata,
            client_lazy_loaders=client_lazy_loaders,
            parameters=parameters,
            default_parameters=default_parameters,
            upstream_steps=upstream_steps,
            pipeline=self,
        )
        self._invocations[invocation_id] = invocation
        return invocation_id

    def _compute_invocation_id(
        self,
        step: "BaseStep",
        custom_id: Optional[str] = None,
        allow_suffix: bool = True,
    ) -> str:
        """Compute the invocation ID.

        Args:
            step: The step for which to compute the ID.
            custom_id: Custom ID to use for the invocation.
            allow_suffix: Whether a suffix can be appended to the invocation
                ID.

        Raises:
            RuntimeError: If no ID suffix is allowed and an invocation for the
                same ID already exists.
            RuntimeError: If no unique invocation ID can be found.

        Returns:
            The invocation ID.
        """
        base_id = id_ = custom_id or step.name

        if id_ not in self.invocations:
            return id_

        if not allow_suffix:
            raise RuntimeError(f"Duplicate step ID `{id_}`")

        for index in range(2, 10000):
            id_ = f"{base_id}_{index}"
            if id_ not in self.invocations:
                return id_

        raise RuntimeError("Unable to find step ID")

    def __enter__(self) -> Self:
        """Activate the pipeline context.

        Raises:
            RuntimeError: If a different pipeline is already active.

        Returns:
            The pipeline instance.
        """
        if Pipeline.ACTIVE_PIPELINE:
            raise RuntimeError(
                "Unable to enter pipeline context. A different pipeline "
                f"{Pipeline.ACTIVE_PIPELINE.name} is already active."
            )

        Pipeline.ACTIVE_PIPELINE = self
        return self

    def __exit__(self, *args: Any) -> None:
        """Deactivates the pipeline context.

        Args:
            *args: The arguments passed to the context exit handler.
        """
        Pipeline.ACTIVE_PIPELINE = None

    def _parse_config_file(
        self, config_path: Optional[str], matcher: List[str]
    ) -> Dict[str, Any]:
        """Parses the given configuration file and sets `self._from_config_file`.

        Args:
            config_path: Path to a yaml configuration file.
            matcher: List of keys to match in the configuration file.

        Returns:
            Parsed config file according to matcher settings.
        """
        _from_config_file: Dict[str, Any] = {}
        if config_path:
            with open(config_path, "r") as f:
                _from_config_file = yaml.load(f, Loader=yaml.SafeLoader)

            _from_config_file = dict_utils.remove_none_values(
                {k: v for k, v in _from_config_file.items() if k in matcher}
            )

            if "model" in _from_config_file:
                if "model" in self._from_config_file:
                    _from_config_file["model"] = self._from_config_file[
                        "model"
                    ]
                else:
                    from zenml.model.model import Model

                    _from_config_file["model"] = Model.model_validate(
                        _from_config_file["model"]
                    )
        return _from_config_file

    def with_options(
        self,
        run_name: Optional[str] = None,
        schedule: Optional[Schedule] = None,
        build: Union[str, "UUID", "PipelineBuildBase", None] = None,
        step_configurations: Optional[
            Mapping[str, "StepConfigurationUpdateOrDict"]
        ] = None,
        steps: Optional[Mapping[str, "StepConfigurationUpdateOrDict"]] = None,
        config_path: Optional[str] = None,
        unlisted: bool = False,
        prevent_build_reuse: bool = False,
        **kwargs: Any,
    ) -> "Pipeline":
        """Copies the pipeline and applies the given configurations.

        Args:
            run_name: Name of the pipeline run.
            schedule: Optional schedule to use for the run.
            build: Optional build to use for the run.
            step_configurations: Configurations for steps of the pipeline.
            steps: Configurations for steps of the pipeline. This is equivalent
                to `step_configurations`, and will be ignored if
                `step_configurations` is set as well.
            config_path: Path to a yaml configuration file. This file will
                be parsed as a
                `zenml.config.pipeline_configurations.PipelineRunConfiguration`
                object. Options provided in this file will be overwritten by
                options provided in code using the other arguments of this
                method.
            unlisted: Whether the pipeline run should be unlisted (not assigned
                to any pipeline).
            prevent_build_reuse: DEPRECATED: Use
                `DockerSettings.prevent_build_reuse` instead.
            **kwargs: Pipeline configuration options. These will be passed
                to the `pipeline.configure(...)` method.

        Returns:
            The copied pipeline instance.
        """
        if steps and step_configurations:
            logger.warning(
                "Step configurations were passed using both the "
                "`step_configurations` and `steps` keywords, ignoring the "
                "values passed using the `steps` keyword."
            )

        pipeline_copy = self.copy()

        pipeline_copy._reconfigure_from_file_with_overrides(
            config_path=config_path, **kwargs
        )

        run_args = dict_utils.remove_none_values(
            {
                "run_name": run_name,
                "schedule": schedule,
                "build": build,
                "step_configurations": step_configurations or steps,
                "config_path": config_path,
                "unlisted": unlisted,
                "prevent_build_reuse": prevent_build_reuse,
            }
        )
        pipeline_copy._run_args.update(run_args)
        return pipeline_copy

    def copy(self) -> "Pipeline":
        """Copies the pipeline.

        Returns:
            The pipeline copy.
        """
        return copy.deepcopy(self)

    def __call__(
        self, *args: Any, **kwargs: Any
    ) -> Optional[PipelineRunResponse]:
        """Handle a call of the pipeline.

        This method does one of two things:
        * If there is an active pipeline context, it calls the pipeline
          entrypoint function within that context and the step invocations
          will be added to the active pipeline.
        * If no pipeline is active, it activates this pipeline before calling
          the entrypoint function.

        Args:
            *args: Entrypoint function arguments.
            **kwargs: Entrypoint function keyword arguments.

        Returns:
            If called within another pipeline, returns the outputs of the
            `entrypoint` method. Otherwise, returns the pipeline run or `None`
            if running with a schedule.
        """
        if Pipeline.ACTIVE_PIPELINE:
            # Calling a pipeline inside a pipeline, we return the potential
            # outputs of the entrypoint function

            # TODO: This currently ignores the configuration of the pipeline
            #   and instead applies the configuration of the previously active
            #   pipeline. Is this what we want?
            return self.entrypoint(*args, **kwargs)

        self.prepare(*args, **kwargs)
        return self._run()

    def _call_entrypoint(self, *args: Any, **kwargs: Any) -> None:
        """Calls the pipeline entrypoint function with the given arguments.

        Args:
            *args: Entrypoint function arguments.
            **kwargs: Entrypoint function keyword arguments.

        Raises:
            ValueError: If an input argument is missing or not JSON
                serializable.
        """
        try:
            validated_args = pydantic_utils.validate_function_args(
                self.entrypoint,
                ConfigDict(arbitrary_types_allowed=False),
                *args,
                **kwargs,
            )
        except ValidationError as e:
            raise ValueError(
                "Invalid or missing pipeline function entrypoint arguments. "
                "Only JSON serializable inputs are allowed as pipeline inputs. "
                "Check out the pydantic error above for more details."
            ) from e

        self._parameters = validated_args
        self.entrypoint(**validated_args)

    def _prepare_if_possible(self) -> None:
        """Prepares the pipeline if possible.

        Raises:
            RuntimeError: If the pipeline is not prepared and the preparation
                requires parameters.
        """
        if not self.is_prepared:
            if missing_parameters := self.missing_parameters:
                raise RuntimeError(
                    f"Failed while trying to prepare pipeline {self.name}. "
                    "The entrypoint function of the pipeline requires "
                    "arguments which have not been configured yet: "
                    f"{missing_parameters}. Please provide those parameters by "
                    "calling `pipeline_instance.configure(parameters=...)` or "
                    "by calling `pipeline_instance.prepare(...)` and try again."
                )

            self.prepare()

    def create_run_template(
        self, name: str, **kwargs: Any
    ) -> RunTemplateResponse:
        """Create a run template for the pipeline.

        Args:
            name: The name of the run template.
            **kwargs: Keyword arguments for the client method to create a run
                template.

        Returns:
            The created run template.
        """
        self._prepare_if_possible()
        deployment = self._create_deployment(
            **self._run_args, skip_schedule_registration=True
        )

        return Client().create_run_template(
            name=name, deployment_id=deployment.id, **kwargs
        )

    def _reconfigure_from_file_with_overrides(
        self,
        config_path: Optional[str] = None,
        **kwargs: Any,
    ) -> None:
        """Update the pipeline configuration from config file.

        Accepts overrides as kwargs.

        Args:
            config_path: Path to a yaml configuration file. This file will
                be parsed as a
                `zenml.config.pipeline_configurations.PipelineRunConfiguration`
                object. Options provided in this file will be overwritten by
                options provided in code using the other arguments of this
                method.
            **kwargs: Pipeline configuration options. These will be passed
                to the `pipeline.configure(...)` method.
        """
        self._from_config_file = {}
        if config_path:
            self._from_config_file = self._parse_config_file(
                config_path=config_path,
                matcher=inspect.getfullargspec(self.configure)[0],
            )

        _from_config_file = dict_utils.recursive_update(
            self._from_config_file, kwargs
        )

        with self.__suppress_configure_warnings__():
            self.configure(**_from_config_file)<|MERGE_RESOLUTION|>--- conflicted
+++ resolved
@@ -363,6 +363,7 @@
                 be a function with no arguments, or a source path to such a
                 function (e.g. `module.my_function`).
             model: configuration of the model version in the Model Control Plane.
+            retry: Retry configuration for the pipeline steps.
             parameters: input parameters for the pipeline.
             substitutions: Extra placeholders to use in the name templates.
             merge: If `True`, will merge the given dictionary configurations
@@ -370,13 +371,6 @@
                 configurations. If `False` the given configurations will
                 overwrite all existing ones. See the general description of this
                 method for an example.
-<<<<<<< HEAD
-=======
-            model: configuration of the model version in the Model Control Plane.
-            retry: Retry configuration for the pipeline steps.
-            parameters: input parameters for the pipeline.
-            substitutions: Extra placeholders to use in the name templates.
->>>>>>> b21c22cb
 
         Returns:
             The pipeline instance that this method was called on.

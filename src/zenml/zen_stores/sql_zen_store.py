--- conflicted
+++ resolved
@@ -6158,10 +6158,6 @@
                 .where(PipelineRunSchema.id == run_id)
             ).one()
 
-<<<<<<< HEAD
-            # Apply the updates on the pipeline run with the lock
-            existing_run.update(run_update)
-=======
             if run_update.orchestrator_run_id:
                 if not existing_run.is_placeholder_run():
                     raise IllegalOperationError(
@@ -6181,7 +6177,6 @@
                     )
 
             existing_run.update(run_update=run_update)
->>>>>>> 07ab34cf
             session.add(existing_run)
 
             if run_update.status is not None:

#  Copyright (c) ZenML GmbH 2022. All Rights Reserved.
#
#  Licensed under the Apache License, Version 2.0 (the "License");
#  you may not use this file except in compliance with the License.
#  You may obtain a copy of the License at:
#
#       https://www.apache.org/licenses/LICENSE-2.0
#
#  Unless required by applicable law or agreed to in writing, software
#  distributed under the License is distributed on an "AS IS" BASIS,
#  WITHOUT WARRANTIES OR CONDITIONS OF ANY KIND, either express
#  or implied. See the License for the specific language governing
#  permissions and limitations under the License.
"""SQLModel implementation of pipeline run tables."""

import json
from datetime import datetime
from typing import TYPE_CHECKING, Any, Dict, List, Optional, Sequence, Set
from uuid import UUID

from pydantic import ConfigDict
from sqlalchemy import UniqueConstraint
from sqlalchemy.orm import selectinload
from sqlalchemy.sql.base import ExecutableOption
from sqlmodel import TEXT, Column, Field, Relationship

from zenml.config.pipeline_configurations import PipelineConfiguration
from zenml.config.step_configurations import Step
from zenml.constants import TEXT_FIELD_MAX_LENGTH
from zenml.enums import (
    ExecutionMode,
    ExecutionStatus,
    MetadataResourceTypes,
    TaggableResourceTypes,
)
from zenml.logger import get_logger
from zenml.models import (
    PipelineRunRequest,
    PipelineRunResponse,
    PipelineRunResponseBody,
    PipelineRunResponseMetadata,
    PipelineRunUpdate,
    RunMetadataEntry,
)
from zenml.models.v2.core.pipeline_run import PipelineRunResponseResources
from zenml.utils.time_utils import utc_now
from zenml.zen_stores.schemas.base_schemas import NamedSchema
from zenml.zen_stores.schemas.constants import MODEL_VERSION_TABLENAME
from zenml.zen_stores.schemas.pipeline_build_schemas import PipelineBuildSchema
from zenml.zen_stores.schemas.pipeline_deployment_schemas import (
    PipelineDeploymentSchema,
)
from zenml.zen_stores.schemas.pipeline_schemas import PipelineSchema
from zenml.zen_stores.schemas.project_schemas import ProjectSchema
from zenml.zen_stores.schemas.schedule_schema import ScheduleSchema
from zenml.zen_stores.schemas.schema_utils import (
    build_foreign_key_field,
)
from zenml.zen_stores.schemas.stack_schemas import StackSchema
from zenml.zen_stores.schemas.trigger_schemas import TriggerExecutionSchema
from zenml.zen_stores.schemas.user_schemas import UserSchema
from zenml.zen_stores.schemas.utils import (
    RunMetadataInterface,
    jl_arg,
)

if TYPE_CHECKING:
    from zenml.zen_stores.schemas.logs_schemas import LogsSchema
    from zenml.zen_stores.schemas.model_schemas import (
        ModelVersionPipelineRunSchema,
        ModelVersionSchema,
    )
    from zenml.zen_stores.schemas.run_metadata_schemas import RunMetadataSchema
    from zenml.zen_stores.schemas.service_schemas import ServiceSchema
    from zenml.zen_stores.schemas.step_run_schemas import StepRunSchema
    from zenml.zen_stores.schemas.tag_schemas import TagSchema

logger = get_logger(__name__)


class PipelineRunSchema(NamedSchema, RunMetadataInterface, table=True):
    """SQL Model for pipeline runs."""

    __tablename__ = "pipeline_run"
    __table_args__ = (
        UniqueConstraint(
            "deployment_id",
            "orchestrator_run_id",
            name="unique_orchestrator_run_id_for_deployment_id",
        ),
        UniqueConstraint(
            "name",
            "project_id",
            name="unique_run_name_in_project",
        ),
    )

    # Fields
    orchestrator_run_id: Optional[str] = Field(nullable=True)
    start_time: Optional[datetime] = Field(nullable=True)
    end_time: Optional[datetime] = Field(nullable=True, default=None)
    in_progress: bool = Field(nullable=False)
    status: str = Field(nullable=False)
    status_reason: Optional[str] = Field(nullable=True)
    orchestrator_environment: Optional[str] = Field(
        sa_column=Column(TEXT, nullable=True)
    )

    # Foreign keys
    deployment_id: Optional[UUID] = build_foreign_key_field(
        source=__tablename__,
        target=PipelineDeploymentSchema.__tablename__,
        source_column="deployment_id",
        target_column="id",
        ondelete="CASCADE",
        nullable=True,
    )
    user_id: Optional[UUID] = build_foreign_key_field(
        source=__tablename__,
        target=UserSchema.__tablename__,
        source_column="user_id",
        target_column="id",
        ondelete="SET NULL",
        nullable=True,
    )
    project_id: UUID = build_foreign_key_field(
        source=__tablename__,
        target=ProjectSchema.__tablename__,
        source_column="project_id",
        target_column="id",
        ondelete="CASCADE",
        nullable=False,
    )
    pipeline_id: Optional[UUID] = build_foreign_key_field(
        source=__tablename__,
        target=PipelineSchema.__tablename__,
        source_column="pipeline_id",
        target_column="id",
        ondelete="SET NULL",
        nullable=True,
    )
    model_version_id: UUID = build_foreign_key_field(
        source=__tablename__,
        target=MODEL_VERSION_TABLENAME,
        source_column="model_version_id",
        target_column="id",
        ondelete="SET NULL",
        nullable=True,
    )

    # Relationships
    deployment: Optional["PipelineDeploymentSchema"] = Relationship(
        back_populates="pipeline_runs"
    )
    project: "ProjectSchema" = Relationship(back_populates="runs")
    user: Optional["UserSchema"] = Relationship(back_populates="runs")
    run_metadata: List["RunMetadataSchema"] = Relationship(
        sa_relationship_kwargs=dict(
            secondary="run_metadata_resource",
            primaryjoin=f"and_(foreign(RunMetadataResourceSchema.resource_type)=='{MetadataResourceTypes.PIPELINE_RUN.value}', foreign(RunMetadataResourceSchema.resource_id)==PipelineRunSchema.id)",
            secondaryjoin="RunMetadataSchema.id==foreign(RunMetadataResourceSchema.run_metadata_id)",
            overlaps="run_metadata",
        ),
    )
    logs: List["LogsSchema"] = Relationship(
        back_populates="pipeline_run",
        sa_relationship_kwargs={"cascade": "delete"},
    )
    step_runs: List["StepRunSchema"] = Relationship(
        sa_relationship_kwargs={"cascade": "delete"},
    )
    model_version: "ModelVersionSchema" = Relationship(
        back_populates="pipeline_runs",
    )

    # Temporary fields and foreign keys to be deprecated
    pipeline_configuration: Optional[str] = Field(
        sa_column=Column(TEXT, nullable=True)
    )
    client_environment: Optional[str] = Field(
        sa_column=Column(TEXT, nullable=True)
    )

    stack_id: Optional[UUID] = build_foreign_key_field(
        source=__tablename__,
        target=StackSchema.__tablename__,
        source_column="stack_id",
        target_column="id",
        ondelete="SET NULL",
        nullable=True,
    )
    build_id: Optional[UUID] = build_foreign_key_field(
        source=__tablename__,
        target=PipelineBuildSchema.__tablename__,
        source_column="build_id",
        target_column="id",
        ondelete="SET NULL",
        nullable=True,
    )
    schedule_id: Optional[UUID] = build_foreign_key_field(
        source=__tablename__,
        target=ScheduleSchema.__tablename__,
        source_column="schedule_id",
        target_column="id",
        ondelete="SET NULL",
        nullable=True,
    )
    trigger_execution_id: Optional[UUID] = build_foreign_key_field(
        source=__tablename__,
        target=TriggerExecutionSchema.__tablename__,
        source_column="trigger_execution_id",
        target_column="id",
        ondelete="SET NULL",
        nullable=True,
    )

    stack: Optional["StackSchema"] = Relationship()
    build: Optional["PipelineBuildSchema"] = Relationship()
    schedule: Optional["ScheduleSchema"] = Relationship()
    pipeline: Optional["PipelineSchema"] = Relationship()
    trigger_execution: Optional["TriggerExecutionSchema"] = Relationship()

    services: List["ServiceSchema"] = Relationship(
        back_populates="pipeline_run",
    )
    tags: List["TagSchema"] = Relationship(
        sa_relationship_kwargs=dict(
            primaryjoin=f"and_(foreign(TagResourceSchema.resource_type)=='{TaggableResourceTypes.PIPELINE_RUN.value}', foreign(TagResourceSchema.resource_id)==PipelineRunSchema.id)",
            secondary="tag_resource",
            secondaryjoin="TagSchema.id == foreign(TagResourceSchema.tag_id)",
            order_by="TagSchema.name",
            overlaps="tags",
        ),
    )

    # Needed for cascade deletion
    model_versions_pipeline_runs_links: List[
        "ModelVersionPipelineRunSchema"
    ] = Relationship(
        back_populates="pipeline_run",
        sa_relationship_kwargs={"cascade": "delete"},
    )

    model_config = ConfigDict(protected_namespaces=())  # type: ignore[assignment]

    @classmethod
    def get_query_options(
        cls,
        include_metadata: bool = False,
        include_resources: bool = False,
        **kwargs: Any,
    ) -> Sequence[ExecutableOption]:
        """Get the query options for the schema.

        Args:
            include_metadata: Whether metadata will be included when converting
                the schema to a model.
            include_resources: Whether resources will be included when
                converting the schema to a model.
            **kwargs: Keyword arguments to allow schema specific logic

        Returns:
            A list of query options.
        """
        from zenml.zen_stores.schemas import ModelVersionSchema

        options = [
            selectinload(jl_arg(PipelineRunSchema.deployment)).joinedload(
                jl_arg(PipelineDeploymentSchema.pipeline)
            ),
            selectinload(jl_arg(PipelineRunSchema.deployment)).joinedload(
                jl_arg(PipelineDeploymentSchema.stack)
            ),
            selectinload(jl_arg(PipelineRunSchema.deployment)).joinedload(
                jl_arg(PipelineDeploymentSchema.build)
            ),
            selectinload(jl_arg(PipelineRunSchema.deployment)).joinedload(
                jl_arg(PipelineDeploymentSchema.schedule)
            ),
            selectinload(jl_arg(PipelineRunSchema.deployment)).joinedload(
                jl_arg(PipelineDeploymentSchema.code_reference)
            ),
        ]

        # if include_metadata:
        #     options.extend(
        #         [
        #             joinedload(jl_arg(PipelineRunSchema.run_metadata)),
        #         ]
        #     )

        if include_resources:
            options.extend(
                [
                    selectinload(
                        jl_arg(PipelineRunSchema.model_version)
                    ).joinedload(
                        jl_arg(ModelVersionSchema.model), innerjoin=True
                    ),
                    selectinload(jl_arg(PipelineRunSchema.logs)),
                    selectinload(jl_arg(PipelineRunSchema.user)),
                    selectinload(jl_arg(PipelineRunSchema.tags)),
                ]
            )

        return options

    @classmethod
    def from_request(
        cls, request: "PipelineRunRequest"
    ) -> "PipelineRunSchema":
        """Convert a `PipelineRunRequest` to a `PipelineRunSchema`.

        Args:
            request: The request to convert.

        Returns:
            The created `PipelineRunSchema`.
        """
        orchestrator_environment = json.dumps(request.orchestrator_environment)
        if len(orchestrator_environment) > TEXT_FIELD_MAX_LENGTH:
            logger.warning(
                "Orchestrator environment is too large to be stored in the "
                "database. Skipping."
            )
            orchestrator_environment = "{}"

        return cls(
            project_id=request.project,
            user_id=request.user,
            name=request.name,
            orchestrator_run_id=request.orchestrator_run_id,
            orchestrator_environment=orchestrator_environment,
            start_time=request.start_time,
            status=request.status.value,
<<<<<<< HEAD
            in_progress=not request.status.is_finished,
=======
            status_reason=request.status_reason,
>>>>>>> 1cac5878
            pipeline_id=request.pipeline,
            deployment_id=request.deployment,
            trigger_execution_id=request.trigger_execution_id,
        )

    def get_pipeline_configuration(self) -> PipelineConfiguration:
        """Get the pipeline configuration for the pipeline run.

        Raises:
            RuntimeError: if the pipeline run has no deployment and no pipeline
                configuration.

        Returns:
            The pipeline configuration.
        """
        if self.deployment:
            pipeline_config = PipelineConfiguration.model_validate_json(
                self.deployment.pipeline_configuration
            )
        elif self.pipeline_configuration:
            pipeline_config = PipelineConfiguration.model_validate_json(
                self.pipeline_configuration
            )
        else:
            raise RuntimeError(
                "Pipeline run has no deployment and no pipeline configuration."
            )

        pipeline_config.finalize_substitutions(
            start_time=self.start_time, inplace=True
        )
        return pipeline_config

    def get_step_configuration(self, step_name: str) -> Step:
        """Get the step configuration for the pipeline run.

        Args:
            step_name: The name of the step to get the configuration for.

        Raises:
            RuntimeError: If the pipeline run has no deployment.

        Returns:
            The step configuration.
        """
        if self.deployment:
            pipeline_configuration = self.get_pipeline_configuration()
            return Step.from_dict(
                data=json.loads(
                    self.deployment.get_step_configuration(step_name).config
                ),
                pipeline_configuration=pipeline_configuration,
            )
        else:
            raise RuntimeError("Pipeline run has no deployment.")

    def get_step_configurations(self) -> List[Step]:
        """Get the list of all the steps.

        Returns:
            The list of Step objects, including the step that did not run yet.

        Raises:
            RuntimeError: If the pipeline run has no deployment.
        """
        if self.deployment:
            steps = []
            pipeline_configuration = self.get_pipeline_configuration()
            for (
                step_configuration
            ) in self.deployment.get_step_configurations():
                steps.append(
                    Step.from_dict(
                        data=json.loads(step_configuration.config),
                        pipeline_configuration=pipeline_configuration,
                    )
                )
            return steps
        else:
            raise RuntimeError("Pipeline run has no deployment.")

    def fetch_metadata_collection(
        self, include_full_metadata: bool = False, **kwargs: Any
    ) -> Dict[str, List[RunMetadataEntry]]:
        """Fetches all the metadata entries related to the pipeline run.

        Args:
            include_full_metadata: Whether the full metadata will be included.
            **kwargs: Keyword arguments.

        Returns:
            a dictionary, where the key is the key of the metadata entry
                and the values represent the list of entries with this key.
        """
        # Fetch the metadata related to this run
        metadata_collection = super().fetch_metadata_collection(**kwargs)

        if include_full_metadata:
            # Fetch the metadata related to the steps of this run
            for s in self.step_runs:
                step_metadata = s.fetch_metadata_collection()
                for k, v in step_metadata.items():
                    metadata_collection[f"{s.name}::{k}"] = v

            # Fetch the metadata related to the schedule of this run
            if self.deployment is not None:
                if schedule := self.deployment.schedule:
                    schedule_metadata = schedule.fetch_metadata_collection()
                    for k, v in schedule_metadata.items():
                        metadata_collection[f"schedule:{k}"] = v

        return metadata_collection

    def to_model(
        self,
        include_metadata: bool = False,
        include_resources: bool = False,
        include_python_packages: bool = False,
        include_full_metadata: bool = False,
        **kwargs: Any,
    ) -> "PipelineRunResponse":
        """Convert a `PipelineRunSchema` to a `PipelineRunResponse`.

        Args:
            include_metadata: Whether the metadata will be filled.
            include_resources: Whether the resources will be filled.
            include_python_packages: Whether the python packages will be filled.
            include_full_metadata: Whether the full metadata will be included.
            **kwargs: Keyword arguments to allow schema specific logic


        Returns:
            The created `PipelineRunResponse`.

        Raises:
            RuntimeError: if the model creation fails.
        """
        if self.deployment is not None:
            config = PipelineConfiguration.model_validate_json(
                self.deployment.pipeline_configuration
            )
            client_environment = json.loads(self.deployment.client_environment)

            stack = (
                self.deployment.stack.to_model()
                if self.deployment.stack
                else None
            )
            pipeline = (
                self.deployment.pipeline.to_model()
                if self.deployment.pipeline
                else None
            )
            build = (
                self.deployment.build.to_model()
                if self.deployment.build
                else None
            )
            schedule = (
                self.deployment.schedule.to_model()
                if self.deployment.schedule
                else None
            )
            code_reference = (
                self.deployment.code_reference.to_model()
                if self.deployment.code_reference
                else None
            )

        elif self.pipeline_configuration is not None:
            config = PipelineConfiguration.model_validate_json(
                self.pipeline_configuration
            )
            client_environment = (
                json.loads(self.client_environment)
                if self.client_environment
                else {}
            )

            stack = self.stack.to_model() if self.stack else None
            pipeline = self.pipeline.to_model() if self.pipeline else None
            build = self.build.to_model() if self.build else None
            schedule = self.schedule.to_model() if self.schedule else None
            code_reference = None

        else:
            raise RuntimeError(
                "Pipeline run model creation has failed. Each pipeline run "
                "entry should either have a deployment_id or "
                "pipeline_configuration."
            )

        config.finalize_substitutions(start_time=self.start_time, inplace=True)

        body = PipelineRunResponseBody(
            user_id=self.user_id,
            project_id=self.project_id,
            status=ExecutionStatus(self.status),
            status_reason=self.status_reason,
            stack=stack,
            pipeline=pipeline,
            build=build,
            schedule=schedule,
            code_reference=code_reference,
            trigger_execution=(
                self.trigger_execution.to_model()
                if self.trigger_execution
                else None
            ),
            created=self.created,
            updated=self.updated,
            deployment_id=self.deployment_id,
            model_version_id=self.model_version_id,
            in_progress=self.in_progress,
        )
        metadata = None
        if include_metadata:
            is_templatable = False
            if (
                self.deployment
                and self.deployment.build
                and not self.deployment.build.is_local
                and self.deployment.build.stack_id
            ):
                is_templatable = True

            orchestrator_environment = (
                json.loads(self.orchestrator_environment)
                if self.orchestrator_environment
                else {}
            )

            if not include_python_packages:
                client_environment.pop("python_packages", None)
                orchestrator_environment.pop("python_packages", None)

            metadata = PipelineRunResponseMetadata(
                run_metadata=self.fetch_metadata(
                    include_full_metadata=include_full_metadata
                ),
                config=config,
                start_time=self.start_time,
                end_time=self.end_time,
                client_environment=client_environment,
                orchestrator_environment=orchestrator_environment,
                orchestrator_run_id=self.orchestrator_run_id,
                code_path=self.deployment.code_path
                if self.deployment
                else None,
                template_id=self.deployment.template_id
                if self.deployment
                else None,
                is_templatable=is_templatable,
            )

        resources = None
        if include_resources:
            # Add the client logs as "logs" if they exist, for backwards compatibility
            # TODO: This will be safe to remove in future releases (>0.84.0).
            client_logs = [
                log_entry
                for log_entry in self.logs
                if log_entry.source == "client"
            ]

            resources = PipelineRunResponseResources(
                user=self.user.to_model() if self.user else None,
                model_version=self.model_version.to_model()
                if self.model_version
                else None,
                tags=[tag.to_model() for tag in self.tags],
                logs=client_logs[0].to_model() if client_logs else None,
                log_collection=[log.to_model() for log in self.logs],
            )

        return PipelineRunResponse(
            id=self.id,
            name=self.name,
            body=body,
            metadata=metadata,
            resources=resources,
        )

    def update(self, run_update: "PipelineRunUpdate") -> "PipelineRunSchema":
        """Update a `PipelineRunSchema` with a `PipelineRunUpdate`.

        Args:
            run_update: The `PipelineRunUpdate` to update with.

        Returns:
            The updated `PipelineRunSchema`.
        """
        if run_update.status:
<<<<<<< HEAD
            self.status = run_update.status.value

            if run_update.status.is_finished:
                self.end_time = run_update.end_time

            self.in_progress = self._check_if_run_in_progress()
=======
            if (
                run_update.status == ExecutionStatus.PROVISIONING
                and self.status != ExecutionStatus.INITIALIZING.value
            ):
                # This run is already past the provisioning status, so we ignore
                # the update.
                pass
            else:
                self.status = run_update.status.value
                self.end_time = run_update.end_time

                if run_update.status_reason:
                    self.status_reason = run_update.status_reason
>>>>>>> 1cac5878

        if run_update.orchestrator_run_id:
            self.orchestrator_run_id = run_update.orchestrator_run_id

        self.updated = utc_now()
        return self

    def update_placeholder(
        self, request: "PipelineRunRequest"
    ) -> "PipelineRunSchema":
        """Update a placeholder run.

        Args:
            request: The pipeline run request which should replace the
                placeholder.

        Raises:
            RuntimeError: If the DB entry does not represent a placeholder run.
            ValueError: If the run request is not a valid request to replace the
                placeholder run.

        Returns:
            The updated `PipelineRunSchema`.
        """
        if not self.is_placeholder_run():
            raise RuntimeError(
                f"Unable to replace pipeline run {self.id} which is not a "
                "placeholder run."
            )

        if request.is_placeholder_request:
            raise ValueError(
                "Cannot replace a placeholder run with another placeholder run."
            )

        if (
            self.deployment_id != request.deployment
            or self.pipeline_id != request.pipeline
            or self.project_id != request.project
        ):
            raise ValueError(
                "Deployment, project or pipeline ID of placeholder run "
                "do not match the IDs of the run request."
            )

        if not request.orchestrator_run_id:
            raise ValueError(
                "Orchestrator run ID is required to replace a placeholder run."
            )

        if (
            self.orchestrator_run_id
            and self.orchestrator_run_id != request.orchestrator_run_id
        ):
            raise ValueError(
                "Orchestrator run ID of placeholder run does not match the "
                "ID of the run request."
            )

        orchestrator_environment = json.dumps(request.orchestrator_environment)

        self.orchestrator_run_id = request.orchestrator_run_id
        self.orchestrator_environment = orchestrator_environment
        self.status = request.status.value
        self.in_progress = not request.status.is_finished

        self.updated = utc_now()

        return self

    def is_placeholder_run(self) -> bool:
        """Whether the pipeline run is a placeholder run.

        Returns:
            Whether the pipeline run is a placeholder run.
        """
<<<<<<< HEAD
        return self.status == ExecutionStatus.INITIALIZING.value

    def _check_if_run_in_progress(self) -> bool:
        """Checks whether the run is in progress.

        Returns:
            A tuple containing:
            - Whether the run is in progress
            - The end time if the run has finished, None otherwise
        """
        run_status = ExecutionStatus(self.status)

        # Unfinished states are in progress
        if not run_status.is_finished:
            return True

        # Among finished states, only failed runs can be in progress
        if run_status == ExecutionStatus.FAILED:
            execution_mode = self.get_pipeline_configuration().execution_mode

            # Fail fast and stop on failure are not in progress
            if execution_mode in [
                ExecutionMode.FAIL_FAST,
                ExecutionMode.STOP_ON_FAILURE,
            ]:
                return False

            # Continue on failure is in progress
            elif execution_mode == ExecutionMode.CONTINUE_ON_FAILURE:
                if self.deployment:
                    # Get all step configurations
                    step_configurations = (
                        self.deployment.get_step_configurations()
                    )

                    # Create Step objects from configurations
                    pipeline_configuration = self.get_pipeline_configuration()
                    steps = []
                    for step_config in step_configurations:
                        step = Step.from_dict(
                            data=json.loads(step_config.config),
                            pipeline_configuration=pipeline_configuration,
                        )
                        steps.append(step)

                    # Build a reverse DAG (step_name -> list of downstream steps)
                    reverse_dag: Dict[str, List[str]] = {}
                    for step in steps:
                        step_name = step.config.name
                        reverse_dag[step_name] = []

                    for step in steps:
                        step_name = step.config.name
                        upstream_steps = step.spec.upstream_steps
                        for upstream_step in upstream_steps:
                            if upstream_step in reverse_dag:
                                reverse_dag[upstream_step].append(step_name)

                    # Find all failed steps
                    failed_steps = set()
                    step_run_statuses = {
                        sr.name: ExecutionStatus(sr.status)
                        for sr in self.step_runs
                    }

                    for step_run in self.step_runs:
                        if ExecutionStatus(step_run.status).is_failed:
                            failed_steps.add(step_run.name)

                    # Recursively find all downstream steps of failed steps
                    def find_all_downstream_steps(
                        step_name: str, visited: Set[str]
                    ) -> Set[str]:
                        """Find all downstream steps of a given step.

                        Args:
                            step_name: The name of the step to find the downstream steps of.
                            visited: The set of steps that have already been visited.

                        Returns:
                            The set of downstream steps.
                        """
                        if step_name in visited:
                            return set()
                        visited.add(step_name)

                        downstream = set()
                        for downstream_step in reverse_dag.get(step_name, []):
                            downstream.add(downstream_step)
                            downstream.update(
                                find_all_downstream_steps(
                                    downstream_step, visited
                                )
                            )
                        return downstream

                    # Get all steps that should be skipped (failed + their downstream)
                    skipped_steps = set(failed_steps)
                    for failed_step in failed_steps:
                        skipped_steps.update(
                            find_all_downstream_steps(failed_step, set())
                        )

                    # Check if all non-skipped steps are finished
                    all_step_names = {step.config.name for step in steps}
                    remaining_steps = all_step_names - skipped_steps

                    for step_name in remaining_steps:
                        if step_name in step_run_statuses:
                            if not step_run_statuses[step_name].is_finished:
                                return False
                        else:
                            # Step hasn't started yet
                            return False

                    return True
                else:
                    # No deployment, fallback to basic check
                    in_progress = any(
                        not ExecutionStatus(s.status).is_finished
                        for s in self.step_runs
                    )
                    return in_progress

        # Any other finished state is in not progress
        return False
=======
        return self.status in {
            ExecutionStatus.INITIALIZING.value,
            ExecutionStatus.PROVISIONING.value,
        }
>>>>>>> 1cac5878
<|MERGE_RESOLUTION|>--- conflicted
+++ resolved
@@ -333,11 +333,8 @@
             orchestrator_environment=orchestrator_environment,
             start_time=request.start_time,
             status=request.status.value,
-<<<<<<< HEAD
             in_progress=not request.status.is_finished,
-=======
             status_reason=request.status_reason,
->>>>>>> 1cac5878
             pipeline_id=request.pipeline,
             deployment_id=request.deployment,
             trigger_execution_id=request.trigger_execution_id,
@@ -631,14 +628,11 @@
             The updated `PipelineRunSchema`.
         """
         if run_update.status:
-<<<<<<< HEAD
             self.status = run_update.status.value
 
             if run_update.status.is_finished:
                 self.end_time = run_update.end_time
 
-            self.in_progress = self._check_if_run_in_progress()
-=======
             if (
                 run_update.status == ExecutionStatus.PROVISIONING
                 and self.status != ExecutionStatus.INITIALIZING.value
@@ -652,7 +646,8 @@
 
                 if run_update.status_reason:
                     self.status_reason = run_update.status_reason
->>>>>>> 1cac5878
+
+            self.in_progress = self._check_if_run_in_progress()
 
         if run_update.orchestrator_run_id:
             self.orchestrator_run_id = run_update.orchestrator_run_id
@@ -729,8 +724,10 @@
         Returns:
             Whether the pipeline run is a placeholder run.
         """
-<<<<<<< HEAD
-        return self.status == ExecutionStatus.INITIALIZING.value
+        return self.status in {
+            ExecutionStatus.INITIALIZING.value,
+            ExecutionStatus.PROVISIONING.value,
+        }
 
     def _check_if_run_in_progress(self) -> bool:
         """Checks whether the run is in progress.
@@ -855,10 +852,4 @@
                     return in_progress
 
         # Any other finished state is in not progress
-        return False
-=======
-        return self.status in {
-            ExecutionStatus.INITIALIZING.value,
-            ExecutionStatus.PROVISIONING.value,
-        }
->>>>>>> 1cac5878
+        return False
--- conflicted
+++ resolved
@@ -549,17 +549,15 @@
 
             resources = PipelineSnapshotResponseResources(
                 user=self.user.to_model() if self.user else None,
-<<<<<<< HEAD
-                deployment=self.deployment.to_model()
-                if self.deployment
-=======
                 pipeline=self.pipeline.to_model(),
                 stack=self.stack.to_model() if self.stack else None,
                 build=self.build.to_model() if self.build else None,
                 schedule=self.schedule.to_model() if self.schedule else None,
                 code_reference=self.code_reference.to_model()
                 if self.code_reference
->>>>>>> 244c4895
+                else None,
+                deployment=self.deployment.to_model()
+                if self.deployment
                 else None,
                 tags=[tag.to_model() for tag in self.tags],
                 latest_run_id=latest_run.id if latest_run else None,

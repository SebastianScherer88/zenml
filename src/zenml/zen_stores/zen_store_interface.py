--- conflicted
+++ resolved
@@ -79,16 +79,10 @@
     PipelineBuildFilter,
     PipelineBuildRequest,
     PipelineBuildResponse,
-<<<<<<< HEAD
-    PipelineDeploymentFilter,
-    PipelineDeploymentRequest,
-    PipelineDeploymentResponse,
     PipelineEndpointFilter,
     PipelineEndpointRequest,
     PipelineEndpointResponse,
     PipelineEndpointUpdate,
-=======
->>>>>>> c7e620d0
     PipelineFilter,
     PipelineRequest,
     PipelineResponse,

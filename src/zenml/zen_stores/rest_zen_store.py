--- conflicted
+++ resolved
@@ -15,7 +15,17 @@
 import os
 import re
 from pathlib import Path, PurePath
-from typing import Any, ClassVar, Dict, List, Optional, Type, TypeVar, Union
+from typing import (
+    TYPE_CHECKING,
+    Any,
+    ClassVar,
+    Dict,
+    List,
+    Optional,
+    Type,
+    TypeVar,
+    Union,
+)
 from urllib.parse import urlparse
 from uuid import UUID
 
@@ -110,16 +120,8 @@
 
 logger = get_logger(__name__)
 
-<<<<<<< HEAD
-=======
 if TYPE_CHECKING:
-    from ml_metadata.proto.metadata_store_pb2 import (
-        ConnectionConfig,
-        MetadataStoreClientConfig,
-    )
-
     from zenml.models import UserAuthModel
->>>>>>> b391528c
 
 # type alias for possible json payloads (the Anys are recursive Json instances)
 Json = Union[Dict[str, Any], List[Any], str, int, float, bool, None]
@@ -1272,15 +1274,10 @@
     # Pipeline run steps
     # ------------------
 
-<<<<<<< HEAD
-    def create_run_step(self, step_run: StepRunModel) -> StepRunModel:
+    def create_run_step(
+        self, step_run: StepRunRequestModel
+    ) -> StepRunResponseModel:
         """Creates a step run.
-=======
-    def create_run_step(
-        self, step: StepRunRequestModel
-    ) -> StepRunResponseModel:
-        """Creates a step.
->>>>>>> b391528c
 
         Args:
             step_run: The step run to create.
@@ -1289,22 +1286,13 @@
             The created step run.
         """
         return self._create_resource(
-<<<<<<< HEAD
             resource=step_run,
-            route=STEPS,
-        )
-
-    def get_run_step(self, step_run_id: UUID) -> StepRunModel:
-        """Get a step run by ID.
-=======
-            resource=step,
             response_model=StepRunResponseModel,
             route=STEPS,
         )
 
-    def get_run_step(self, step_id: UUID) -> StepRunResponseModel:
-        """Get a step by ID.
->>>>>>> b391528c
+    def get_run_step(self, step_run_id: UUID) -> StepRunResponseModel:
+        """Get a step run by ID.
 
         Args:
             step_run_id: The ID of the step run to get.
@@ -1319,19 +1307,13 @@
         )
 
     def list_run_steps(
-<<<<<<< HEAD
         self,
         run_id: Optional[UUID] = None,
         project_id: Optional[UUID] = None,
         cache_key: Optional[str] = None,
         status: Optional[ExecutionStatus] = None,
-    ) -> List[StepRunModel]:
+    ) -> List[StepRunResponseModel]:
         """Get all step runs.
-=======
-        self, run_id: Optional[UUID] = None
-    ) -> List[StepRunResponseModel]:
-        """Get all run steps.
->>>>>>> b391528c
 
         Args:
             run_id: If provided, only return steps for this pipeline run.
@@ -1351,50 +1333,31 @@
             **filters,
         )
 
-<<<<<<< HEAD
-    def update_run_step(self, step_run: StepRunModel) -> StepRunModel:
-        """Updates a step run.
-
-        Args:
-            step_run: The step run to update.
-=======
     def update_run_step(
         self,
-        step_id: UUID,
-        step_update: StepRunUpdateModel,
+        step_run_id: UUID,
+        step_run_update: StepRunUpdateModel,
     ) -> StepRunResponseModel:
-        """Updates a step.
-
-        Args:
-            step_id: The ID of the step to update.
-            step_update: The update to be applied to the step.
->>>>>>> b391528c
+        """Updates a step run.
+
+        Args:
+            step_run_id: The ID of the step to update.
+            step_run_update: The update to be applied to the step.
 
         Returns:
             The updated step run.
         """
         return self._update_resource(
-<<<<<<< HEAD
-            resource=step_run,
+            resource_id=step_run_id,
+            resource_update=step_run_update,
+            response_model=StepRunResponseModel,
             route=STEPS,
         )
 
     def get_run_step_input_artifacts(
         self, step_run_id: UUID
-    ) -> Dict[str, ArtifactModel]:
-        """Get the input artifacts for a step run.
-=======
-            resource_id=step_id,
-            resource_update=step_update,
-            response_model=StepRunResponseModel,
-            route=STEPS,
-        )
-
-    def get_run_step_inputs(
-        self, step_id: UUID
     ) -> Dict[str, ArtifactResponseModel]:
-        """Get a list of inputs for a specific step.
->>>>>>> b391528c
+        """Get a list of inputs for a specific step run.
 
         Args:
             step_run_id: The ID of the step run to get the input artifacts for.
@@ -1411,12 +1374,13 @@
                 f"Bad API Response. Expected dict, got {type(body)}"
             )
         return {
-            name: ArtifactModel.parse_obj(entry) for name, entry in body.items()
+            name: ArtifactResponseModel.parse_obj(entry)
+            for name, entry in body.items()
         }
 
     def get_run_step_output_artifacts(
         self, step_run_id: UUID
-    ) -> Dict[str, ArtifactModel]:
+    ) -> Dict[str, ArtifactResponseModel]:
         """Get the output artifacts for a step run.
 
         Args:
@@ -1459,7 +1423,7 @@
             route=ARTIFACTS,
         )
 
-    def get_artifact(self, artifact_id: UUID) -> ArtifactModel:
+    def get_artifact(self, artifact_id: UUID) -> ArtifactResponseModel:
         """Gets an artifact.
 
         Args:
@@ -1471,18 +1435,13 @@
         return self._get_resource(
             resource_id=artifact_id,
             route=ARTIFACTS,
-            resource_model=ArtifactModel,
+            response_model=ArtifactResponseModel,
         )
 
     def list_artifacts(
         self,
         artifact_uri: Optional[str] = None,
-<<<<<<< HEAD
-    ) -> List[ArtifactModel]:
-=======
-        parent_step_id: Optional[UUID] = None,
     ) -> List[ArtifactResponseModel]:
->>>>>>> b391528c
         """Lists all artifacts.
 
         Args:
@@ -1501,7 +1460,9 @@
             **filters,
         )
 
-    def get_artifact_producer_step(self, artifact_id: UUID) -> StepRunModel:
+    def get_artifact_producer_step(
+        self, artifact_id: UUID
+    ) -> StepRunResponseModel:
         """Gets the producer step for an artifact.
 
         Args:
@@ -1518,7 +1479,7 @@
             raise ValueError(
                 f"Bad API Response. Expected dict, got {type(body)}"
             )
-        return StepRunModel.parse_obj(body)
+        return StepRunResponseModel.parse_obj(body)
 
     # =======================
     # Internal helper methods

--- conflicted
+++ resolved
@@ -86,12 +86,7 @@
     # kubernetes.io/tls-acme: "true"
     # cert-manager.io/cluster-issuer: "letsencrypt"
   host:
-<<<<<<< HEAD
-  # path: /zenml/?(.*)
   path: /
-=======
-  path:
->>>>>>> 20aaaaac
   tls:
     enabled: false
     generateCerts: false

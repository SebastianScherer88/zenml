--- conflicted
+++ resolved
@@ -1,12 +1,7 @@
 [tool.poetry]
 name = "zenml"
-<<<<<<< HEAD
-version = "0.84.1"
+version = "0.84.2"
 packages = [{ include = "zenml", from = "src" }, { include = "zenml_cli", from = "src" }]
-=======
-version = "0.84.2"
-packages = [{ include = "zenml", from = "src" }]
->>>>>>> 93e04c2e
 description = "ZenML: Write production-ready ML code."
 authors = ["ZenML GmbH <info@zenml.io>"]
 readme = "README.md"
